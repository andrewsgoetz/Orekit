--- conflicted
+++ resolved
@@ -21,14 +21,12 @@
   </properties>
   <body>
     <release version="10.0" date="TBD" description="TBD">
-<<<<<<< HEAD
       <action dev="petrus" type="add" issue="518">
         Changing AbstractGNSSAttitudeProvider from public to package-private.
-=======
+      </action>
       <action dev="romaric" type="fix" issue="551">
         Fix the bug of attitude transition with analytical propagator 
         by refreshing the attitude after the events triggering
->>>>>>> 6d040147
       </action>
       <action dev="romaric" type="fix" issue="552">
         Fix the bug of attitude transition if a reset occurs during the transition
