<?xml version="1.0" encoding="UTF-8" ?>
<!-- Copyright 2002-2021 CS GROUP
  Licensed to CS GROUP (CS) under one or more
  contributor license agreements.  See the NOTICE file distributed with
  this work for additional information regarding copyright ownership.
  CS licenses this file to You under the Apache License, Version 2.0
  (the "License"); you may not use this file except in compliance with
  the License.  You may obtain a copy of the License at

    http://www.apache.org/licenses/LICENSE-2.0

  Unless required by applicable law or agreed to in writing, software
  distributed under the License is distributed on an "AS IS" BASIS,
  WITHOUT WARRANTIES OR CONDITIONS OF ANY KIND, either express or implied.
  See the License for the specific language governing permissions and
  limitations under the License.
-->
<document>
  <properties>
    <title>Orekit Changes</title>
  </properties>
  <body>
    <release version="11.0" date="TBD" description="TBD">
<<<<<<< HEAD
      <action dev="luc" type="upfate" issue="768">
        Allow parsing several variations of ITRF specifications (like itrf-97, ITRF2000, ITRF_2014…).
      </action>
      <action dev="luc" type="add" >
        Added a time scale for drifting on-board clocks.
=======
      <action dev="bryan" type="add" issue="523">
        Added support for RINEX 3.X navigation files.
>>>>>>> 46b0e5c5
      </action>
      <action dev="bryan" type="update" issue="691">
        Improved consistency between getParametersDrivers() method signatures.
      </action>
      <action dev="andrewsgoetz" type="add" issue="764">
        Added new method to UTCScale which exposes the raw UTC-TAI offset data.
      </action>
      <action dev="bryan" type="fix" issue="670">
        Fixed call to ForceModel.init() in AbstractGaussianContribution class.
      </action>
   	  <action dev="thomas" type="add" issue="712">
      	Added IGS clock file support.
      </action>
      <action dev="bryan" type="update" issue="650">
        Methods computeMeanState() and computeOsculatingState()
        of FieldDSSTPropagator are now statics.
      </action>
      <action dev="bryan" type="update" issue="762">
        TabulatelofOffset now implements BoundedAttitudeProvider.
      </action>
      <action dev="luc" type="update" issue="761">
        TabulateProvider now implements BoundedAttitudeProvider.
      </action>
      <action dev="luc" type="fix" issue="760">
        Fixed reference frame in tabulated attitude provider.
      </action>
      <action dev="luc" type="update" >
      	Renamed SINEXLoader into SinexLoader.
      </action>
      <action dev="luc" type="update" >
        Use DataSource in RinexLoader and SinexLoader.
      </action>
      <action dev="luc" type="update" >
        Renamed NamedData into DataSource.
      </action>
      <action dev="luc" type="add" issue="474">
        Added support for CCSDS ODM V3, with the new
        Orbit Comprehensive Message format.
      </action>
      <action dev="luc" type="update">
        Overhauled generic Ephemeris and AttitudeEphemeris writing.
      </action>
      <action dev="luc" type="update">
        Overhauled CCSDS messages handling, both parsing and writing.
      </action>
      <action dev="amir" type="fix" issue="746">
        Fixed combination of measurements using GNSS phase measurements.
      </action>
      <action dev="bryan" type="add" issue="756">
        Added new method signature in IodGooding using AngularRaDec measurement.
      </action>
      <action dev="thomas" type="fix" issue="688">
        Fixed ignored fields from TLE template in TLEPropagatorBuilder.
      </action>
      <action dev="thomas" type="fix" issue="372">
        Added TLE generation.
      </action>
      <action dev="bryan" type="fix" issue="624">
        Allowed dynamic station coordinates when calculating tropospheric delay.
      </action>
      <action dev="bryan" type="update" issue="755">
        Modified IodGooding constructor to be consistent with other IOD methods.
      </action>
      <action dev="bryan" type="add" issue="753">
        Added new method signature in IodLaplace using AngularRaDec measurement.
      </action>
      <action dev="bryan" type="add" issue="752">
        Added new method signature in IodLambert using Position measurement.
      </action>
      <action dev="bryan" type="add" issue="751">
        Added new method signature in IodGibbs using Position measurement.
      </action>
      <action dev="luc" type="fix" issue="749">
        Allow building PVCoordinates and AngularCoordinates (as well as their Field,
        Absolute and TimeStamped variations) to be build from UnivariateDerivative1
        and UnivariateDerivative2 in addition to DerivativeStructure.
      </action>
      <action dev="bryan" type="fix" issue="736">
        Fixed NullPointerException in DSSTTesseral Hansen object.
      </action>
      <action dev="bryan" type="update" issue="601">
      	Changed getPVInPZ90() method to private.
      </action>
      <action dev="bryan" type="fix" issue="744">
      	Fixed calculation of CR3BP constants.
      </action>
      <action dev="bryan" type="update" issue="743">
      	Updated JUnit version to 4.13.1.
      </action>
    </release>
    <release version="10.3" date="2020-12-21"
             description="Version 10.3 is a minor release of Orekit.
             It includes both new features and bug fixes. New features introduced
             in 10.3 are: relativistic clock correction for range, phase, and range rate
             measurements, piece wise models for empirical forces, one-way GNSS code
             and phase measurements, support for laser ranging data (both CPF and
             CRD formats), Lense-Thirring and De Sitter relativistic corrections to
             satellite acceleration, support for AGI leap second files, new interfaces
             for attitude ephemeris files, Knocke model for Earth's albedo and infrared,
             as well as several other new features. This release includes an important
             fix in DSST orbit determination allowing to used short period Jacobian
             during state transition matrix calculation. It also fixes issues in Kalman
             orbit determination and CCSDS ADM format. See the list below for a full
             description of the changes.">
   	  <action dev="bryan" type="update" issue="741">
      	Updated Hipparchus version to 1.8 and updated code with new functionalities.
      </action>
   	  <action dev="bryan" type="add" issue="740">
      	Added aggregator for bounded attitude providers.
      </action>
   	  <action dev="thomas" type="add" issue="8">
        Added Knocke's Earth rediffused radiation pressure force model.
      </action>
   	  <action dev="bryan" type="add" issue="739">
      	Allowed initialization of attitude provider from attitude segment.
      </action>
      <action dev="raphael" type="add" issue="705">
        Allowed writing an AEM file from a list of SpacecraftStates.
      </action>
      <action dev="luc" type="add" issue="738">
        Added user-defined max iteration and convergence criterion in SecularAndHarmonic.
      </action>
      <action dev="luc" type="add" issue="737">
        Added loading of AGI LeapSecond.dat files.
      </action>
      <action dev="raphael" type="add" issue="686">
        Allowed user-defined format for ephemeris data lines in
        StreamingAemWriter, AEMWriter, StreamingOemWriter and OEMWriter.
      </action>
   	  <action dev="bryan" type="fix" issue="683">
      	Updated building instructions.
      </action>
   	  <action dev="bryan" type="add" issue="734">
      	Added getters for phase measurement ambiguity driver.
      </action>
   	  <action dev="bryan" type="fix" issue="696">
      	Allowed to configure initial covariance for measurements in Kalman Filter.
      </action>
      <action dev="thomas, bryan" type="add" issue="709">
        Added clock drift contribution to range rate measurements.
      </action>
   	  <action dev="bryan" type="fix" issue="687">
      	Fixed Javadoc of ElevationMask.
      </action>
      <action dev="raphael" type="fix" issue="711">
        Allowed definition of a default interpolation degree in both AEMParser and OEMParser.
      </action>
      <action dev="bryan" type="add" issue="733">
        Added Lense-Thirring and De Sitter relativistic effects.
      </action>
      <action dev="melanisti" type="fix" issue="725">
        Fixed missing measurement parameter in InterSatellitesRange measurement.
      </action>
      <action dev="bryan" type="add" issue="732">
        Added documentation for checkstyle configuration.
      </action>
   	  <action dev="thomas" type="fix" issue="730">
      	Removed useless loop over an empty list
      </action>
      <action dev="luc" type="fix" issue="731">
        Fixed parsing of some ICGEM gravity fields files.
      </action>
      <action dev="raphael" type="fix" issue="720">
      	Added support for measurements parameters in UnivariateProcessNoise
      </action>
      <action dev="luc" type="fix" issue="729">
        Fixed wrong handling of RESET-STATE in analytical propagators.
      </action>
      <action dev="luc" type="add" issue="728">
        Allow creating a node detector without an orbit.
      </action>
      <action dev="bryan" type="add" issue="671">
        Added support for laser ranging file formats.
      </action>
      <action dev="clement" type="fix" issue="724">
        Remove range checks in TLE constructor.
      </action>
      <action dev="bryan" type="fix" issue="723">
        Allowed AEM and OEM writers to write header comments.
      </action>
      <action dev="bryan" type="add" issue="719">
        Added one-way GNSS range and phase measurements for LEO satellite
        orbit determination applications.
      </action>
      <action dev="bryan" type="add" issue="716">
        Added piecewise empirical force model.
      </action>
      <action dev="bryan" type="add" >
        Considered a new implementation for empirical forces, to allow piecewise model.
      </action>
      <action dev="bryan" type="add" issue="703">
        Added inter-satellites phase measurement.
      </action>
      <action dev="bryan" type="fix" issue="695">
        Considered covariance matrix from Position measurement in Kalman estimator.
      </action>
      <action dev="bryan" type="fix" issue="718">
        Fixed orbital state used for short periodic Jacobian computation.
      </action>
      <action dev="bryan" type="add" issue="704">
        Allow using user specified velocity error for computing
        tolerance vectors for integrators.
      </action>
      <action dev="bryan" type="add" issue="714">
        Added frequency deviation for range-rate measurements.
      </action>
      <action dev="bryan" type="add" issue="715">
        Added relativistic clock correction for range, phase and
        inter-satellite range measurements.
      </action>
      <action dev="bryan" type="fix" issue="706">
        Fixed missing measurement parameter in inter-satellites range measurement.
      </action>
   	  <action dev="thomas" type="fix" issue="713">
        Fixed computation of DSST short period Jacobian.
      </action>
      <action dev="luc" type="fix" issue="699">
        Fixed missing measurement parameter in Phase measurement
      </action>
      <action dev="luc" type="fix" issue="701">
        Fixed wrong handling of propagation parameters by Kalman filter in multi-satellite
        context
      </action>
    </release>
    <release version="10.2" date="2020-07-14"
             description="Version 10.2 is a minor release of Orekit.
             It includes both new features and bug fixes. New features introduced
             in 10.2 are: support for CCSDS ADM files, modelling of trajectories
             around Lagrangian points using CR3BP model, a piece wise drag force model,
             a time span tropospheric estimated model, an estimated ionospheric model,
             an improved modelling of the GNSS phase measurement, several bug fixes
             for date functionnalities, a new organization of the maneuvers package,
             a configurable low thrust maneuver model based on detectors,
             support for CSSI space weather data, , as well as several other minor
             features and bug fixes. See the list below for a full description
             of the changes.">
      <action dev="bryan" type="fix" issue="661">
        Fixed visibility of WindUpFactory.
      </action>
      <action dev="bryan" type="update" >
        Increased visibility of setters in CCSDS ADM related classes.
      </action>
      <action dev="clement" type="add" issue="656">
        Added CssiSpaceWeatherLoader which provides three-hourly space weather
        data and implements DTM2000InputParameters and NRLMSISE00InputParameters
      </action>
      <action dev="maxime" type="update" issue="690">
        Increased visibility of setters in CCSDS OEM related classes.
      </action>
      <action dev="bryan" type="update" >
        Improved Orekit performance by using new Hipparchus' differentiation classes.
      </action>
      <action dev="bryan" type="update" issue="682">
        Changed visibility of OrbitType parameter drivers' names to public.
      </action>
      <action dev="evan" type="add" issue="684" due-to="Mikael">
        Fix infinite loop in event detection when a RESET_* event causes two other events
        to occur simultaneously and discontinuously.
      </action>
      <action dev="evan" type="add" issue="684">
        Add FieldFunctionalDetector.
      </action>
      <action dev="mikael" type="add">
        Added a configurable low thrust maneuver based on detectors.
      </action>
      <action dev="bryan" type="fix" issue="605">
        Added support for Rinex C0, L0, S0 and D0 observation types.
      </action>
      <action dev="bryan" type="fix" issue="641">
        Allow Pattern functionalities instead of String.replaceAll() and String.split().
      </action>
      <action dev="evan" type="fix" issue="658">
        Fix invalid hour when using TimeScale(double) or TimeScale(int, double) with a
        value in [86400, 86401]. Treat these values as indicating a leap second.
      </action>
      <action dev="evan" type="add" issue="677">
        Add AbsoluteDate.toStringRfc3339() and DateTimeComponents.toStringRfc3339().
      </action>
      <action dev="evan" type="fix" issue="681">
        Fix AbsoluteDate.getComponents(...) produces invalid times.
      </action>
      <action dev="evan" type="fix" issue="676">
        Fix AbsoluteDate.getComponents(utc) throws "non-existent time 23:59:61".
      </action>
      <action dev="bryan" type="fix" issue="651">
        Improved use of try with resources statement.
      </action>
      <action dev="bryan" type="fix" issue="679" due-to="luc, maxime">
        Improved testRetrogradeOrbit in CircularOrbit and KeplerianOrbit tests.
      </action>
      <action dev="bryan" type="fix" issue="680">
        Allowed ephemeris class to be used with absolute PV coordinates.
      </action>
      <action dev="bryan" type="fix" issue="674">
        Added an exception if eccentricity is negative for keplerian orbit.
      </action>
      <action dev="evan" type="fix" issue="667">
        Fix build on CentOS/RedHat 7.
      </action>
      <action dev="bryan" type="fix" issue="662">
        Fixed forgotten additional state in Ephemeris propagator.
      </action>
      <action dev="evan" type="update">
        Improve error message for TimeStampedCache by including requested date.
      </action>
      <action dev="bryan" type="fix" issue="663">
        Fixed initialization of the triggering event for ImpulseManeuver class.
      </action>
      <action dev="clement" type="fix" issue="664">
        Fix sign of RAAN and PA parameters in TLE constructor if negative, range check most other orbit parameters.
      </action>
      <action dev="bryan" type="add" issue="669">
        Added estimated ionospheric model.
      </action>
      <action dev="bryan" type="add" issue="645">
        Merged phase-measurement branch into develop.
      </action>
      <action dev="bryan" type="add" >
        Added a time span tropospheric estimated model.
      </action>
      <action dev="bryan" type="add" issue="646">
        Merged cr3bp branch into develop.
      </action>
      <action dev="bryan" type="add" issue="660">
        Improved exception handling in IODGibbs.
      </action>
      <action dev="bryan" type="add" issue="647">
        Improved package-info documentation.
      </action>
      <action dev="nick" type="update" >
        Upgrade maven-checkstyle-plugin to 3.1.1.
      </action>
      <action dev="bryan" type="add" issue="657">
        Added multiplexed Orekit fixed step handler.
      </action>
      <action dev="bryan" type="add" issue="655">
        Added support for CCSDS ADM files.
      </action>
      <action dev="maxime" type="add" issue="649">
        Added a piece wise drag force model: TimeSpanDragForce in forces package.
      </action>
      <action dev="yannick" type="fix" issue="654">
        Prevent divergence of Saastomoinen model pathDelay method at low elevation.
      </action>
      <action dev="bryan" type="fix" issue="542">
        Removed duplicated BUILDING.txt file.
      </action>
      <action dev="bryan" type="add" issue="504">
        Allowed Eckstein Hechler propagator to be initialized with a mean orbit.
      </action>
      <action dev="bryan" type="update" issue="644">
        Removed try and catch statements for ParameterDriver initialization.
      </action>
      <action dev="bryan" type="fix" issue="613">
        Allowed DSST propagation in osculating type with event detectors.
      </action>
    </release>
    <release version="10.1" date="2020-02-19"
             description="Version 10.1 is a minor release of Orekit.
             It includes both new features and bug fixes. New features introduced
             in 10.1 are: wind-up effect for phase measurement, NeQuick ionospheric model,
             support for Hatanaka compact RINEX format, methods for the combination
             of GNSS measurements, Laplace method for initial orbit determination,
             a new Field Of View package, comparison methods for absolute dates,
             a new multiplexed measurement, specialized propagators for GNSS constellation,
             default constructors for DSST force models, covariance matrices in OEM writer,
             a new data context implementation, connection with Gitlab CI, improved documentation,
             the migration of the tutorials to a separate sister project, as well as several other minor
             features and bug fixes. See the list below for a full description of the changes.">
      <action dev="ward" type="fix">
        Improve performance of loading CCSDS files.
      </action>
      <action dev="ward" type="fix" issue="639" due-to="qmor">
        In Ellipsoid.pointOnLimb(...) improved numerical stability by cancelling terms.
      </action>
      <action dev="maxime" type="fix" issue="639" due-to="qmor">
        Fixed pointOnLimb method in bodies.Ellipsoid class. Normalized equations should now avoid numerical issues.
      </action>
      <action dev="evan" type="fix" issue="627">
        Fix TimeScalesFactory.getGMST(conventions, simpleEop) always returning the same
        value.
      </action>
      <action dev="evan" type="fix" issue="636">
        Fix UT1 and Earth rotation during a leap second. Was off by 1 second.
      </action>
      <action dev="luc" type="fix" issue="635">
        Fixed inconsistency in constant thrust maneuver acceleration.
      </action>
      <action dev="evan" type="add" >
        Added an annotation and a compiler plugin that generates a warning
        when default context is used without being explicitly annotated.
      </action>
      <action dev="luc" type="fix" issue="632" due-to="Evan Ward">
        Fixed projection to ellipsoid at pole.
      </action>
      <action dev="evan,luc,yannick" type="add" issue="607">
        Add DataContext, a way to load separate sets of EOP, leap seconds, etc.
      </action>
      <action dev="luc" type="fix" issue="630">
        Improve performance of UnixCompressFilter.
      </action>
      <action dev="luc" type="fix" issue="631">
        Improve performance of HatanakaCompressFilter.
      </action>
      <action dev="evan" type="fix" issue="629">
        Improve performance of ZipJarCrawler.
      </action>
      <action dev="bryan" type="add" issue="625">
      	Added default constructors for DSSTZonal and DSSTTesseral. 
      </action>   
      <action dev="bryan" type="add" issue="622">
      	Added OrekitException for unknown number of frequencies in ANTEX files. 
      </action>
      <action dev="bryan" type="add" issue="621">
      	Added OrekitException in the case where IONEX header is corrupted. 
      </action>
      <action dev="dylan" type="add" issue="359">
      	Added a specific test for issue 359 in BatchLSEstimatorTest.
      	The test verifies that a Newtonian attraction is known
      	by both the propagator builder and the propagator when
      	it is not added explicitly.
      </action>
      <action dev="dylan" type="add" issue="367">
      	Added write of covariance matrices in OEMWriter.
      </action>
      <action dev="dylan" type="fix" issue="619">
        Fixed origin transform in CcsdsModifierFrame.
      </action>
      <action dev="bryan" type="add" issue="611">
        Added SBAS orbit propagator.
      </action>
      <action dev="bryan" type="fix" issue="617">
        Fixed null pointer exception in MultiplexedMeasurement.
      </action>
      <action dev="luc" type="fix" issue="575">
        Allow users to provide custom convergence checkers for
        batch least squares orbit determination.
      </action>
      <action dev="luc" type="add" issue="614">
        Added multiplexed measurements.
      </action>
      <action dev="luc" type="fix" issue="616">
        Fixed missed changes updates in ParameterDriversList embedding
        other ParameterDriversList instances.
      </action>
      <action dev="luc" type="update">
        Moved tutorials to a separate sister project.
      </action>
      <action dev="bryan" type="add" due-to="Shiva Iyer">
        Added Laplace method for initial orbit determination.
      </action>
      <action dev="bryan" type="fix" issue="612">
        Fixed DSST orbit determination tutorial.
      </action>
      <action dev="bryan" type="add" issue="610">
        Added IRNSS orbit propagator.
      </action>
      <action dev="bryan" type="add" issue="608">
        Added support for RINEX 3.04 files.
      </action>
      <action dev="gabb" type="fix" issue="533">
        Fixed bugs in the derivatives computation in IodGooding.
        Fixed bugs in IodLambert when there's more than an half revolution
        between start and final position.
      </action>
      <action dev="bryan" type="fix" issue="604">
        Fixed parsing of compact RINEX files with wrong key in header
        produced by some Septentrio receivers.
      </action>
      <action dev="luc" type="fix" issue="603">
        Fixed parsing of compact RINEX files with missing types in header
        produced by some Septentrio receivers.
      </action>
      <action dev="evan" type="fix" issue="589">
        Improve performance of AggregateBoundedPropagator by factor of 2.
      </action>
      <action dev="luc" type="fix" issue="600">
        Fixed parsing of compact RINEX files with many observation types.
      </action>
      <action dev="bryan" type="fix">
        Fixed poor design of GLONASS numerical propagator.
      </action>
      <action dev="luc" type="fix" issue="599">
        Fixed an issue in projection to flat ellipse.
      </action>
      <action dev="bryan" type="fix" issue="598">
        Added lazily addition of Newtonian attraction to the DSST and
        numerical propagator builders.
      </action>
      <action dev="luc" type="add" issue="595">
        Added EllipticalFieldOfView (with two different ways to define the
        ellipticity constraint) that can be used in FieldOfViewDetector,
        GroundFieldOfViewDetector and FootprintOverlapDetector.
      </action>
      <action dev="luc" type="add">
        Fields of view with regular polygonal shape can now be built either
        based on a defining cone inside the Fov and touching it at edges
        middle points, or based on a defining cone outside the Fov and touching
        it at vertices.
      </action>
      <action dev="luc" type="add" issue="594">
        Added CircularFieldOfView that can be used in FieldOfViewDetector,
        GroundFieldOfViewDetector and FootprintOverlapDetector.
      </action>
      <action dev="luc" type="add">
        Set up a general hierarchy for Field Of View with various shapes. At
        start, it includes DoubleDihedraFieldOfView and PolygonalFieldOfView.
      </action>
      <action dev="luc" type="add" issue="592">
        Added FilesListCrawler to load files from an explicit list.
      </action>
      <action dev="evan" type="fix" issue="583">
        Fix AbsoluteDate.compareTo() for future/past infinity.
      </action>
      <action dev="luc" type="fix" issue="588">
        Fixed wrong handling of spacecraft states in multi-satellites orbit determination
        and multi-satellite measurements generation.
      </action>
      <action dev="bryan" type="fix" issue="585">
        Improved contributing guide.
      </action>
      <action dev="petrus" type="fix" issue="570">
        Make FieldOfView.getFootprint public.
      </action>
      <action dev="bryan" type="add">
        Added combination of measurements.
      </action>
      <action dev="bryan" type="fix">
        Fix values of GPS C2D, L2D, D2D and S2D frequencies.
      </action>
      <action dev="bryan" type="add">
        Add Nequick ionospheric model.
      </action>
      <action dev="luc" type="fix" issue="581">
        Fixed spurious empty line insertion during Rinex 2 decompression
        when the number of observations per satellite is a multiple of 5
      </action>
      <action dev="luc" type="fix" issue="580">
        Fixed decompression of very small negative values in Hatanaka
        Compact RINEX format.
      </action>
      <action dev="luc" type="fix" issue="578">
        Orbit determination tutorials (and tests too) now supports compressed
        measurement files (gzip, Unix compress, Hatanaka Compact RINEX).
      </action>
      <action dev="luc" type="fix" issue="579">
        Handle properly special events flags in Hatanaka Compact RINEX format.
      </action>
      <action dev="luc" type="fix" issue="483">
        Reset additional state changed by event handlers and not managed by any
        additional state providers.
      </action>
      <action dev="luc" type="add" issue="472">
        Added support for Hatanaka Compact RINEX format.
      </action>
      <action dev="luc" type="fix" issue="574">
        Cope with input stream readers that keep asking for new bytes after end
        of Unix compressed files has been reached.
      </action>
      <action dev="luc" type="fix" issue="573">
        Added detection of some corrupted Unix-compressed files.
      </action>
      <action dev="bryan" type="fix" issue="572">
        Fixed the Saastamoinen model when station altitude is bigger than 5000.0 meters.
      </action>
      <action dev="luc" type="fix" issue="568">
        Fixed too fast step increase in a bracketing attempt.
      </action>
      <action dev="luc" type="add">
        Added phase measurement builder.
      </action>
      <action dev="luc" type="add">
        Added getWavelength in GNSS Frequency.
      </action>
    </release>
    <release version="10.0" date="2019-06-24"
             description="Orekit 10.0 is a major new release. It includes DSST OD,
             propagation in non-inertial frames, specialized propagators for GNSS
             constellations, a new ionospheric model, modeling for phase measurements, the
             LAMBDA method for phase ambiguity resolution, Shapiro effect for range
             measurements, improved documentation, as well as several other new features
             and bug fixes. This release fixes a security denial of service bug regarding
             itrf-versions.conf present since Orekit 9.2. Some APIs have incompatibly
             changed since the 9.X series including the format of itrf-versions.conf,
             removal of deprecated methods, reorganization of the models package, as well
             as updates to AbstractDetector, AbstractGNSSAttitudeProvider, DragSensitive,
             RadiationSensitive, and ZipJarCrawler. See the list below for a full
             description of the changes.">
      <action dev="evan" type="fix">
        Fix  name of GLONASS G2 frequency.
      </action>
      <action dev="luc" type="fix" >
        Fixed accuracy of dates conversions from java dates.
      </action>
      <action dev="evan" type="fix" issue="566">
        Make ITRFVersionLoader public.
      </action>
      <action dev="bryan" type="fix" issue="564">
        Fixed private argument of getLLimits() abstract method.
      </action>
      <action dev="bryan" type="fix" issue="565">
        Fixed static loading of UTC for GLONASS reference epoch.
      </action>
      <action dev="luc" type="fix" issue="547">
        Added a tile/sampling aiming direction that diverts singularity outside of a
        area of interest. This is mainly useful when sampling areas of interest that
        cover the pole as the pole is singular for classical aiming directions (constant
        azimuth or along track).
      </action>
      <action dev="luc" type="update" >
        Removed latitude limitation in AlongTrackAiming. If latitude is above (resp. below)
        the maximum (resp. minimum) latitude reached by the defining orbit, then aiming
        will be towards East for prograde orbits and towards West for retrograde orbits.
      </action>
      <action dev="bryan" type="fix">
        Fixes broken links on Orekit JavaDoc.
      </action>
       <action dev="pascal" type="fix" issue="558">
        Fixes broken links on Maven site.
      </action>
      <action dev="luc" type="fix" issue="559">
        Take into account changes in MSAFE files names published by NASA.
      </action>
      <action dev="bryan" type="add">
        Add Global Ionosphere Map model.
      </action>
      <action dev="maxime" type="add" issue="554">
        Added propagation in inertial frame.
      </action>
      <action dev="luc" type="fix" issue="557">
        Improved documentation about DatesSelector not being reusable across several
        schedulers during measurements generation.
      </action>
      <action dev="evan" type="fix">
        Fix some possible NPEs in AntexLoader, FieldAngularCoordinates.
      </action>
      <action dev="evan" type="fix">
        Fix locale dependent comparisons in SP3File, TDMParser, and YUMAParser.
      </action>
      <action dev="evan" type="fix">
        Ensure opened streams are closed in ZipJarCrawler, DTM2000, IERSConventions, and
        OceanLoadDeformationCoefficients.
      </action>
      <action dev="bryan" type="add">
        Add DSST Orbit Determination for both Kalman Filter and Batch Least Squares estimator.
      </action>
      <action dev="romaric" type="add">
        Add a events detector based on the geomagnetic field intensity at the satellite altitude
        or at sea level above the satellite, and the associated tests
      </action>
      <action dev="maxime" type="update" issue="549">
        Deleted deprecated methods in EclipseDetector.
      </action>
      <action dev="romaric" type="fix" issue="553">
        Fix the bug of attitude transition with Ephemeris propagator
        by adding a way for the LocalPVProvider to get the attitude at the end of the transition
      </action>
      <action dev="petrus" type="update" issue="518">
        Changing AbstractGNSSAttitudeProvider from public to package-private.
      </action>
      <action dev="romaric" type="fix" issue="551">
        Fix the bug of attitude transition with analytical propagator 
        by refreshing the attitude after the events triggering
      </action>
      <action dev="romaric" type="fix" issue="552">
        Fix the bug of attitude transition if a reset occurs during the transition
        by adding margins to the reset of TimeSpanMap to keep the one corresponding to the "after" attitude law.
      </action>
      <action dev="bryan" type="add" issue="522">
        Generalized the GPSPropagator class to handle all GNSS constellations using
        the same algorithm.
      </action>
      <action dev="bryan" type="add" issue="519">
        Added numerical and analytical GLONASS propagators.
      </action>
      <action dev="luc" type="add" >
        Added ambiguity resolution for phase measurements.
        This feature is not complete yet and is considered experimental.
      </action>
      <action dev="bryan" type="update" issue="548">
        Reorganized models package by adding new sub-packages.
      </action>
      <action dev="maxime" type="update" issue="546">
        Updated Hipparchus dependency to version 1.5 in pom.xml file.
      </action>
      <action dev="maxime" type="update" issue="514">
        Deleted unused DerivativeStructure acceleration computation methods.
        In interfaces radiationPressureAcceleration and dragAcceleration, and all their implementations and their tests.
      </action>
      <action dev="evan" type="update" issue="543">
        Change format of itrf-versions.conf to use prefix matching instead of Regular
        Expression matching. All existing itrf-versions.conf files will need to be
        updated. This is to avoid a potential denial of service where a crafted
        itrf-versions.conf could cause the application to hang.
      </action>
      <action dev="evan" type="update" issue="543">
        ZipJarCrawler now uses "!/" to denote the start of the path within the archive
        which matches the convention used by JarURLConnection. ZipJarCrawler used to use
        "!".
      </action>
      <action dev="bryan" type="fix" issue="544" due-to="Josef Probst">
        Fixed endless loop on GPSPropagator and (Field)KeplerianOrbit.
      </action>
      <action dev="maxime" type="add" issue="403">
        Added tests for class UnivariateProcessNoise.
        Working tests for non-Cartesian orbit propagation are still needed.
      </action>
      <action dev="maxime" type="fix" issue="514">
        Deprecated unused DerivativeStructure acceleration computation methods.
        In interfaces radiationPressureAcceleration and dragAcceleration, and all their implementations and their tests. 
      </action>
      <action dev="luc" type="add" issue="536">
        Take target radius into account in CircularFieldOfViewDetector and FieldOfViewDetector.
      </action>
      <action dev="maxime" type="fix" issue="539">
        Fixed DTM2000.getDensity method, made it independent of user time zone.
      </action>
      <action dev="luc" type="add" issue="535">
        Take occulting body flattening into account in eclipse detector.
      </action>
      <action dev="maxime" type="fix" issue="538" due-to="Dorian Gegout">
        Fixed default method compareTo in interface ComparableMeasurement.
      </action>
      <action dev="luc" type="add" issue="532">
        Added Shapiro effect modifier for Range and InterSatelliteRange measurements.
      </action>
      <action dev="evan" type="update" issue="389">
        Fix type parametrization of AbstractDetector so that multiple with* methods can be
        called when the type parameter is '?'.
      </action>
      <action dev="evan" type="remove" issue="506">
        Remove EventHandler.Action and FieldEventHandler.Action. Use
        org.hipparchus.ode.events.Action instead.
      </action>
      <action dev="bryan" type="update" issue="527">
        Changed API for magnetic field model to a SI base unit API.
      </action>
      <action dev="evan" type="fix">
        OrekitException preserves the stack trace when formatting the message throws
        another exception.
      </action>
      <action dev="luc" type="remove" issue="530">
        Event detectors, field of view and attitude providers are not serializable anymore.
      </action>
      <action dev="bryan" type="update" issue="526">
        Replaced private class BilinearInterpolatingFunction of Saastamoinen model
        by the one of Hipparchus
      </action>
      <action dev="evan" type="add" issue="507">
        Add Action.RESET_EVENTS to check all detectors for events without recomputing the
        propagation step.
      </action>
      <action dev="evan" type="add" issue="507">
        Add Action.RESET_EVENTS to check all detectors for events without recomputing the
        propagation step.
      </action>
      <action dev="evan" type="add" issue="507">
        Add toString() implementations to SpacecraftState, RecordAndContinue.Event and
        Field versions.
      </action>
      <action dev="evan" type="add" issue="507">
        Add Field version of RecordAndContinue.
      </action>
      <action dev="evan" type="add" issue="507">
        Add Field version of LatitudeCrossingDetector.
      </action>
      <action dev="luc" type="update">
        Removed classes and methods deprecated in the 9.X series.
      </action>
      <action dev="luc" type="fix" issue="528" due-to="Gowtham Sivaraman">
        Fixed parsing of clock in SP3 files.
      </action>
    </release>
    <release version="9.3.1" date="2019-03-16" description="Version 9.3.1 is a minor version of Orekit.
    It fixes an issue with GPS week rollover.">
      <action dev="luc" type="add" issue="534">
        Handle GPS week rollover in GPSDate.
      </action>
    </release>
    <release version="9.3" date="2019-01-25" description="Version 9.3 is a minor version of Orekit.
    It includes both new features and bug fixes. New features introduced in 9.3 are: a new GPSDate class,
    changed OrekitException from checked to unchecked exceptions, parameter drivers scales and reference
    value can be changed, access to Kalman filter internal matrices, position-only measurements in orbit determination,
    support for unofficial versions 2.12 and 2.20 of Rinex files (mainly for spaceborne receivers),
    direct building of appropriate attitude law with eclipses for all GNSS satellite types, inter-satellites
    view detector, measurement generation feature, possibility fo use Marshall Solar Activity Future Estimation
    to feed NRL MSISE 2000 atmosphere model, new tropospheric models: Mendes-Pavlis, Vienna 1, Vienna 3, estimated model,
    new mapping functions for tropospheric effect: Global Mapping Function, Niell Mapping Function, Global
    Pression Temperature Models GPT and GPT2, possibility to estimate tropospheric zenith delay,
    clock offset that can be estimated (both for ground station and satellite clocks).">
      <action dev="luc" type="add" issue="516">
        Added a way to manage clock corrections from GPSPropagator.
      </action>
      <action dev="bryan" type="add" issue="498">
        Added several tropospheric models: Mendes-Pavlis, Vienna 1, Vienna 3, estimated model
        where the total zenith delay can be estimated during Orbit Determination.
      </action>
      <action dev="bryan" type="add" issue="498">
        Added Global Mapping Function and Niell Mapping Function to be used with tropospheric
        models.
      </action>
      <action dev="luc" type="add" issue="515">
        Added clock offset parameter at satellites level for orbit determination.
      </action>
      <action dev="luc" type="add" issue="513">
        Added clock offset parameter at ground stations level for orbit determination.
      </action>
      <action dev="bryan" type="add" issue="512">
        Added weather model Global Pressure and Temperature 2.
      </action>
      <action dev="bryan" type="add" issue="511">
        Added weather model Global Pressure and Temperature.
      </action>
      <action dev="luc" type="fix" issue="510">
        Fixed dropped derivatives in TimeStampedFieldPVCoordinates.shiftedBy(dt).
      </action>
      <action dev="luc" type="fix" issue="509">
        Fixed scaling error in ParameterFunction differentiation.
      </action>
      <action dev="luc" type="fix" issue="508">
        Fixed inconsistency leading to inaccuracies in conversions from AbsoluteDate to FieldAbsoluteDate.
      </action>
      <action dev="pascal" type="fix" issue="495">
        The MarshallSolarActivityFutureEstimation class implements
        the NRLMSISE00InputParameters interface.
      </action>
      <action dev="evan" type="fix" issue="486">
        Make FieldTransform.shiftedBy(T) public.
      </action>
      <action dev="evan" type="fix" issue="496">
        Fix JavaDoc for TimeComponents.getSecond().
      </action>
      <action dev="evan" type="update" issue="501">
        Deprecate GFunction in favor of ToDoubleFunction.
      </action>
      <action dev="luc" type="add" issue="494">
        Added a measurements generation feature for use with orbit determination.
        Fixes issue #494
      </action>
      <action dev="luc" type="add">
        Added adapter for event detectors, allowing to wrap existing detector
        while changing their behaviour.
      </action>
      <action dev="luc" type="add">
        Added ground at night detector.
      </action>
      <action dev="luc" type="add">
        Added inter-satellites direct view detector.
      </action>
      <action dev="luc" type="add">
        Added constants defined by IAU 2015 resolution B3 for Sun, Earth and Jupiter.
      </action>
      <action dev="luc" type="add" issue="500">
        Added retrieval of full time span (start time, end time and data) containing
        a specified date in TimeSpanMap.
        Fixes issue #500
      </action>
      <action dev="luc" type="add">
        Added direct building of attitude provider from GNSS satellite type.
      </action>
      <action dev="luc" type="add">
        Added parsing of unofficial versions 2.12 and 2.20 of Rinex files
        (used by some spaceborne receivers like IceSat 1).
      </action>
      <action dev="luc" type="add">
        Added a way to retrieve Rinex header directly from the observations data set.
      </action>
      <action dev="luc" type="add">
        Added position-only measurements in orbit determination.
      </action>
      <action dev="luc" type="fix" issue="491">
        Allow parsing of SP3 files that use non-predefined orbit types.
        Fixes issue #491.
      </action>
	  <action dev="maxime" type="add" issue="485">
        Added access to Kalman filter matrices.
		KalmanEstimation interface now has methods returning the physical values of:
		state transition matrix phi, measurement matrix H, innovation matrix S and Kalman gain matrix K.
		The methods are implemented in Model class. A class ModelTest was added to test these values.
		Fixes issue #485
      </action>
      <action dev="luc" type="fix" issue="492" due-to="Lebas">
        Fixed error message for TLE with incorrect checksum.
        Fixes issue #492.
      </action>
      <action dev="maxime" type="fix" issue="490">
        Fixed reference value of parameter drivers updating in Kalman filter. 
        When resetting the orbit in the propagator builder, the reference values
        of the drivers are now reset too.
        Fixes issue #490.
      </action>
      <action dev="maxime" type="add" issue="489">
        Made ParameterDriver class fully mutable.
        By adding setters for attributes scale, reference, minimum and maximum values.
        Fixes issue #489.
      </action>
      <action dev="maxime" type="fix" issue="488">
        Fixed method unNormalizeStateVector in Model class of Kalman estimator.
        Previous value did not take into account the reference values of the drivers.
        Fixes issue #488.
      </action>
      <action dev="luc" type="fix" issue="484" due-to="Yannick Jeandroz">
        Changed OrekitException from checked to unchecked exception.
        Most functions do throw such exceptions. As they are unchecked, they are
        not advertised in either `throws` statements in the function signature or
        in the javadoc. So users must consider that as soon as they use any Orekit
        feature, an unchecked `OrekitException` may be thrown. In most cases, users
        will not attempt to recover for this but will only use them to display or
        log a meaningful error message.
        Fixes #484.
      </action>
      <action dev="luc" type="fix" issue="480">
        Added GPSDate class to convert back and forth with AbsoluteDate.
        Fixes #480.
      </action>
      <action dev="evan" type="fix" issue="476">
        Fix generics in EventEnablingPredicateFilter.
        Fixes #476.
      </action>
      <action dev="maxime" type="fix" issue="473">
        Fixed wrong values of radec generated in AngularRaDecMeasurementCreator.
        Fixed wrong values of range rate generated in RangeRateMeasurementCreator.
        Added tests that check the values of measurements for each type of measurement.
        Upgraded precision in Kalman and batch least-squares OD tests that are using range-rate and radec measurements.
        Fixes issue #473.
      </action>
      <action dev="luc" type="fix">
        Derivatives with respect to mass are not computed anymore since several versions,
        some remnants of former computation remained and have now been removed.
      </action>
    </release>
    <release version="9.2" date="2018-05-26" description="Version 9.2 is a minor release of Orekit.
    It introduces several new features and bug fixes. New features introduced in version 9.2 are
    Kalman filter for orbit determination, loading of RINEX files, loading of ANTEX files, loading
    of version d of SP3 files (version a to c were already supported), on-the-fly decompression of .Z
    files, code measurements, phase measurements (but only a very basic implementation for now),
    specific attitude laws (GPS, GLONASS, GALILEO, BEIDOU) with midnight/noon turns, possibility to
    use backward propagation in LS orbit determination, support for any ITRF version, even if EOP
    files do not match the desired version, attitude overriding in constant thrust maneuvers,
    FunctionalDetector, filtering mechanism to insert specific decompression or deciphering algorithms
    during data loading, frames for Lagrange L1 and L2 point for any two related celestial bodies.
    WARNING: phase measurements, GNSS attitude and time-dependent process noise are considered
    experimental features for now, they should not be used yet for operational systems.
    Several bugs have been fixed.">
      <action dev="luc" type="fix">
        Fixed missing eclipse detectors in field version of Solar radiation pressure.
        Fixes issue #366.
      </action>
      <action dev="evan" type="fix">
        Fixed issue where EventHandler.init() was never called.
        Fixes issue #471.
      </action>
      <action dev="luc" type="fix">
        Fixed error in relative humidity units in Marini-Murray tropospheric model.
        Fixes issue #352.
      </action>
      <action dev="luc" type="fix">
        Fixed DSST events detection in the osculating case.
        Fixes issue #398.
      </action>
      <action dev="luc" type="fix">
        Allow several TLE with same date in TLESeries.
        Fixes issue #411.
      </action>
      <action dev="luc" type="fix">
        Fixed compilation problems with JDK 1.8
        Fixes issue #462.
      </action>
      <action dev="luc" type="add" >
        Added specific attitude mode for GNSS satellites: GPS (block IIA, block IIF, block IIF),
        GLONASS, GALILEO, BEIDOU (GEO, IGSO, MEO). This is still considered experimental as there
        are some problems when Sun crosses the orbital plane during a midnight/noon turn maneuver
        (which is a rare event but nevertheless occurs)
      </action>
      <action dev="luc" type="add" >
        Added natural order for observed measurements primarily based on
        chronological order, but with also value comparisons if measurements
        are simultaneous (which occurs a lot in GNSS), and ensuring no
        measurements are lost if stored in SortedSet
      </action>
      <action dev="luc" type="add" due-to="Albert Alcarraz García">
        Added GNSS code measurements
      </action>
      <action dev="luc" type="add" due-to="Albert Alcarraz García">
        Added GNSS phase measurements (very basic implementation for now, not usable as is)
      </action>
      <action dev="luc" type="add" due-to="Albert Alcarraz García">
        Added loading of RINEX observation files (versions 2 and 3)
      </action>
      <action dev="luc" type="fix">
        Fixed compression table reset problem in .Z files
        Fixes issue #450.
      </action>
      <action dev="maxime" type="fix">
        Fixed de-activation of event detection.
        In the propagate(startDate, endDate) function of class "AbstractIntegratedPropagator",
        for dates out of the time interval defined by ]startDate, endDate].
        Fixes issue #449.
      </action>
      <action dev="luc" type="add">
        Added support for loading Unix-compressed files (ending in .Z).
        This file compression algorithm is still widely used in the GNSS
        community (SP3 files, clock files, Klobuchar coefficients...)
        Fixes issue #447.
      </action>
      <action dev="luc" type="add">
        Added a customizable filtering capability in data loading.
        This allows users to insert layers providing features like
        custom decompression algorithms, deciphering, monitoring...
        Fixes issue #446.
      </action>
      <action dev="luc" type="add">
        Allow direct retrieval of rotation part without derivatives from
        LOFType without computing the full transform from inertial frame.
      </action>
      <action dev="maxime" type="fix">
        Added a provider for time-dependent process noise in Kalman estimator.
        This providers allow users to set up realistic models where the process
        noise increases in the along track direction.
        Fixes issue #403.
      </action>
      <action dev="maxime" type="add">
        Increased visibility of attributes in ConstantThrustManeuver class.
        Added getters for all attributes. Also added an attribute name that
        allows the differentiation of the maneuvers, both from a parameter driver
        point of view and from a force model point of view.
        Fixes issue #426.
      </action>
      <action dev="maxime" type="add">
        Increased visibility of attributes in propagator builders.
        By adding getters for all attributes in NumericalPropagatorBuilder
        and AbstractPropagatorBuilder.
        Also made the method findByName in ParameterDriversList public.
        Fixes issue #425.
      </action>
      <action dev="luc" type="fix">
        Ensure the correct ITRF version is used in CCSDS files, regardless
        of the EOP source chosen, defaulting to ITRF-2014.
      </action>
      <action dev="luc" type="fix">
        Split initial covariance matrix and process noise matrix in two
        methods in the covariance matrix provider interface.
      </action>
      <action dev="luc" type="add">
        Added VersionedITRF frame that allow users with needs for very high
        accuracy to specify which ITRF version they want, and stick to it
        regardless of their EOP source.
        Fixes issue #412.
      </action>
      <action dev="luc" type="add">
        Added an itrf-versions.conf configuration file allowing to specify
        which ITRF version each EOP file defines for which date
      </action>
      <action dev="luc" type="add">
        EOP history now contains the ITRF version corresponding to each
        EOP entry on a per date basis
      </action>
      <action dev="luc" type="add">
        Added an ITRFVersion enumerate to simplify conversion between ITRF frames,
        even when no direct Helmert transformation is available
      </action>
      <action dev="luc" type="add">
        Added TransformProviderUtility to reverse or combine TransformProvider instances.
      </action>
      <action dev="luc" type="add">
        Allow attitude overriding during constant-thrust maneuvers.
        Fixes issue #410.
      </action>
      <action dev="luc" type="fix">
        Fixed out-of-sync attitude computation near switch events in AttitudeSequence.
        Fixes issue #404.
      </action>
      <action dev="luc" type="add">
        Added a method to extract sub-ranges from TimeSpanMap instances.
      </action>
      <action dev="luc" type="fix">
        Fixed TLE creation with B* coefficients having single digits like 1.0e-4.
        Fixes issue #388.
      </action>
      <action dev="evan" type="add">
        Add FunctionalDetector.
      </action>
      <action dev="luc" type="add">
        Added handling of IGS ANTEX GNSS antenna models file.
      </action>
      <action dev="luc" type="add">
        Added support for SP3-d files.
      </action>
      <action dev="luc" type="fix">
        Improved SP3 files parsing.
        Some files already operationally produced by IGS Multi-GNSS Experiment (MGEX)
        exceed the maximum number of satellites supported by the regular SP3-c file
        format (which is 85 satellites) and extended the header, without updating the
        format version to SP3-d, which specifically raises the 85 satellites limitation.
        Fixes issue #376.
      </action>
      <action dev="maxime" type="add">
        Allow backward propagation in batch LS orbit determination.
        Fixes issue #375.
      </action>
      <action dev="maxime" type="add">
        Added covariance matrix to PV measurements.
        Fixes issue #374.
      </action>
      <action dev="luc" type="fix">
        Fixed issue when converting very far points (such as Sun center) to geodetic coordinates.
        Fixes issue #373.
      </action>
      <action dev="luc" type="add" >
        Added more conversions between PV coordinates and DerivativeStructure.
        This simplifies for example getting the time derivative of the momentum.
      </action>
      <action dev="maxime" type="fix">
        Fixed weights for angular measurements in W3B orbit determination.
        Fixed in test and tutorial.
        Fixes issue #370.
      </action>
      <action dev="luc" type="add" due-to="Julio Hernanz">
        Added frames for L1 and L2 Lagrange points, for any pair of celestial bodies.
      </action>
    </release>
    <release version="9.1" date="2017-11-26"
             description="Version 9.1 is a minor release of Orekit. It introduces a few new
             features and bug fixes. New features introduced in version 9.1 are some
             frames in OEM parser, retrieval of EOP from frames and ground station displacements
             modelling (both displacements due to tides and displacements due to ocean loading),
             and retrieval of covariance matrix in orbit determination. Several bugs have been fixed.
             Version 9.1 depends on Hipparchus 1.2.">
      <action dev="evan" type="add">
        Added ITRF2005 and ITRF2008 to the frames recognized by OEMParser.
        Fixes issue #361.
      </action>
      <action dev="evan" type="fix">
        Fixed FiniteDifferencePropagatorConverter so that the scale factor is only applied
        once instead of twice.
        Fixes issue #362.
      </action>
      <action dev="maxime" type="fix">
        Fixed derivatives computation in turn-around range ionospheric delay modifier.
        Fixes issue #369.
      </action>
      <action dev="evan" type="fix">
        Disabled XML external resources when parsing rapid XML TDM files.
        Part of issue #368.
      </action>
      <action dev="evan" type="fix">
        Disabled XML external resources when parsing rapid XML EOP files.
        Part of issue #368.
      </action>
      <action dev="evan" type="fix">
        Fixed NPE in OrekitException when localized string is null.
      </action>
      <action dev="luc" type="fix">
        Fixed a singularity error in derivatives for perfectly circular orbits in DSST third body force model.
        Fixes issue #364.
      </action>
      <action dev="luc" type="fix" due-to="Lucian Bărbulescu">
        Fixed an error in array size computation for Hansen coefficients.
        Fixes issue #363.
      </action>
      <action dev="luc" type="add">
        Added a way to retrieve EOP from frames by walking the frames hierarchy tree
        using parent frame links. This allows to retrieve EOP from topocentric frames,
        from Earth frames, from TOD...
      </action>
      <action dev="luc" type="add">
        Take ground stations displacements into account in orbit determination.
        The predefined displacement models are the direct effect of solid tides
        and the indirect effect of ocean loading, but users can add their own models
        too.
      </action>
      <action dev="luc" type="add">
        Added ground stations displacements due to ocean loading as per IERS conventions,
        including all the 342 tides considered in the HARDISP.F program.
        Computation is based on Onsala Space Observatory files in BLQ format.
      </action>
      <action dev="luc" type="add">
        Added ground points displacements due to tides as per IERS conventions.
        We have slightly edited one entry in table 7.3a from IERS 2010 conventions
        to fix a sign error identified by Dr. Hana Krásná from TU Wien (out of phase
        radial term for the P₁ tide, which is -0.07mm in conventions when it should be
        +0.07mm). This implies that our implementation may differ up to 0.14mm from
        other implementations.
      </action>
      <action dev="luc" type="fix">
        Avoid intermixed ChangeForwarder instances calling each other.
        Fixes issue #360.
      </action>
      <action dev="maxime" type="fix">
        Modified the way the propagation parameter drivers are mapped in the
        Jacobian matrix in class "Model".
        Added a test for multi-sat orbit determination with estimated
        propagation parameters (µ and SRP coefficients).
        Fixes issue #354.
      </action>
      <action dev="luc" type="fix">
         Added a convenience method to retrieve covariance matrix in
         physical units in orbit determination.
         Fixes issue #353.
      </action>
      <action dev="luc" type="fix" due-to="Rongwang Li">
         Fixed two errors in Marini-Murray model implementation.
         Fixes issue #352.
      </action>
      <action dev="luc" type="fix">
         Prevent duplicated Newtonian attraction in FieldNumericalPropagator.
         Fixes issue #350.
      </action>
      <action dev="luc" type="fix">
         Copy additional states through impulse maneuvers.
         Fixes issue #349.
      </action>
      <action dev="luc" type="fix">
         Removed unused construction parameters in ShiftingTransformProvider
         and InterpolatingTransformProvider.
         Fixes issue #356.
      </action>
      <action dev="luc" type="fix">
         Fixed wrong inertial frame for Earth retrieved from CelestialBodyFactory.
         Fixes issue #355.
      </action>
      <action dev="luc" type="update">
        Use a git-flow like branching workflow, with a develop branch for bleeding-edge
        development, and master branch for stable published versions.
      </action>
    </release>
    <release version="9.0.1" date="2017-11-01"
            description="Version 9.0.1 is a patch release of Orekit.
            It fixes security issus 368.">
      <action dev="evan" type="fix">
        Disabled XML external resources when parsing rapid XML TDM files.
        Part of issue #368.
      </action>
      <action dev="evan" type="fix">
        Disabled XML external resources when parsing rapid XML EOP files.
        Part of issue #368.
      </action>
    </release>
    <release version="9.0" date="2017-07-26"
             description="Version 9.0 is a major release of Orekit. It introduces several new
             features and bug fixes. New features introduced in version 9.0 are Taylor algebra
             propagation (for high order uncertainties propagation or very fast Monte-Carlo
             studies), multi-satellites orbit determination, parallel multi-satellites propagation,
             parametric accelerations (polynomial and harmonic), turn-around measurements,
             inter-satellite range measurements, rigth ascension/declination measurements,
             Antenna Phase Center measurements modifiers, EOP estimation in precise orbit
             determination, orbit to attitude coupling in partial derivatives, parsing of CCSDS
             Tracking Data Messages, parsing of university of Bern Astronomical Institute files
             for Klobuchar coefficients, ITRF 2014, preservation of non-Keplerian orbits derivatives,
             JB2008 atmosphere model, NRL MSISE 2000 atmosphere model, boolean combination of events
             detectors, ephemeris writer, speed improvements when tens of thousands of measurements
             are used in orbit determination, Danish translations. Several bugs have been fixed.">
     <action dev="luc" type="add">
       Added on-board antenna phase center effect on inter-satellites range measurements.
     </action>
     <action dev="luc" type="add">
       Added on-board antenna phase center effect on turn-around range measurements.
     </action>
     <action dev="luc" type="add">
       Added on-board antenna phase center effect on range measurements.
     </action>
     <action dev="luc" type="update">
       Moved Bias and OutlierFilter classes together with the other estimation modifiers.
     </action>
     <action dev="luc" type="update">
       Forced states derivatives to be dimension 6 rather than either 6 or 7. The
       additional mass was not really useful, it was intended for maneuvers calibration,
       but in fact during maneuver calibration we adjust either flow rate or specific
       impulse but not directly mass itself. 
     </action>
      <action dev="luc" type="add">
        Added parametric acceleration force models, where acceleration amplitude is a
        simple parametric function. Acceleration direction is fixed in either inertial
        frame, or spacecraft frame, or in a dedicated attitude frame overriding spacecraft
        attitude. The latter could for example be used to model solar arrays orientation if
        the force is related to solar arrays). Two predefined implementations are provided,
        one for polynomial amplitude and one for harmonic amplitude. Users can add other
        cases at will. This allows for example to model the infamous GPS Y-bias, which is
        thought to be related to a radiator thermal radiation.
      </action>
      <action dev="luc" type="remove">
        Removed obsolete Cunningham and Droziner attraction models. These models have
        been superseded by Holmes-Featherstone attraction model available since 2013
        in Orekit.
      </action>
      <action dev="luc" type="update">
        Take orbit to attitude coupling into account in the partial derivatives for all attitude modes.
        Fixes issue #200.
      </action>
      <action dev="luc" type="update">
        Merged FieldAttitudeProvider into AttitudeProvider.
      </action>
      <action dev="luc" type="update">
        Simplified ForceModel interface. It does not require dedicated methods anymore for
        computing derivatives with respect to either state or parameters.
      </action>
      <action dev="luc" type="remove">
        Removed Jacchia-Bowman 2006 now completely superseded by Jacchia-Bowman 2008.
      </action>
      <action dev="luc" type="update">
        Make Jacchia-Bowman 2008 thread-safe and field-aware.
      </action>
      <action dev="luc" type="update">
        Make NRL MSISE 2000 thread-safe and field-aware.
      </action>
      <action dev="luc" type="update">
        Make DTM2000 thread-safe and field-aware.
      </action>
      <action dev="luc" type="add">
        Added support for ITRF 2014.
        As of mid-2017, depending on the source of EOP, the ITRF retrieved using
        FramesFactory.getITRF will be either ITRF-2014 (if using EOP 14 C04) or
        ITRF-2008 (if using EOP 08 C04, bulletins A, bulletins B, or finals .all).
        If another ITRF is needed, it can be built using HelmertTransformation.
      </action>
      <action dev="luc" type="remove">
        Removed classes and methods deprecated in 8.0.
      </action>
      <action dev="luc" type="add">
        Added coordinates of all intermediate participants in estimated measurements.
        This will allow estimation modifiers to get important vectors (sighting
        directions for example) without recomputing everything from the states.
      </action>
      <action dev="luc" type="add">
        Added a multi-satellites orbit determination feature.
      </action>
      <action dev="luc" type="add">
        Added one-way and two-way inter-satellites range measurements.
      </action>
      <action dev="luc" type="fix" due-to="Glenn Ehrlich">
        Avoid clash with Python reserved keywords and, or and not in BooleanDetector.
      </action>
      <action dev="luc" type="add" due-to="Maxime Journot">
        Added right ascension and declination angular measurements.
      </action>
      <action dev="luc" type="add">
        Added a parallel propagation feature for addressing multi-satellites needs.
        Propagators of different types (analytical, semi-analytical, numerical,
        ephemerides ...) can be mixed at will.
      </action>
      <action dev="luc" type="fix">
        Fixed Gaussian quadrature inconsistent with DSST theory when orbit derivatives are present.
        Fixes issue #345.
      </action>
      <action dev="luc" type="fix">
        Fixed infinite recursion when attempting two orbit determinations in row.
        Fixes issue #347.
      </action>
      <action dev="luc" type="add" due-to="Lars Næsbye Christensen">
        Added Danish translations.
        Fixes issue #346.
      </action>
      <action dev="luc" type="add" >
        Allow estimation of polar motion (offset plus linear drift) and prime meridian
        correction (offset plus linear drift) in orbit determination. This is essentially
        equivalent to add correction to the xp, yp, dtu1 and lod Earth Orientation Parameters.
      </action>
      <action dev="luc" type="add">
        Parameters in orbit determination can be associated with a per-parameter reference date.
      </action>
      <action dev="luc" type="fix">
        Fixed wrong generation of FieldTransforms by time stamped cache, when generation
        happens backward in time.
        Fixes issue #344.
      </action>
      <action dev="luc" type="update">
        Improved computation ground station parameters derivatives
        in orbit determination.
      </action>
      <action dev="luc" type="update" >
        Use automatic differentiation for all orbit determination measurements types.
        This allows simpler evolutions to estimate parameters for which derivatives
        are not straightforward to compute; some of these parameters are needed for
        precise orbit determination.
      </action>
      <action dev="luc" type="add" due-to="Maxime Journot">
        Added parsing of University of Bern Astronomical Institute files for α and β Klobuchar coefficients.
      </action>
      <action dev="luc" type="add" due-to="Maxime Journot">
        Added parsing of CCSDS TDM (Tracking Data Messages) files, both text and XML.
      </action>
      <action dev="luc" type="fix" due-to="Florentin-Alin Butu">
        Fixed lighting ratio in solar radiation pressure for interplanetary trajectories.
      </action>
      <action dev="hank" type="fix">
        Allow small extrapolation before and after ephemeris.
        Fixes issue #261.
      </action>
      <action dev="luc" type="fix">
        Fixed missing attitude in DSST mean/osculating conversions.
        Fixes issue #339.
      </action>
      <action dev="luc" type="fix">
        Optionally take lift component of the drag force into account in BoxAndSolarArraySpacecraft.
        Fixes issue #324.
      </action>
      <action dev="luc" type="fix" due-to="James Schatzman">
        Change visibility of getTargetPV in GroundPointing to public so it can be subclassed by
        users in other packages.
        Fixes issue #341.
      </action>
      <action dev="luc" type="update">
        Deprecated the TLESeries class. The file format used was considered to be too specific and
        the API not really well designed. Users are encouraged to use their own parser for series of TLE.
      </action>
      <action dev="luc" type="fix" due-to="Gavin Eadie">
        Removed dead code in deep SDP4 propagation model.
        Fixes issue #342.
      </action>
      <action dev="luc" type="fix" due-to="Quentin Rhone">
        Added a way to prefix parameters names when estimating several maneuvers
        in one orbit determination.
        Fixes issue #338.
      </action>
      <action dev="luc" type="fix" due-to="Pascal Parraud">
        Removed unneeded reset at end of sample creation in propagators conversion.
        Fixes issue #335.
      </action>
      <action dev="luc" type="fix" due-to="Michiel Zittersteijn">
        Fixed wrong angle wrapping computation in IodLambert.
      </action>
      <action dev="luc" type="fix" due-to="Lucian Barbulescu">
        Fixed boundaries of thrust parameter driver in ConstantThrustManeuver.
        Fixes issue #327.
      </action>
      <action dev="luc" type="fix" due-to="Hao Peng">
        Allow some old version of TLE format to be parsed correctly.
        Fixes issue #330.
      </action>
      <action dev="luc" type="fix" due-to="James Schatzman">
        Fixed ArrayOutOfBoundException appearing when converting dates at past or future infinity
        to string.
        Fixes issue #340.
      </action>
      <action dev="luc" type="fix">
        Extended range of DateComponents to allow the full integer range as days offset
        from J2000.
      </action>
      <action dev="luc" type="fix">
        Prevent NaN appearing in UTC-TAI offsets for dates at past or future infinity.
      </action>
      <action dev="luc" type="fix">
        Prevent central attraction coefficient from being adjusted in TLEPropagatorBuilder,
        as it is specified by the TLE theory.
        Fixes issue #313.
      </action>
      <action dev="luc" type="fix" due-to="Hao Peng">
        Added a flag to prevent resetting initial state at the end of integrating propagators.
        Fixes issue #251.
      </action>
      <action dev="luc" type="fix">
        Tutorials now all rely on orekit-data being in user home folder.
        Fixes issue #245.
      </action>
       <action dev="luc" type="fix">
        Apply delay corresponding to h = 0 when station altitude is below 0 in SaastamoinenModel.
        Fixes issue #202.
      </action>
      <action dev="luc" type="add">
        Added derivatives to orbits computed from non-Keplerian models, and use
        these derivatives when available. This improves shiftedBy() accuracy,
        and as a consequence also the accuracy of EventShifter. As example, when
        comparing shiftedBy and numerical model on a low Earth Sun Synchronous Orbit,
        with a 20x20 gravity field, Sun and Moon third bodies attractions, drag and
        solar radiation pressure, shifted position errors without derivatives are 18m
        after 60s, 72m after 120s, 447m after 300s; 1601m after 600s and 3141m after
        900s, whereas the shifted position errors with derivatives are 1.1m after 60s,
        9.1m after 120s, 140m after 300s; 1067m after 600s and 3307m after 900s.
      </action>
      <action dev="luc" type="fix">
        Preserved non-Keplerian acceleration in spacecraft state when computed from numerical propagator.
        Fixes issue #183.
      </action>
      <action dev="luc" type="fix">
        Fixed accuracy of FieldAbsoluteDate.
        Fixes issue #337.
      </action>
      <action dev="luc" type="fix">
        Fixed eccentricity computation for hyperbolic Cartesian orbits.
        Fixes issue #336.
      </action>
      <action dev="luc" type="fix">
        Fixed an array out of bounds error in DSST zonal short periodics terms.
      </action>
      <action dev="luc" type="fix" due-to="Maxime Journot">
        Fixed a factor two error in tropospheric and ionospheric modifiers.
      </action>
      <action dev="luc" type="add" due-to="Maxime Journot">
        Added turn-around (four-way range) measurements to orbit determination.
      </action>
      <action dev="luc" type="update">
        Updated dependency to Hipparchus 1.1, released on 2017, March 16th.
        Fixes issue #329.
      </action>
      <action dev="evan" type="add">
        Added simple Boolean logic with EventDetectors.
      </action>
      <action dev="luc" type="add">
        Added getGMSTRateFunction to IEEEConventions to compute accurately Earth rotation rate.
      </action>
      <action dev="luc" type="update">
        OneAxisEllipsoid can now transform FieldGeodeticPoint from any field
        and not only DerivativeStructure.
      </action>
      <action dev="luc" type="add">
        Completed field-based Cartesian and angular coordinates with missing
        features that were only in the double based versions.
      </action>
      <action dev="luc" type="update" due-to="Maxime Journot">
        Use DerivativeStructure to compute derivatives for Range measurements.
      </action>
      <action dev="luc" type="update">
        Improved conversion speed from Cartesian coordinates to geodetic coordinates
        by about 15%.
      </action>
      <action dev="evan" type="add">
        Replace OrbitFile interface with EphemerisFile, adding support for multiple
        ephemeris segments and the capability to create a propagator from an ephemeris.
      </action>
      <action dev="hank" type="add">
        Added EphemerisFileWriter interface for serializing EphemerisFiles to external
        file formats, and implemented the OEMWriter for CCSDS OEM file export support.
      </action>
      <action dev="hank" type="add">
        Added OrekitEphemerisFile object for encapsulating propagator outputs into an 
        EphemerisFile which can then be exported with EphemerisFileWriter classes.
      </action>
      <action dev="luc" type="fix">
        Fixed thread-safety issues in DTM2000 model.
        Fixes issue #258.
      </action>
      <action dev="pascal" type="add">
        Added JB2008 atmosphere model.
      </action>
      <action dev="pascal" type="add">
        Added NRLMSISE-00 atmosphere model.
      </action>
      <action dev="luc" type="fix" due-to="Hao Peng">
        Fixed outliers configuration parsing in orbit determination tutorial and test.
        Fixes issue #249
      </action>
       <action dev="luc" type="fix" >
        Greatly improved orbit determination speed when a lot of measurements are used
        (several thousands).
      </action>
      <action dev="luc" type="fix" >
        Fixed ant build script to run Junit tests.
        Fixes issue #246.
      </action>
      <action dev="luc" type="update">
        Added a protection against zero scale factors for parameters drivers.
      </action>
      <action dev="evan" type="fix">
        Fix AbsoluteDate.createMJDDate when the time scale is UTC and the date
        is during a leap second.
        Fixes issue #247
      </action>
      <action dev="luc" type="fix" >
        Fixed ant build script to retrieve Hipparchus dependencies correctly.
        Fixes issue #244.
      </action>
    </release>
    <release version="8.0.1" date="2017-11-01"
            description="Version 8.0.1 is a patch release of Orekit.
            It fixes security issus 368.">
      <action dev="evan" type="fix">
        Disabled XML external resources when parsing rapid XML EOP files.
        Part of issue #368.
      </action>
    </release>
    <release version="8.0" date="2016-06-30"
             description="Version 8.0 is a major release of Orekit. It introduces several new
             features and bug fixes as well as a major dependency change. New features introduced
             in version 8.0 are orbit determination, specialized propagator for GPS satellites
             based on SEM or YUMA files, computation of Dilution Of Precision and a new angular
             separation event detector. Several bugs have been fixed. A major change introduced
             with version 8.0 is the switch from Apache Commons Math to Hipparchus as the
             mathematical library, which also implied switching from Java 6 to Java 8.">
      <action dev="luc" type="fix" due-to="Andrea Antolino">
        Improved accuracy of orbits Jacobians.
        Fixes issue #243.
      </action>
      <action dev="luc" type="update">
        Deprecated PropagationException, replaced by OrekitException.
      </action>
      <action dev="evan" type="fix" due-to="Greg Carbott">
        Fix bug in restarting propagation with a ConstantThrustManeuver with an
        updated initial condition.
      </action>
      <action dev="luc" type="fix">
        Fixed a display error for dates less than 0.5ms before a leap second.
      </action>
      <action dev="luc" type="update">
        Use ParameterDriver with scale factor for both orbit determination, conversion,
        and partial derivatives computation when finite differences are needed.
      </action>
      <action dev="luc" type="fix">
        Apply impulse maneuver correctly in backward propagation.
        Fixes issue #241.
      </action>
      <action dev="luc" type="add">
        Added angular separation detector. This is typically used to check separation
        between spacecraft and the Sun as seen from a ground station, to avoid interferences
        or damage.
      </action>
      <action dev="luc" type="update">
        All class and methods that were deprecated in the 7.X series have been removed.
      </action>
      <action dev="luc" type="update">
        Allow ICGEM gravity field reader to parse non-Earth gravity fields.
      </action>
      <action dev="evan" type="add">
        Add methods for a integration step handler to tell if the start/end of the step is
        interpolated due to event detection. Also added ability to add a step handler in
        ephemeris mode.
      </action>
      <action dev="evan" type="fix">
        Switch to a continuous Ap to Kp geomagnetic index conversion.
        Fixes issue #240.
      </action>
      <action dev="pascal" type="add">
        Added computation of Dilution Of Precision (DOP).
      </action>
      <action dev="pascal" type="add">
        Added a specialized propagator for GPS spacecrafts, based on
        SEM or YUMA files.
      </action>
      <action dev="luc" type="update">
        Ported the new Hipparchus event handling algorithm to Orekit.
        This improves robustness in corner cases, typically when different
        event detectors triggers at very close times and one of them
        resets the state such that it affects the other detectors.
      </action>
      <action dev="luc" type="update">
        Simplified step interpolators API, replacing the setDate/getState
        pair with an interpolated state getter taking a date argument.
      </action>
      <action dev="luc" type="update">
        Switched from Apache Commons Math to Hipparchus library.
      </action>
      <action dev="luc" type="add">
        Added an orbit determination feature!
      </action>
      <action dev="evan" type="add">
        Add EventHandler to record all events.
      </action>
      <action dev="evan" type="fix">
        Fix exception during event detection using
        NumericalPropagator.getGeneratedEphemeris() near the start/end date of
        the generated ephemeris.
        Fixes issue #238
      </action>
    </release>
    <release version="7.2.1" date="2017-11-01"
            description="Version 7.2.1 is a patch release of Orekit.
            It fixes security issus 368.">
      <action dev="evan" type="fix">
        Disabled XML external resources when parsing rapid XML EOP files.
        Part of issue #368.
      </action>
    </release>
    <release version="7.2" date="2016-04-05"
             description="Version 7.2 is a minor release of Orekit. It introduces several new
             features and bug fixes. The most important features introduced in version 7.2
             are handling of GLONASS and QZSS time scales, support for local time zones
             according to ISO-8601 standard, and finer tuning of short period terms in
             DSST propagator. Version 7.2 depends on version 3.6.1 of Apache Commons Math,
             which also fixes a bug related to close events detection.">
      <action dev="luc" type="add">
        Added GLONASS and QZSS time scales. These time scales my be used in SP3-c files.
      </action>
      <action dev="luc" type="add">
        Added parsing and displaying of local time according to ISO-8601 standard.
      </action>
      <action dev="luc" type="fix">
        Added some protections against malformed SP3 files.
      </action>
      <action dev="luc" type="fix">
        Fixed Newcomb operators generation in DSST for high degree gravity fields.
        Fixes issue #237
      </action>
      <action dev="luc" type="update">
        Improved tuning of DSST tesseral force models. Users can now tune max degree,
        max eccentricity power and max frequency in mean longitude for short
        period terms, as well as for m-daily terms.
      </action>
      <action dev="luc" type="update">
        Improved tuning of DSST zonal force models. Users can now tune max degree,
        max eccentricity power and max frequency in true longitude for short
        period terms.
      </action>
      <action dev="luc" type="fix">
        Fixed wrong continuous maneuver handling in backward propagation.
        Fixes issue #236
      </action>
    </release>
    <release version="7.1" date="2016-02-07"
             description="Version 7.1 is a minor release of Orekit. It introduces several new
             features and bug fixes. The most important features introduced in version 7.1
             are a lot of new event detectors (field of view based detectors supporting any FoV
             shape, either on ground targetting spacecraft or on spacecraft and targetting
             ground defined zones with any shape, extremum elevation detector, anomaly,
             latitude argument, or longitude argument crossing detectors, either true, mean
             or eccentric, latitude and longitude extremum detectors, latitude and longitude
             crossing detectors), new event filtering capability based on user-provided
             predicate function, ability to customize DSST interpolation grid for short period
             elements, ability to retrieve DSS short periodic coefficients, removed some arbitrary
             limitations in DSST tesseral and zonal contribution, ability to set short period
             degree/order to smaller values than mean elements in DSST, vastly improved
             frames transforms efficiency for various Earth frames, three different types of
             solar radiation pressure coefficients, new tabulated attitudes related to Local
             Orbital Frame, smooth attitude transitions in attitudes sequences, with derivatives
             continuity at both endpoint, ground zone sampling either in tiles or grid with fixed
             or track-based orientation, derivatives handling in geodetic points, parsing of TLE
             with non-unclassified modifiers, support for officiel WMM coefficients from NOAA,
             support for tai-utc.dat file from USNO, tropospheric refraction model following
             Recommendation ITU-R P.834-7, geoid model based on gravity field, and use of the new
             Apache Commons Math rotation API with either Frame transform convention or vector
             operator convention. Numerous bugs were also fixed.
             Version 7.1 depends on version 3.6 of Apache Commons Math.">
      <action dev="thierry" type="add">
        Added tropospheric refraction correction angle following Recommendation ITU-R P.834-7.
      </action>
      <action dev="luc" type="add">
        Added a way to configure max degree/order for short periods separately
        from the mean elements settings in DSST tutorial.
      </action>
      <action dev="luc" type="fix">
        Fixed limitation to degree 12 on zonal short periods, degree/order 8 on
        tesseral short periods, and degree/order 12 for tesseral m-dailies in DSST.
      </action>
      <action dev="luc" type="fix">
        Fixed wrong orbit type in propagator conversion. The type specified by
        user was ignored when computing variable stepsize integrator tolerances.
      </action>
      <action dev="luc" type="add">
        Set up three different implementations of radiation pressure coefficients,
        using either a single reflection coefficient, or a pair of absorption
        and specular reflection coefficients using the classical convention about
        specular reflection, or a pair of absorption and specular reflection
        coefficients using the legacy convention from the 1995 CNES book.
        Fixes issue #170
      </action>
      <action dev="luc" type="fix">
        Fixed wrong latitude normalization in FieldGeodeticPoint.
      </action>
      <action dev="luc" type="fix">
        Fixed blanks handling in CCSDS ODM files.
        Fixes issue #232
      </action>
      <action dev="luc" type="fix">
        Fixed FramesFactory.getNonInterpolatingTransform working only
        in one direction.
        Fixes issue #231
      </action>
      <action dev="evan" type="add">
        Added Field of View based event detector for ground based sensors.
      </action>
      <action dev="luc" type="add">
        Added a getFootprint method to FieldOfView for projecting Field Of View
        to ground, taking limb of ellipsoid into account (including flatness) if
        Field Of View skims over horizon.
      </action>
      <action dev="luc" type="add">
        Added a pointOnLimb method to Ellipsoid for computing points that lie
        on the limb as seen from an external observer.
      </action>
      <action dev="luc" type="add">
        Added an isInside predicate method to Ellipsoid for checking points location.
      </action>
      <action dev="evan" type="fix">
        Support parsing lowercase values in CCSDS orbit data messages.
        Fixes issue #230
      </action>
      <action dev="luc" type="add">
        Added a generic FieldOfViewDetector that can handle any Field Of View shape.
        The DihedralFieldOfViewDetector is deprecated, but the CircularFieldOfViewDetector
        which corresponds to a common case that can be computed more accurately and faster
        than the new generic detector is preserved.
      </action>
      <action dev="luc" type="add">
        Added a FieldOfView class to model Fields Of View with any shape.
      </action>
      <action dev="luc" type="add">
        Added a FootprintOverlapDetector which is triggered when a sensor
        Field Of View (any shape, even split in non-connected parts or
        containing holes) overlaps a geographic zone, which can be non-convex,
        split in different sub-zones, have holes, contain the pole...
        Fixes issue #216
      </action>
      <action dev="luc" type="fix" due-to="Carlos Casas">
        Added a protection against low altitudes in JB2006 model.
        Fixes issue #214
      </action>
      <action dev="luc" type="fix" due-to="Petrus Hyvönen">
        Enlarged access to SGP4 and DeepSDP4 propagators.
        Fixes issue #207
      </action>
      <action dev="luc" type="fix">
        Fixed covariance matrices units when read from CCSDS ODM files. The
        data returned at API level are now consistent with SI units, instead of being
        kilometer-based.
        Fixes issue #217
      </action>
      <action dev="luc" type="fix">
        Fixed DSST ephemeris generation.
        Fixes issue #222
      </action>
      <action dev="luc" type="update">
        Vastly improved DSS short period terms interpolation.
      </action>
      <action dev="luc" type="fix">
        Use new Rotation API from Apache Commons Math 3.6.
        This API allows to use both vector operator convention and frames
        transform convention naturally. This is useful when axis/angles are
        involved, or when composing rotations. This probably fixes one of
        the oldest stumbling blocks for Orekit users.
      </action>
      <action dev="luc" type="fix">
        Fixed state partial derivatives in drag force model.
        Fixes issue #229
      </action>
      <action dev="evan" type="fix">
        Fixed incorrect density in DTM2000 when the input position is not in ECI
        or ECEF.
        Fixes issue #228
      </action>
      <action dev="evan" type="add">
        Added capability to use a single EventHandler with multiple types of
        EventDetectors.
      </action>
      <action dev="luc" type="add" >
        Added a way to customize interpolation grid in DSST, either using a fixed number
        of points or a maximum time gap between points, for each mean elements integration
        step.
      </action>
      <action dev="luc" type="add" >
        Added TabulatedLofOffset for attitudes defined by tabulating rotations between Local Orbital Frame
        and spacecraft frame.
        Fixes issue #227
      </action>
      <action dev="luc" type="fix" >
        Fixed wrong ephemeris generation for analytical propagators with maneuvers.
        Fixes issue #224.
      </action>
       <action dev="luc" type="fix" >
        Fixed date offset by one second for TLE built from their components,
        if a leap second was introduced earlier in the same year.
        Fixes issue #225.
      </action>
      <action dev="luc" type="fix" >
        Allow parsing TLE with non-unclassified modifier.
      </action>
      <action dev="luc" type="add" >
        As a side effect of fixing issue #223, KeplerianPropagator and
        Eckstein-Hechler propagator are now serializable.
      </action>
      <action dev="luc" type="fix" >
        Fixed missing additional states handling in ephemeris propagators
        created from analytical propagators.
      </action>
      <action dev="luc" type="fix" >
        Fixed NPE and serialization issues in ephemeris propagators created
        from analytical propagators.
        Fixes issue #223.
      </action>
      <action dev="luc" type="fix" >
        Fixed time scale issues in JPL ephemerides and IAU pole models.
        The time used for internal computation should be TDB, not TT.
      </action>
      <action dev="luc" type="fix" >
        Fixed an issue with backward propagation on analytical propagator.
        During first step, the analytical interpolator wrongly considered the
        propagation was forward.
      </action>
      <action dev="luc" type="add" >
        Added a way to retrieve short period coefficients from DSST as
        spacecraft state additional parameters. This is mainly intended
        for test and validation purposes.
      </action>
      <action dev="luc" type="fix" >
        Prevent small overshoots of step limits in event detection.
        Fixes issue #218.
      </action>
      <action dev="luc" type="fix" >
        Handle string conversion of dates properly for dates less than 1 millisecond
        before midnight (they should not appear as second 60.0 of previous minute but
        should rather wrap around to next minute).
        Partly fixes issue #218.
      </action>
      <action dev="luc" type="fix" >
        Enforce Lexicographical order in DirectoryCrawler, to ensure reproducible
        loading. Before this changes, some tests could fail in one computer while
        succeeding in another computer as we use a mix of DE-4xx files, some having
        a different EMRAT (81.30056907419062 for DE-431, 81.30056 for DE-405 and DE-406).
      </action>
      <action dev="luc" type="add" >
        Added EventEnablingPredicateFilter to filter event based on an user-provided
        enabling predicate function. This allow for example to dynamically turn some
        events on and off during propagation or to set up some elaborate logic like
        triggering on elevation first time derivative (i.e. one elevation maximum)
        but only when elevation itself is above some threshold.
      </action>
      <action dev="luc" type="update" >
        Renamed EventFilter into EventSlopeFilter.
      </action>
      <action dev="luc" type="add" >
        Added elevation extremum event detector.
      </action>
      <action dev="luc" type="fix" >
        Fixed ellipsoid tessellation with large tolerances.
        Fixes issue #215.
      </action>
      <action dev="evan" type="fix" >
        Fixed numerical precision issues for start/end dates of generated
        ephemerides.
        Fixes issues #210
      </action>
      <action dev="luc" type="add" >
        Added anomaly, latitude argument, or longitude argument crossings detector,
        either true, mean or eccentric.
        Fixes issue #213.
      </action>
      <action dev="luc" type="add" >
        Added latitude and longitude extremum detector.
      </action>
      <action dev="luc" type="add" >
        Added latitude and longitude crossing detector.
      </action>
      <action dev="luc" type="add" >
        Added a way to convert between PVA and geodetic points with time derivatives.
      </action>
      <action dev="luc" type="add" >
        Allow truncation of tiles in ellipsoid tessellation.
      </action>
      <action dev="luc" type="add" >
        Propagator builders can now be configured to accept any orbit types
        and any position angle types in the input flat array.
        Fixes issue #208.
      </action>
      <action dev="luc" type="add" >
        Added smooth attitude transitions in attitudes sequences, with derivatives
        continuity at both endpoints of the transition that can be forced to match
        rotation, rotation rate and rotation acceleration.
        Fixes issue #6.
      </action>
      <action dev="luc" type="fix" >
        Fixed attitudes sequence behavior in backward propagation.
        Fixes issue #206.
      </action>
      <action dev="luc" type="add" >
        Added factory methods to create AbsoluteDate instances from MJD or JD.
        Fixes issue #193.
      </action>
      <action dev="luc" type="fix" due-to="Joris Olympio">
        Fixed wrong attitude switches when an event occurs but the active attitude mode
        is not the one it relates to.
        Fixes issue #190.
      </action>
      <action dev="luc" type="add"  due-to="Joris Olympio">
        Added a way to be notified when attitude switches occur.
        Fixes issue #190.
      </action>
      <action dev="luc" type="fix" >
        Ensure Keplerian propagator uses the specified mu and not only the one from the initial orbit.
        Fixes issue #184.
      </action>
      <action dev="luc" type="update" >
        Improved frames transforms efficiency for various Earth frames.
      </action>
      <action dev="luc" type="fix" >
        Specify inertial frame to compute orbital velocity for ground pointing laws.
        Fixes issue #115.
      </action>
      <action dev="luc" type="fix" >
        Activated two commented-out tests for DTM2000, after ensuring we
        get the same results as the original fortran implementation.
        Fixes issue #204.
      </action>
      <action dev="luc" type="fix" due-to="Javier Martin Avila">
        Fixed resetting of SecularAndHarmonic fitting.
        Fixes issue #205.
      </action>
      <action dev="luc" type="add">
        Added a way to sample a zone on an ellipsoid as grids of inside points.
        Fixes issue #201.
      </action>
      <action dev="luc" type="fix">
        Fixed an event detection problem when two really separate events occur within
        the event detector convergence threshold.
        Fixes issue #203.
      </action>
      <action dev="luc" type="fix">
        Added protections against TLE parameters too large to fit in the format.
        Fixes issue #77.
      </action>
      <action dev="luc" type="fix">
        Allowed slightly malformed TLE to be parsed.
        Fixes issue #196.
      </action>
      <action dev="luc" type="fix">
        Fixed overlapping issue in ellipsoid tessellation, typically for independent
        zones (like islands) close together.
        Fixes issue #195.
      </action>
      <action dev="tn" type="add">
        Added support to load WMM coefficients from the official model file
        provided by NOAA.
      </action>
      <action dev="tn" type="fix">
        Fixed javadoc of method "GeoMagneticField#calculateField(...)": 
        the provided altitude is expected to be a height above the WGS84 ellipsoid.
      </action>
      <action dev="luc" type="update">
        Added a simpler interface for creating custom UTC-TAI offsets loaders.
      </action>
      <action dev="luc" type="add">
        Added support for USNO tai-utc.dat file, enabled by default, in
        addition to the legacy support for IERS UTC-TAI.history file
        which is still supported and also enabled by default.
      </action>
      <action dev="luc" type="add">
        Added a way to load TAI-UTC data from Bulletin A. Using this feature
        is however NOT recommended as there are known issues in TAI-UTC data
        in some bulletin A (for example bulletina-xix-001.txt from 2006-01-05
        has a wrong year for last leap second and bulletina-xxi-053.txt from
        2008-12-31 has an off by one value for TAI-UTC on MJD 54832). This
        feature is therefore not enabled by default, and users wishing to
        rely on it should do it carefully and take their own responsibilities.
      </action>
      <action dev="luc" type="add">
        Added ellipsoid tessellation, with tiles either oriented along track
        (ascending or descending) or at constant azimuth.
      </action>
      <action dev="luc" type="fix">
        Added customization of EOP continuity check threshold.
        Fixes issue #194.
      </action>
      <action dev="evan" type="add">
        Added geoid model based on gravity field.
        Fixes issue #192.
      </action>
      <action dev="luc" type="fix">
        Added automatic loading of Marshall Solar Activity Future Estimation data.
        Fixes issue #191.
      </action>
      <action dev="luc" type="update">
        Simplified Cartesian to ellipsoidal coordinates transform and greatly improved its performances.
      </action>
      <action dev="luc" type="fix">
        Fixed target point in BodyCenterPointing attitude.
        Fixes issue #100.
      </action>
    </release>
    <release version="7.0" date="2015-01-11"
             description="Version 7.0 is a major release of Orekit. It introduces several new
             features and bug fixes. New features introduced in version 7.0 are the complete
             DSST semi-analytical propagator with short-periodics terms (only mean elements
             were available in previous version), extension to second order derivatives for
             many models (Cartesian coordinates, angular coordinates, attitude modes, ...),
             bilinear interpolator in Saastamoinen model, attitude overriding during impulsive
             maneuvers, general relativity force model, geographic zone detector, and ecliptic
             frame.
             Several bugs have been fixed. One noteworthy fix concerns an inconsistency in
             Eckstein-Hechler propagator velocity, which leads to a change of the generated
             orbit type.">
      <action dev="hankg" type="add">
        Added bilinear interpolator and use it on Saastamoinen model.
        Implements feature #182.
      </action>
      <action dev="luc" type="update">
        Removed old parts that were deprecated in previous versions.
      </action>
      <action dev="luc" type="update">
        Updated dependency to Apache Commons Math 3.4, released on 2014-12-26.
      </action>
      <action dev="luc" type="fix">
        Fixed null vector normalization when attempting to project to ground a point already on ground.
        Fixes issue #181.
      </action>
      <action dev="luc" type="add" due-to="Lucian Barbulescu">
        Added Romanian localization for error messages.
      </action>
      <action dev="luc" type="fix">
        Fixed velocity inconsistency in orbit generation in Eckstein-Hechler propagator.
        The Eckstein-Hechler propagator now generated Cartesian orbits, with velocity
        computed to be fully consistent with model evolution. A side effect is that
        if users rebuild circular parameters from the generated orbits, they will
        generally not math exactly the input circular parameters (but position will
        match exactly).
        Fixes issue #180.
      </action>
      <action dev="luc" type="fix">
        Improved acceleration output in Eckstein-Hechler model.
      </action>
      <action dev="luc" type="add">
        Added projection of moving point (i.e. position and derivatives too) to
        ground surface.
      </action>
      <action dev="luc" type="add">
        Added a general 3 axes ellipsoid class, including a feature to compute
        any plane section (which result in a 2D ellipse).
      </action>
      <action dev="luc" type="add">
        Added support for IERS bulletin A (rapid service and prediction)
      </action>
      <action dev="tn" type="fix">
        Fixed various issues in geomagnetic fields models:
        GeoMagneticField.getDecimalYear() returned a slightly wrong result: e.g. for 1/1/2005
        returned 2005.0020 instead of 2005.0, GeoMagneticFieldFactory.getModel() returned
        wrong interpolation near models validity endpoints, GeoMagneticField.transformModel(double)
        method did not check year validity. Added more unit tests and adapted existing tests for
        IGRF/WMM with sample values / results as they have changed slightly.
        Fixes issue #178.
      </action>
      <action dev="luc" type="fix" due-to="Patrice Mathieu">
        Fixed closest TLE search. When filtering first from satellite ID and
        then extracting closest date, the returned satellite was sometime wrong.
      </action>
      <action dev="luc" type="add" due-to="Hank Grabowski">
        Allow attitude overriding during impulsive maneuvers.
        Fixes issue #176.  
      </action>
      <action dev="evan" type="add">
          Added general relativity force model.
      </action>
      <action dev="luc" type="add" due-to="Ioanna Stypsanelli">
        added Greek localization for error messages.
      </action>
      <action dev="evan" type="fix">
          Fixed incorrect partial derivatives for force models that depend on satellite velocity.
          Fixes #174.
      </action>
      <action dev="evan" type="fix">
          Fixed incorrect parameters set in NumericalPropagatorBuilder.
          Fixes #175.
      </action>
      <action dev="luc" type="update" >
        Significantly reduced size of various serialized objects.
      </action>
      <action dev="luc" type="update" >
        PVCoordinatesProvider now produces time-stamped position-velocities.
      </action>
      <action dev="luc" type="update" >
        Tabulated attitude provider can be built directly from time-stamped angular coordinates
        lists, in addition to attitudes lists.
      </action>
      <action dev="luc" type="add" >
        Added time-stamped versions of position-velocity and angular coordinates.
      </action>
      <action dev="luc" type="fix" due-to="Daniel Aguilar Taboada">
        Fixed wrong rotation interpolation for rotations near π.
        Fixes issue #173.
      </action>
      <action dev="luc" type="update" >
        Updated dependency to Apache Commons Math 3.3.
      </action>
      <action dev="luc" type="update" due-to="Lucian Barbulescu, Nicolas Bernard">
        Added short periodics for DSST propagation.
      </action>
      <action dev="luc" type="add" >
        Added a GeographicZoneDetector event detector for complex geographic zones traversal.
        Fixes issue #163.
      </action>
      <action dev="evan" type="fix">
        Add Ecliptic frame. Agrees with JPL ephemerides to within 0.5 arcsec.
        Issue #166.
      </action>
      <action dev="evan" type="fix">
        Fix cache exception when propagating backwards with an interpolated
        gravity force model.
        Fixes issue #169.
      </action>
      <action dev="luc" type="fix">
        Fixed parsing of dates very far in the future.
        Fixes issue #171.
      </action>
      <action dev="luc" type="fix">
        Trigger an exception when attempting to interpolate attitudes without rotation rate
        using only one data point.
      </action>
      <action dev="evan" type="fix">
        Fixed SpacecraftState date mismatch exception with some attitude providers.
      </action>
      <action dev="luc" type="fix" >
        Fixed wrong scaling in JPL ephemeris when retrieving coordinates in a frame
        that is not the defining frame of the celestial body.
        Fixes issue #165.
      </action>
      <action dev="luc" type="update" due-to="Lucian Barbulescu">
        Prepare generation of either mean or osculating orbits by DSST propagator.
        The short periodics terms are not computed yet, but there is ongoing work
        to add them.
      </action>
      <action dev="luc" type="update" due-to="Lucian Barbulescu">
        Avoid recomputing Chi and Chi^2 in Hansen coefficients for tesseral.
      </action>
      <action dev="luc" type="update" due-to="Nicolas Bernard">
        Added better handling of Hansen kernel computation through use of PolynomialFunction.
      </action>
      <action dev="luc" type="update" due-to="Petre Bazavan">
        Compute Hansen coefficients using linear transformation.
      </action>
      <action dev="luc" type="fix" >
        Fixed a non-bracketing exception in event detection, in some rare cases of noisy g function.
        Fixes issue #160.
      </action>
      <action dev="luc" type="fix" >
        Fixed a missing reset of resonant tesseral terms in DSST propagation.
        Fixes issue #159.
      </action>
      <action dev="luc" type="fix" >
        Improved default max check interval for NodeDetector, so it handles correctly
        highly eccentric orbits.
        Fixes issue #158.
      </action>
    </release>
    <release version="6.1" date="2013-12-13"
             description="Version 6.1 is a minor release of Orekit. It introduces several new
             features and bug fixes. The most important features introduced in version 6.1
             are solid tides force model, including pole tide at user choice, and following
             either IERS 1996, IERS 2003 or IERS 2010 conventions ; ocean tides force model,
             including pole tide at user choice, loading a user provided model ; simultaneous
             support for IERS 1996, 2003 and 2010 for frames definition, which is very
             important to support legacy systems and to convert coordinates between older and
             newer reference systems ; greatly improved accuracy of celestial/terrestrial
             frames transforms (we are now at sub-micro arcsecond level for IERS 2003/2010,
             both with equinox based and Non-Rotating Origin, at a sub-milli arcseconds for
             IERS 1996, both with equinox based and Non-Rotating Origin) ; classical
             equinox-based paradigm and new non-rotating origin paradigm for inertial and
             terrestrial frames are now supported with all IERS conventions ; automatic
             conversion of IERS Earth Orientation Paramters from equinoxial to non-rotating
             paradigm ; support for CCSDS Orbit Data Message ; improved API for events,
             allowing separation of event detection and event handling (the older API is still
             available for compatibility) ; merged all the elevation related events, allowing
             to use both refraction model and antenna mask at the same time if desired ;
             new attitude mode based on interpolation on a table. Numerous bugs were also fixed.
             Version 6.1 depends on version 3.2 of Apache commons math.">
      <action dev="luc" type="fix" >
        Reduced number of calls to the g function in event detectors.
        Fixes issue #108.
      </action>
      <action dev="luc" type="fix" >
        Fixed a spurious backward propagation.
        Fixes issue #107.
      </action>
      <action dev="luc" type="fix" >
        Improved error detection for numerical and DSST propagation for cases
        where user attempts to compute integrator tolerances with an orbit for
        which Jacobian is singular (for example equatorial orbit while using
        Keplerian representation).
        Fixes issue #157.
      </action>
      <action dev="luc" type="add" >
        Added a method to get the number or calls to getNeighbors in the generic time stamped cache,
        to allow performing measurements while tuning the cache.
      </action>
      <action dev="luc" type="add" >
        Added high degree ocean load deformation coefficients computed by Pascal
        Gégout (CNRS / UMR5563 - GET).
      </action>
      <action dev="luc" type="add" >
        Time scales are now serializable.
      </action>
      <action dev="luc" type="add" due-to="Nicolas Bernard">
        Improved DSST tesseral computation efficiency by caching Jacobi polynomials.
      </action>
      <action dev="luc" type="fix" due-to="Daniel Aguilar Taboada">
        Fixed yaw steering attitude law, which didn't project spacecraft velocity correctly.
        Fixes issue #156.
      </action>
      <action dev="luc" type="add" >
        Added a way to set the maximum number of iterations for events detection.
        Fixes issue #155.
      </action>
      <action dev="luc" type="add">
        Added an attitude provider from tabulated attitudes.
        Fixes issue #154.
      </action>
      <action dev="luc" type="add" due-to="Hank Grabowski">
        Improved test coverage.
        Fixes issue #153.
      </action>
      <action dev="luc" type="add" due-to="Hank Grabowski">
        Merged all elevation detectors into one. The new detector supports all
        features from the previous (and now deprecated) ApparentElevationDetector
        and GroundMaskElevationDetector.
        Fixes issue #144.  
      </action>
      <action dev="luc" type="add" due-to="Hank Grabowski">
        Added a DetectorEventHandler interface aimed at handling only the
        event occurrence part in propagation. This allows to separate the
        event detection itself (which is declared by the EventDetector interface)
        from the action to perform once the event has been detected. This also
        allows to avoid subclassing of events, which was cumbersome. It also allows
        to share a single handler for several events.
        The previous behavior with eventOccurred declared at detector level and
        subclassing is still available but is deprecated and will be removed in
        the next major release.
      </action>
      <action dev="luc" type="fix" due-to="Christophe Le Bris">
        Fixed an indexing error in Harris-Priester model.
        Fixes issue #152.
      </action>
      <action dev="luc" type="add">
        Added a new force model for ocean tides in numerical propagation, including pole tides.
        Fixes issue #11.
      </action>
      <action dev="luc" type="fix" due-to="Lucian Barbulescu">
        Fixed conversion from position-velocity to Keplerian, when the orbit is
        perfectly equatorial.
        Fixes issue #151.
      </action>
      <action dev="luc" type="add">
        Added a new force model for solid tides in numerical propagation, including pole tides.
        Fixes issue #10.
      </action>
      <action dev="luc" type="add">
        Added a way to select IERS conventions for non-rotating origin
        based ITRF.
      </action>
      <action dev="luc" type="update">
        Greatly improved accuracy of celestial/terrestrial frames transforms.
        We are now at sub-micro arcsecond level for IERS 2003/2010, both with
        equinox based and Non-Rotating Origin, at a sub-milli arcseconds
        for IERS 1996, both with equinox based and Non-Rotating Origin.
      </action>
      <action dev="luc" type="fix">
        Fixed missing nutation correction in Equation Of Equinoxes.
        Fixes issue #150.
      </action>
      <action dev="luc" type="fix">
        Fixed rate for TCB time scale.
      </action>
      <action dev="luc" type="add">
        Added new definition of astronomical unit from IAU-2012 resolution B2.
      </action>
      <action dev="luc" type="fix">
        Fixed Date/Time split problem when date is a few femto-seconds before the end of the day.
        Fixes issue #149.
      </action>
      <action dev="luc" type="fix">
        Fixed overflow problem in TimeComponents.
        Fixes issue #148.
      </action>
      <action dev="luc" type="update">
        Separate parsing from using Poisson series.
      </action>
      <action dev="luc" type="add" due-to="Steven Ports">
        Added support for parsing CCSDS ODM files (OPM, OMM and OEM).
      </action>
      <action dev="luc" type="update">
        Flattened ITRF frames tree so all supported ITRF realizations (2005, 2000, 97, 93) share the same
        parent ITRF2008. Previously, the tree was 2008 &lt;- 2005 &lt;- 2000 &lt;- {93,97} and the reference dates
        for Helmert transforms were all different. We now use the parameters provided at epoch 2000.0 and
        with respect to ITRF2008 at http://itrf.ensg.ign.fr/doc_ITRF/Transfo-ITRF2008_ITRFs.txt.
      </action>
      <action dev="luc" type="fix">
        Fixed azimuth parameter in the TopocentricFrame.pointAtDistance method.
        Fixes issue #145.
      </action>
      <action dev="luc" type="fix"  due-to="Matt Edwards">
        Fixed location of JAVA_EPOCH. As we now take the linear models between UTC and TAI
        that were used between 1961 and 1972, we have to consider the offset that was in
        effect on 1970-01-01 and which was precisely 8.000082s. Fixes issue #142.
      </action>
      <action dev="luc" type="update" >
        Vastly improved performances for Poisson series computations. Poisson series are often
        evaluated several components together (x/y/s in new non-rotating paradigm, ∆ψ/∆ε in old
        equinox paradigm for example). As the components are built from a common model, they
        share many nutation terms. We now evaluate these shared terms only once, as we evaluate
        the components in parallel thanks to a preliminary "compilation" phase performed when
        the Poisson series are set up. This dramatically improves speed: on a test case based
        on x/y/s evaluations over a one year time span without any caching,  we noticed a
        more than two-fold speedup: mean computation time reduced from 6.75 seconds (standard
        deviation 0.49s) to 3.07 seconds (standard deviation 0.04s), so it was a 54.5% reduction
        in mean computation time. At the same time, accuracy was also improved thanks to the
        Møller-Knuth TwoSum algorithm without branching now used for summing all series terms.
      </action>
      <action dev="luc" type="fix" >
        When UT1 time scale is used, it is now possible to choose which Earth Orientation
        Parameters history to use (formerly, only EOP compatible with IAU-2000/2006 was
        used, even for systems relying only on older conventions).
      </action>
      <action dev="luc" type="add" >
        Added Greenwich Mean Sidereal Time and Greenwich Apparent Sidereal Time
        to all supported IERS conventions (i.e. IERS 1996, IERS 2003 and IERS 2010).
      </action>
      <action dev="luc" type="add" >
        Classical equinox-based paradigm and new non-rotating origin paradigm for
        inertial and terrestrial frames are now supported with all IERS conventions.
        This means it is now possible to use MOD/TOD/GTOD with the recent precession/nutation
        models from recent conventions, and it is also possible to use CIRF/TIRF/ITRF with
        the older precession nutation models from ancient conventions. Of course, all these
        conventions and frames can be used at the same time, which is very important to
        support legacy systems and to convert coordinates between older and newer reference
        systems.
      </action>
      <action dev="luc" type="add" >
        Added IERS 1996 in the list of supported IERS conventions.
      </action>
      <action dev="luc" type="add" >
        Added factory methods to compute arbitrary Julian Epochs (J1900.0, J2000.0 ...)
        and Besselian Epochs (B1900.0, B1950.0 ...) that are used as reference dates
        in some models and frames.
      </action>
      <action dev="luc" type="fix" >
        Fixed non-bracketing exception while converting Cartesian points very close to equator into geodetic
        coordinates. Fixes issue #141.
      </action>
      <action dev="evan" type="add" >
        Added getAngularVelocity() to PVCoordinates.
      </action>
      <action dev="luc" type="add" >
        Added back serialization for some ephemerides produced by integration-based propagators.
        The ephemerides produced by NumericalPropagator are always serializable, and the ones
        produced by DSSTPropagator may be serializable or not depending on the force models used.
      </action>
      <action dev="luc" type="fix" >
        Fixed missing events detection when two events occurred at exactly the same time using an analytical
        propagator (like generated ephemerides for example). Fixes issue #138.
      </action>
      <action dev="luc" type="fix" >
        Fixed data loading from zip/jar. A more streamlined architecture has been set up, and each zip entry
        now uses its own input stream. Closing the stream triggers the switch to the next entry, and duplicate
        close are handled gracefully. Fixes issue #139.
      </action>
      <action dev="luc" type="fix" >
        Improved event bracketing by backporting changes made in Apache Commons Math (may fix issues #110
        and #136, but we cannot be sure as neither issues were reproducible even before this change...).
      </action>
      <action dev="luc" type="fix" >
        Fixed GTOD and Veis frame that did apply UT1-UTC correction when they should not (fixes issue #131).
      </action>
      <action dev="luc" type="fix" >
        Completely rewrote conversion from Cartesian to geodetic coordinates to improve
        numerical stability for very far points (typically when computing coordinates
        of Sun). Fixes issue #137.
      </action>
    </release>
    <release version="6.0" date="2013-04-23"
             description="Version 6.0 is a major release of Orekit. It introduces several new
             features and bug fixes. Several incompatibilities with respect to previous
             versions 5.x have been introduced. Users are strongly advised to upgrade to this
             version. The major features introduced in version 6.0 are the inclusion of the DSST
             semi-analytical propagator, an improved propagator architecture where all propagators
             can use events and step handlers, much better and faster gravity field force model,
             Jacobians availability for all force models, converters between different propagation
             models (which can be used to convert between mean and osculating elements), thread
             safety for many parts (mainly frames, but still excluding propagators) while still
             preserving caching for performances even in multi-threaded environments, time-dependent
             gravity fields, support for IERS 2010 conventions, support for INPOP and all DExxx
             ephemerides, new frames, new time scales, support for user-defined states in spacecraft
             state, availability of additional states in events, interpolators for many components
             like position-velocity, spacecraft state and attitude allowing to compute high order
             derivatives if desired, filtering of events, orphan frames, magnetic fields models,
             SP3 files support, visibility circles, support for Marshall Solar Activity Future
             Estimation of solar activity. Numerous bugs were also fixed. Version 6.0 now depends
             on version 3.2 of Apache commons math.">
      <action dev="pascal" type="fix" >
        Fixed conversion of mean anomaly to hyperbolic eccentric anomaly (fixes issue #135).
      </action>
      <action dev="luc" type="add" >
        Extracted fundamental nutation arguments from CIRF frame. This allows both reuse of
        the arguments for other computations (typically tides), and also allows to use
        convention-dependent arguments (they are similar for IERS conventions 2003 and 2010,
        but have changed before and may change in the future).
      </action>
      <action dev="luc" type="fix" >
        Fixed event g function correction when starting exactly at 0 with a backward
        propagation (fixes issue #125).
      </action>
      <action dev="luc" type="update" >
        Error messages properties are now loaded directly in UTF-8.
      </action>
      <action dev="luc" type="add" >
        Added a way to know which tide system is used in gravity fields (zero-tide,
        tide-free or unknown).
      </action>
      <action dev="luc" type="add" >
        Added orphan frame, i.e. trees that are not yet connected to the main
        frame tree but attached later on. This allows building frame trees
        from leaf to root. This change fixes feature request #98.
      </action>
      <action dev="luc" type="add" >
        Added a way to filter only increasing or decreasing events. The filtering
        occurs a priori, i.e. the filtered out events do not trigger a search.
        Only the interesting events are searched for and contribute to computation
        time. This change fixes feature request #104.
      </action>
      <action dev="pascal" type="add" >
        Added a semianalytical propagator based on the Draper Semianalytic
        Satellite Theory. The DSST accounts for all significant perturbations
        (central body including tesseral harmonics, third-body, drag, solar
        radiation pressure) and is applicable to all orbit classes.
        To begin with, only mean elements propagation is available.
      </action>
      <action dev="evan" type="update" >
        Greatly improved performance of time-stamped caches for data that is
        read only once (like UTC leap seconds history or EOP).
      </action>
      <action dev="luc" type="add" >
        Additional states can now be used in events. Note that waiting for the
        fix for issue MATH-965 in Apache Commons Math to be been officially
        published, a workaround has been used in Orekit. This workaround
        implies that events that should be triggered based on additional equations
        for integration-based propagator will be less accurate on the first step
        (full accuracy is recovered once the first step is accepted).
        So in these corner cases, users are advised to start propagation at least
        one step before the first event (or to use a version of Apache Commons Math
        that includes the fix, which has been added to the development version as
        of r1465654). This change fixes feature request #134.
      </action>
      <action dev="luc" type="add" >
        AdditionalStateProviders can now be used for all propagators, not
        only analytical ones. Note that when both state providers and
        additional differential equations are used in an integration-based
        propagator, they must used different states names. A state can only
        be handled by one type at a time, either already integrated or
        integrated by the propagator (fixes feature request #133).
      </action>
      <action dev="luc" type="add" >
        Added a way to store user data into SpacecraftState. User data are
        simply double arrays associated to a name. They are handled properly
        by interpolation, event handlers, ephemerides and adapter propagators.
        Note that since SpacecraftState instances are immutable, adding states
        generates a new instance, using a fluent API principle (fixes feature request #132).
      </action>
      <action dev="luc" type="add" >
        Added a way to retrieve all additional states at once from a step interpolator.
      </action>
      <action dev="luc" type="fix" >
        Fixed wrong orientation for ICRF and all IAU pole and prime meridians
        (a few tens milli-arcseconds). This error mainly induced an error in
        celestial bodies directions, including the Sun which is used in many
        places in Orekit (fixes bug #130).
      </action>
      <action dev="luc" type="add" >
        Added support for IERS conventions 2010. Note that Orekit still also
        support conventions 2003 in addition to conventions 2010. However, as
        IERS does not provide anymore data to link TIRF 2003 with ITRF, ITRF
        based on 2003 convention is not available. ITRF can only be based on
        either 2010 conventions for CIO-based paradigm or on 1996 conventions
        for equinox-based paradigm. 
      </action>
      <action dev="luc" type="add" >
        Atmosphere models now provide their central body frame.
      </action>
      <action dev="luc" type="add" >
        Added versions of angular coordinates and position-velocity that use
        any field instead of double (classes FieldAngularCoordinates and
        FieldPVCoordinates). This allows to compute derivatives of these quantities
        with respect to any number of variables and to any order (using DerivativeStructure
        for the field elements), or to compute at arbitrary precision (using Dfp for
        the field elements). Regular transforms as produced by frames
        handle these objects properly and compute partial derivatives for them.
      </action>
      <action dev="luc" type="update" >
        Converted Cunningham and Droziner force models to use the API of the new
        partial derivatives framework, despite they STILL USE finite differences.
        These two force models are now considered obsolete, they have been
        largely superseded by the Holmes-Featherstone model, which can be used
        for much larger degrees (Cunnigham and Droziner use un-normalized
        equations and coefficients which underflow at about degree 90), which
        already provides analytical derivatives, and which is twice faster. It
        was therefore considered a waste of time to develop analytical derivatives
        for them. As a consequence, they use finite differences to compute their
        derivatives, which adds another huge slow down factor when derivatives are
        requested. So users are strongly recommended to avoid these models when
        partial derivatives are desired...
      </action>
      <action dev="luc" type="add" >
        Added analytical computation of partial derivatives for third-body
        attraction.
      </action>
      <action dev="luc" type="add" >
        Added analytical computation of partial derivatives for constant
        thrust maneuvers.
      </action>
      <action dev="luc" type="update" >
        Converted Newtonian force model to use the new partial derivatives
        framework.
      </action>
      <action dev="luc" type="update" >
        Converted Holmes-Featherstone force model to use the new partial derivatives
        framework.
      </action>
      <action dev="luc" type="add" >
        Added analytical computation of partial derivatives for surface forces
        (drag and radiation pressure) for all supported spacecraft body shapes.
      </action>
      <action dev="luc" type="update" >
        Streamlined the force models partial derivatives computation for numerical
        propagation. It is now far simpler to compute analytically the derivatives
        with respect to state and with respect to force models specific parameters,
        thanks to the new Apache Commons Math differentiation framework. 
      </action>
      <action dev="luc" type="add" >
        Added a new force model for central body gravity field, based on Holmes and Featherstone
        algorithms. This model is a great improvement over Cunningham and Droziner models. It
        allows much higher degrees (it uses normalized coefficients and carefully crafted
        recursions to avoid overflows and underflows). It computes analytically all partial
        derivatives and hence can be used to compute accurate state transition matrices. It is
        also much faster than the other models (for example a 10 days propagation of a low Earth
        orbit with a 1cm tolerance setting and a 69x69 gravity field was about 45% faster with
        Holmes and Featherstone than with Cunningham).
      </action>
      <action dev="luc" type="fix" >
        Improved gravity field un-normalization to allow higher degrees/order with Cunningham and
        Droziner models. Formerly, the coefficients computation underflowed for square fields
        degree = order = 85, and for non-square fields at degree = 130 for order = 40. Now square
        fields can go slightly higher (degree = order = 89) and non-square fields can go much
        higher (degree = 393 for order = 63 for example). Attempts to use un-normalization past
        the underflow limit now raises an exception.
      </action>
      <action dev="luc" type="update" >
        Updated Orekit to version 3.1.1 of Apache Commons Math.
      </action>
      <action dev="luc" type="add" >
        Added support for time-dependent gravity fields. All recent gravity
        fields include time-dependent coefficients (linear trends and pulsations
        at several different periods). They are now properly handled by Orekit.
        For comparison purposes, it is still possible to retrieve only the constant
        part of a field even if the file contains time-dependent coefficients too.
      </action>
      <action dev="luc" type="update" >
        Added a way to speed up parsing and reduce memory consumption when
        loading gravity fields. Now the user can specify the maximal degree
        and order before reading the file.
      </action>
      <action dev="luc" type="fix" >
        The EGM gravity field reader did not complain when files with missing
        coefficients were provided, even when asked to complain.
      </action>
      <action dev="luc" type="fix" >
        Fixed serialization of all predefined frames. This fix implied
        also fixing serialization of celestial bodies as the predefined
        ICRF frame relies on them. Note for both types of objects, only
        some meta-data are really serialized in such a way that at
        deserialization time we retrieve singletons. So the serialized
        data are small (less than 500 bytes) and exchanging many time
        these objects in a distributed application does not imply anymore
        lots of duplication.
      </action>
      <action dev="tn" type="fix" due-to="Yannick Tanguy">
        Throw an exception if the conversion of mean anomaly to hyperbolic
        eccentric anomaly does not converge in KeplerianOrbit (fixes bug #114).
      </action>
      <action dev="luc" type="fix" due-to="Evan Ward">
        Removed weak hash maps in frames (fixes bug #122).
      </action>
        <action dev="luc" type="fix" due-to="Bruno Revelin">
        Improved documentation of interpolation methods (fixes bug #123).
      </action>
      <action dev="tn" type="fix" due-to="Evan Ward">
        Make TIRF2000Provider class thread-safe (fixes bug #118).
      </action>
      <action dev="tn" type="fix" due-to="Christophe Le Bris">
        Correct spelling of the inner class QuadratureComputation (fixes bug #120).
      </action>
      <action dev="tn" type="fix" due-to="Evan Ward">
        Remove unnecessary synchronization in UT1Scale (fixes bug #119).
      </action>
      <action dev="tn" type="fix" due-to="Carlos Casas">
        Clear caches in CelestialBodyFactory when removing CelestialBodyLoaders
        (fixes bug #106).
      </action>
      <action dev="tn" type="fix" due-to="Yannick Tanguy">
        Fix loading of JPL ephemerides files with overlapping periods
        (fixes bug #113).
      </action>
      <action dev="tn" type="fix" due-to="Simon Billemont">
        Prevent initialization exception in UTCScale in case no user-defined
        offsets are provided. (fixes bug #111).
      </action>
      <action dev="luc" type="fix" due-to="Evan Ward">
        Improved performance by caching EME2000 frame in AbstractCelestialBody
        (fixes bug #116).
      </action>
      <action dev="tn" type="fix" due-to="Evan Ward">
        Make TidalCorrections class thread-safe by using the new TimeStampedCache. 
        (fixes bug #117).
      </action>
      <action dev="tn" type="fix" due-to="Evan Ward">
        Convert position entries contained in SP3 files to meters instead of km
        (fixes bug #112).
      </action>
      <action dev="luc" type="add" >
        Added support for version 2011 of ICGEM gravity field format. Orekit
        still ignore the time-dependent part of these fields, though.
      </action>
      <action dev="luc" type="update" >
        Greatly simplified CelestialBodyLoader interface, now it is not related
        to DataLoader anymore (which implies users can more easily provide
        analytical models instead of the JPL/IMCCE ephemerides if they want)
      </action>
      <action dev="luc" type="fix" >
        Use the new thread-safe caches and the new Hermite interpolation feature on
        Transform, Earth Orientation Parameters, JPL/IMCCE ephemerides, UTC-TAI
        history and Ephemeris to remove thread-safety issues in all classes using
        cache (fixes #3).
      </action>
      <action dev="luc" type="add" >
        Added Hermite interpolation features for position-velocity coordinates,
        angular coordinates, orbits, attitudes, spacecraft states and transforms.
        Hermite interpolation matches sample points value and optionally first derivative.
      </action>
      <action dev="luc" type="add" >
        Added an AngularCoordinates as an angular counterpart to PVCoordinates.
      </action>
      <action dev="luc" type="add" >
        Transform now implements both TimeStamped and TimeShiftable. Note that this change
        implied adding an AbsoluteDate parameter to all transform constructors, so this
        is a backward incompatible change.
      </action>
      <action dev="luc" type="fix" >
        Fixed wrong transform for 3D lines (fixes bug #101).
      </action>
      <action dev="luc" type="add" >
        Upgraded support of CCSDS Unsegmented Time Code (CUC) to version 4 of the
        standard published in November 2010 (fixes bug #91), this includes support for
        an extended preamble field and longer time codes.
      </action>
      <action dev="luc" type="add" due-to="Francesco Rocca">
        Added a way to build TLE propagators with attitude providers and mass (fixes bug #84).
      </action>
      <action dev="luc" type="fix" >
        Fixed numerical stability errors for high order gravity field in Cunningham model (fixes bug #97).
      </action>
      <action dev="luc" type="fix" due-to="Yannick Tanguy">
        Fixed an error in radiation pressure for BoxAndSolarArraySpacecraft (fixes bug #92).
      </action>
      <action dev="thomas" type="add">
        Added models for tropospheric delay and geomagnetic field.
      </action>
      <action dev="luc" type="update">
        The existing general mechanism for shifting objects in time has been
        formalized as a parameterized interface implemented by AbsoluteDate, Attitude,
        Orbit, PVCoordinates and SpacecraftState.
      </action>
      <action dev="luc" type="update">
        Time scales are not serializable anymore (this induced problems for the UTC scale
        and its caching feature).
      </action>
      <action dev="luc" type="fix">
        Fixed TLE propagation in deep space when inclination is exactly 0 (fixes bug #88).
      </action>
      <action dev="pascal" type="add" due-to="Francesco Rocca">
        Added a package for spacecraft states to propagators conversion extending an
        original contribution for TLE (Orbit Converter for Two-Lines Elements) to all
        propagators.
      </action>
      <action dev="luc" type="fix">
        Improved testing of error messages.
      </action>
      <action dev="luc" type="fix">
        Removed too stringent test on trajectory in TLE propagator (fixes bug #86).
      </action>      
      <action dev="thomas" type="fix">
      	Set the initial state for a TLEPropagator (fixes bug #85).
      </action>
      <action dev="luc" type="update">
        Improved testing of error messages.
      </action>
      <action dev="luc" type="update">
        Updated IAU poles for celestial bodies according to the 2009 report and the
        2011 erratum from the IAU/IAG Working Group on Cartographic Coordinates and
        Rotational Elements of the Planets and Satellites (WGCCRE).
      </action>
      <action dev="luc" type="update">
        Removed code deprecated before 5.0.
      </action>
      <action dev="thomas" type="add">
        Added support for more recent JPL DExxx and INPOP ephemerides files (fixes feature #23).
      </action>
      <action dev="luc" type="fix">
        Fixed formatting of very small values in TLE lines (fixes bug #77).
      </action>
      <action dev="thomas" type="fix">
        Fixed formatting of TLE epoch (fixes bug #74).
      </action>
      <action dev="thomas" type="fix">
        Fixed performance issues when using the singleton UTCScale instance from
        multiple threads. Use a prototype pattern instead (fixes bug #33).
      </action>
      <action dev="luc" type="add">
        Added J2 effect on small maneuvers model.
      </action>
      <action dev="luc" type="fix">
        Fixed attitudeProvider field masking in IntegratedEphemeris.
      </action>
      <action dev="luc" type="add">
        Added a tutorial to compute Earth phased, Sun synchronous orbits.
      </action>
      <action dev="luc" type="add">
        Added a fitter for osculating parameters, allowing conversion to mean parameters.
      </action>
      <action dev="luc" type="update">
        Made Greenwich mean and apparent sidereal time publicly visible in GTOD frame.
      </action>
      <action dev="luc" type="update">
        Made equation of equinoxes sidereal time publicly visible in TOD frame.
      </action>
      <action dev="thomas" type="update">
        Added more german translations for error messages.
      </action>
      <action dev="luc" type="fix">
        Allow ClasspathCrawler and ZipJarCrawler data providers to work in
        OSGi environments by providing an explicit class loader (fixes bug #54).
      </action>
      <action dev="luc" type="update">
        Improved the small maneuvers analytical model to compute orbit Jacobian
        with respect to maneuver parameters.
      </action>
      <action dev="luc" type="fix">
        Force impulse maneuver to preserve orbit type and orbit frame.
      </action>
      <action dev="thomas" type="add">
        Added sp3 file parser.
      </action>
      <action dev="luc" type="add">
        Added a method to compute frames transforms Jacobians in the Transform class.
      </action>
      <action dev="luc" type="fix">
        Fixed a problem with propagation over null or negative ranges.
      </action>
      <action dev="luc" type="add">
        Added a multiplexer for step handlers.
      </action>
      <action dev="luc" type="add">
        Added init methods to step handlers and event handlers.
      </action>
      <action dev="luc" type="add">
        Added an adapter propagator that can add small maneuvers to any propagator, including
        ephemeris based ones.
      </action>
      <action dev="luc" type="add">
        Added an analytical model for the effect at date t1 of a small maneuver performed at date t0.
      </action>
      <action dev="luc" type="fix">
        Fixed a missing reinitialization of start date when state was reset in numerical propagator.
      </action>
      <action dev="luc" type="update">
        Added detection of attempts to create hyperbolic orbits as circular or equinoctial
        instances.
      </action>
      <action dev="pascal" type="fix">
        Fixed potential numerical failure in lightning ratio computation.
      </action>
      <action dev="luc" type="update">
        Simplified construction of atmosphere models, the Earth fixed frame is already present
        in the body shape, there was no need to pass a separate argument for it.
      </action>
      <action dev="pascal" type="add">
        Added Harris-Priester atmosphere model.
      </action>
      <action dev="luc" type="update">
        Changed the return value of eventOccurred method from an int to an enumerate.
      </action>
      <action dev="pascal" type="fix">
        Fixed frame for TLEPropagator (fixes bug #31).
      </action>
      <action dev="luc" type="add">
        Added getters/setters for impulse maneuvers.
      </action>
      <action dev="luc" type="add">
        Added getters/setters for attitude provider in all orbit propagators.
      </action>
      <action dev="luc" type="add">
        Added a method to compute visibility circles in TopocentricFrame.
      </action>
      <action dev="luc" type="add">
        Added an equinox-based version of ITRF.
      </action>
      <action dev="luc" type="add">
        Added getters for thrust, Isp and flow rate in constant thrust maneuvers.
      </action>
      <action dev="luc" type="add">
        Allow use of any supported Local Orbital Frames as the reference frame
        for LofOffset attitude modes.
      </action>
      <action dev="luc" type="add">
        Added support for LVLH, VVLH and VNC local orbital frames.
      </action>
      <action dev="luc" type="fix">
        Fixed a performance bug implying that some frames reloaded all EOP history files
        each time a transform was computed (fixes bug #26).
      </action>
      <action dev="luc" type="add" >
        Added support for columns-based IERS Rapid Data and Prediction files (finals.daily, finals.data
        and finals.all), the XML version was already supported since a few months
      </action>
      <action dev="luc" type="fix" >
        Fixed numerical issue in eccentricity computation (fixes bug #25)
      </action>
      <action dev="luc" type="update" >
        Changed step handling of abstract propagators, now they use a single step
        equal to the duration of the propagation in all cases except when a fixed step
        is requested in master mode. Previously, they arbitrarily used on hundredth of
        the Keplerian period as the step size, hence performing many steps even if not
        strictly required
      </action>
      <action dev="luc" type="add" >
        Added propagation of Jacobians matrices in circular, Keplerian and equinoctial
        parameters, using either true, eccentric or mean position angles. Formerly,
        propagation of Jacobians matrices was possible only in Cartesian parameters
      </action>
      <action dev="luc" type="add" >
        Added a way to propagate additional state along with orbit in abstract
        propagators, as an analytical counterpart to the additional equations that
        can be integrated by numerical propagators
      </action>
      <action dev="luc" type="fix" >
        Fixed missing partial derivatives data in ephemerides produced by a numerical
        propagator despite it was set up to computed them (fixes bug #16)
      </action>
      <action dev="luc" type="fix" >
        Added a new much simpler way to log events occurrences all at once (or
        only a subset of the events if desired)
      </action>
      <action dev="pascal" type="add" >
        Added alternative default name for ICGEM files
      </action>
      <action dev="pascal" type="fix" >
        Fixed EventState reset on propagation direction change (fixes bug #19)
      </action>
      <action dev="luc" type="fix" >
        Fixed Jacobianizer so it can handle force models that do change the spacecraft mass,
        like ConstantThrustManeuver (fixes bug #18)
      </action>
      <action dev="luc" type="add" >
        Added Jacobians between orbital parameters and Cartesian parameters for all orbits
        types (including hyperbolic orbits), all angles types (mean, eccentric, true) and in
        both directions
      </action>
      <action dev="luc" type="update" >
        Replaced the integers parameters used in orbit constructors (MEAN_ANOMALY, ECCENTRIC_ANOMALY ...)
        by a new PositionAngle enumerate for better value safety. The old public constants and the
        corresponding constructors are still available but are deprecated
      </action>
      <action dev="luc" type="fix" >
        Fixed ephemeris generation in numerical propagation. After getEphemeris has been
        called,  later calls to the numerical propagator did reset the already computed
        and returned ephemeris (fixes bug #14)
      </action>
      <action dev="luc" type="add" due-to="Bruno Revelin">
        Added support for the Marshall Solar Activity Future Estimation files
      </action>
      <action dev="luc" type="fix">
        TLEPropagator now implements the Propagator interface, and hence can benefit from all
        events detection and mode handling features (fixes features request #4)
      </action>
      <action dev="luc" type="update">
        improved events detection robustness, by decoupling events handling from adaptive step
        sizes in numerical integrators and  (fix contributed to Apache Commons Math) and from
        classical propagation in analytical and tabulated propagators. This implies the events
        will NOT reduce integration step sizes anymore, thus also increasing speed and in corner
        cases reducing local precision at event occurrence, reducing max step size is often
        sufficient to compensate for this drawback
      </action>
      <action dev="v&#233;ronique" type="add" >
        all propagators, including analytical ones or tabulated ones can now be used for
        event detection. Of course for tabulated propagators, setting up an event that
        would try to reset the state triggers an error when the event occurs
      </action>
      <action dev="v&#233;ronique" type="add" >
        propagation can now be done between two dates, regardless of the date of the initial state
      </action>
      <action dev="v&#233;ronique" type="add" >
        attitude can be specified either using a date only thanks to a new AttitudeLaw interface
        or using a date, a position-velocity provider and a frame (which can be any frame) thanks
        to a new AttitudeProvider interface, wrappers have been added to convert between the two
        interfaces. A side effect of this change is that LofOffset constructor now needs a reference
        to an inertial reference frame, otherwise the attitude woud be wrong if a non-inertial frame
        were passed to getAttitude, due to velocity composition (the computed LOF would not really
        be a LOF)
      </action>
      <action dev="luc" type="update">
        the notion of quasi-inertial frames has been renamed as pseudo-inertial because
        quasi-inertial has a precise relativistic meaning that is not considered here. We
        only consider these frames to be suitable for Newtonian mechanics.
      </action>
      <action dev="luc" type="update">
        the equinox based frames have been renamed to more standard names (MOD, and GTOD
        instead of MEME, and PEF). The implementation of TEME was also wrong (it was
        really a TOD), so now there are both a TOD with a proper name and a TEME with a
        proper implementation.
      </action>
      <action dev="luc" type="update">
        celestial bodies now provide both an inertially oriented body centered
        frame and a body oriented body centered frame, the bodies managed by
        CelestialBodyFactory use the IAU poles and prime meridian definitions
        to build the two frames
      </action>
      <action dev="luc" type="add">
        added the ICRF frame at the solar system barycenter
      </action>
      <action dev="luc" type="add">
        added the ITRF93, ITRF97, ITRF2000 and ITRF2008 frames (previously, only
        the ITRF2005 frame was available)
      </action>
      <action dev="luc" type="add">
        added a getPoint method to TopocentricFrame
      </action>
      <action dev="luc" type="add">
        added the Galileo System Time Scales and the Galileo start epoch.
      </action>
      <action dev="luc" type="add">
        added the UT1, TCB and GMST time scales used in CCSDS Orbit Data Messages
      </action>
      <action dev="luc" type="fix">
        fixed an error when parsing a date occurring during a leap second introduction
      </action>
      <action dev="luc" type="fix">
        fixed a dut1 interpolation error for the day just before a leap second introduction
      </action>
      <action dev="luc" type="fix">
        fixed an error in JPL ephemerides: they are in TDB time scale
      </action>
      <action dev="luc" type="fix">
        fixed an error in date creation/parsing for UTC dates which occur during a
        leap second
      </action>
      <action dev="luc" type="fix">
        fixed UTC time scale between 1961-01-01 and 1971-12-31 ; in this time range
        the offset between UTC and TAI was piecewise linear
      </action>
      <action dev="luc" type="add">
        added an enumerate for specifying months in dates and for simplifying parsing
        of some data files
      </action>
      <action dev="luc" type="add">
        completed support for CCSDS Time Code Format (CCSDS 301.0-B-3) ; now in addition
        to ASCII Calendar Segmented Time Code which has been supported for a while,
        Orekit also supports CCSDS Unsegmented Time Code (CUC), CCSDS Day Segmented
        Time Code (CDS) and CCSDS Calendar Segmented Time Code (CCS)
      </action>
      <action dev="luc" type="add">
        added a freeze method to the Frame and Transform classes, in order to build fixed
        frames from moving ones, this is useful for example to build a launch frame
        at launcher inertial navigation system reset time, or to build an equinox-based
        frame at a specific epoch
      </action>
      <action dev="luc" type="fix">
        fixed an out of memory error when lots of temporary frames were created in loops
        and discarded
      </action>
      <action dev="luc" type="update">
        use the new FastMath class from commons-math instead of the standard java.util.Math
        class for increased accuracy and speed
      </action>
      <action dev="luc" type="add">
        added support for the new bulletinB data published by Paris-Meudon observatory
        for IAU-1980 precession-nutation model (IERS has ceased publishing bulletinB
        files for both IAU-1980 precession-nutation model and IAU-2000
        precession-nutation model as of early 2010).
      </action>
      <action dev="luc" type="add">
        added support for the new XML files containing both bulletinA and bulletinB data
        published by IERS (both the finals and daily files are supported).
      </action>
      <action dev="luc" type="update">
        Orekit now depends on at least version 3.0 of Apache commons-math
      </action>
      <action dev="luc" type="add">
        added a way to list what data have been loaded through DataProvidersManager
      </action>
      <action dev="luc" type="add">
        PropagationException can now be created directly from OrekitException, thus simplifying
        wrapping lower Orekit errors in step handlers
      </action>
      <action dev="luc" type="update">
        improved exception propagation from low level java runtime and Apache commons-math libraries
        preserving initial error stack trace
      </action>
      <action dev="luc" type="update">
        changed exception localization framework to simplify messages handling
      </action>
      <action dev="luc" type="fix">
        greatly improved AbsoluteDate accuracy by shifting epoch when needed and separating
        long/double computations to avoid too large offsets and numerical cancellations, it is
        now possible to still have an absolute date accurate to about 1.0e-13s after shifting
        it 10000 times by 0.1s steps
      </action>
      <action dev="luc" type="fix">
        fixed an error in TopocentricFrame.getPVCoordinates: the coordinates returned were not the
        coordinates of the topocentric frame origin with respect to the specified frame, but were the
        coordinates of the specified frame origin with respect to the topocentric frame.
      </action>
      <action dev="luc" type="fix">
        fixed an errors in data loading in tutorials when one of the path in the classpath
        contained a space
      </action>
      <action dev="luc" type="fix">
        improved CelestialBodyPointed attitude mode: the spin now correctly includes
        the coupling effect of the phasing reference
      </action>
      <action dev="luc" type="fix">
        fixed an error in SpinStabilized attitude mode: the spin was reversed
        with respect to the specification
      </action>
      <action dev="pascal" type="add">
        added a GroundMaskElevationDetector dealing with local physical mask for visibility
      </action>
      <action dev="pascal" type="add">
        added an ApparentElevationDetector taking refraction into account in a terrestrial
        environment
      </action>
      <action dev="pascal" type="update">
        enhanced DateDetector behaviour to allow adding new event dates on the fly
      </action>
      <action dev="pascal" type="fix" due-to="Derek Surka">
        fixed an error in FramesFactory when getting ITRF2005 and TIRF2000 frames:
        ignoreTidalEffects was handled wrong.
      </action>
      <action dev="luc" type="update" >
        removed serialization of some cached data in frames
      </action>
      <action dev="luc" type="fix" >
        fixed deserialization problems of frame singletons, they were not unique any more
      </action>
      <action dev="v&#233;ronique" type="add" >
        numerical propagation can now be done either using Cartesian parameters, circular
        parameters, equinoctial parameters, or Keplerian parameters (elliptical or hyperbolic)
        and using mean, eccentric or true position angles for the parameters where it is relevant.
        So there are now 10 possible configurations for state vector. This allows propagation
        of any kind of trajectories, including hyperbolic orbits used for interplanetary missions,
        or atmospheric re-entry trajectories
      </action>
      <action dev="v&#233;ronique" type="update" >
        completely revamped the partial derivatives matrices computation using the additional
        equations mechanism
      </action>
      <action dev="v&#233;ronique" type="add" >
        added a mechanism to integrate user-supplied additional equations alongside with
        orbital parameters during numerical propagation
      </action>
      <action dev="luc" type="update">
        use A. W. Odell and R. H. Gooding (1986) fast and robust solver for Kepler equation
      </action>
      <action dev="luc" type="add">
        keplerian and cartesian orbits now support hyperbolic orbits (i.e. eccentricity greater
        than 1, and in this case negative semi major axis by convention)
      </action>
      <action dev="luc" type="fix">
        fixed an error in LofOffset attitude mode: the computed attitude was reversed
        with respect to the specification
      </action>
      <action dev="luc" type="add">
        added an AttitudesSequence class which can handle several laws, only one of
        which being active at any time. The active law changes as switch events are
        triggered. This can be used for example to alternate between daylight attitude mode
        and eclipse attitude mode, or between normal observing mode and special modes
        for ground contact or maneuvers.
      </action>
      <action dev="pascal" type="fix" due-to="Bruno Revelin">
        fixed an error when crawling a classpath or a directory a zip file was found.
        This might lead to select an inappropriate data provider.
      </action>
    </release>
    <release version="5.0.3" date="2011-07-12"
             description="version 5.0.3 is a bug-fix release.">
      <action dev="luc" type="fix">
        Fixed a performance bug implying that some frames reloaded all EOP history files
        each time a transform was computed  (fixes bug #26).
      </action>
      <action dev="luc" type="fix">
        Fixed a parsing bug in IERS Rapid Data and Prediction files for dates between 2000 and 2009.
      </action>
    </release>
    <release version="5.0.2" date="2011-07-11"
             description="version 5.0.2 is an interim release of Orekit with support for IERS
                          Rapid Data and Prediction files.">
      <action dev="luc" type="update">
        Added support for IERS Rapid Data and Prediction files finals.all, finals.data and finals.daily,
        for both IAU-1980 and IAU-2000 and with both columns and XML formats.
      </action>
    </release>
    <release version="5.0.1" date="2011-04-15"
             description="version 5.0.1 is a minor release of Orekit without any functional changes.
             The differences with respect to 5.0 are only related to packaging and deployement to
             maven central. There are NO bug fixes and NO evolutions.">
      <action dev="luc" type="update">
        updated packaging to allow deployment to maven central.
      </action>
    </release>
    <release version="5.0" date="2010-05-06"
             description="version 5.0 is a major release of Orekit. It introduces several new
             features and bug fixes. Some slight incompatibilities with respect to previous
             versions have been introduced, but they should be easy to overcome to users. Users
             are strongly advised to upgrade to this version. The major points introduced in version
             5.0 are a very general PVCoordinatesProvider interface, a new shiftedBy method allowing
             many time-dependent instances (AbsoluteDate, Orbit, PVCoordinates, Attitude and SpacecraftState)
             to be slightly shifted in time using simple evolution models (keplerian for orbit, fixed
             angular rate for attitude, fixed translation for position/velocity), a redesign of the
             attitude interfaces and an experimental (read subject to change) numerical propagator
             able to compute jacobians of the state with respect to both initial state and force
             models parameters. Version 5.0 now depends on version 2.1 of Apache commons math.">
      <action dev="pascal" type="add">
        a new experimental numerical propagator has been added, in addition to computing
        the spacecraft state at target time, it also computes the partial derivatives of
        this state with respect to the initial state (one jacobian) and with respect to
        models parameters (another jacobian). The jacobians are integrated alongside with
        the state, using variational equations for better accuracy and numerical robustness.
        This will help further implementation of orbit determination or optimization
        algorithms. This code is still considered to be experimental as of 5.0 and the API
        could change in the future.
      </action>
      <action dev="luc" type="add">
        a new SpacecraftFrame class has been added, taking into account orbit and
        attitude thanks to an underlying propagator. This allows to see the spacecraft just
        as another known geometrical object automatically handled and connected to all
        other frames. For an instantaneous view, Transform instances can also be built
        directly by SpacecraftState instances.
      </action>
      <action dev="luc" type="add">
        frames can now be flagged as quasi-inertial or not; only quasi-inertial frames
        are suitable for defining orbits
      </action>
      <action dev="luc" type="add">
        the Topocentric frame now provides a way to retrieve the body shape on which the
        frame is defined
      </action>
      <action dev="pascal" type="update">
        changed the way Veis 1950 frame is constructed.
        Now, its parent is the PEF frame with no EOP corrections applied.
      </action>
      <action dev="luc" type="fix" due-to="John Pritchard">
        fixed a parameters inversion in Earth Orientation Parameters for IAU-1980 models.
        The error could introduce up to a few meters error in position during transformations
        between TEME and MEME
      </action>
      <action dev="luc" type="add" >
        factories have been introduced for handling all data formats. Their default configuration
        correspond to the legacy formats used in previous versions (IERS format for UTC-TAI, EOPC04
        and bulletins B for Earth Orientation Parameters, JPL format for celestial bodies ...).
        Users can now add support for their own formats if they want (for example if they prefer
        using bulletins A instead of EOPC04 and bulletins B, or if they have their own gravity
        field format ...). Consequences of these changes are that the SolarSystemBody and
        the PotentialReaderFactory classes have been deprecated (replaced by CelestialBodyFactory and
        GravityFieldFactory) and that TimeScalesFactory and FramesFactory have been extended. All these
        factories follow the same generic pattern.
      </action>
      <action dev="luc" type="fix" >
        improved thread safety (however, Orekit is still NOT completely thread-safe).
      </action>
      <action dev="luc" type="add" >
        the loaders for gravity fields now can optionally allow missing coefficients (they will be
        replaced by 0.0 except c[0][0] which will be replaced by 1.0).
      </action>
      <action dev="luc" type="fix" >
        the loader for gravity fields in the ICGEM format now support empty lines in the file
        (there is for example one blank line at the end of the file in the orekit-data zip archive).
      </action>
      <action dev="luc" type="add" >
        added support for the GRGS gravity field files formats.
      </action>
      <action dev="luc" type="add" >
        added a way to list the available satellite numbers in TLE files.
      </action>
      <action dev="luc" type="update" >
        improved TLE elements loading. Now TLE lines are loaded using the standard data loading
        mechanism (thus allowing loading from disk files, network, classpath ...), they can
        contain TLE for several objects in one file, and they may contain some non-TLE lines
        if desired.
      </action>
      <action dev="v&#233;ronique" type="add" >
        a new PVCoordinatesProvider interface has been created on top of several existing classes
        and interfaces (orbit propagator, celestial bodies, some moving frames ...). This is a
        major generalization that allows to use either satellites or celestial bodies in many
        algorithms (attitude pointing target, eclipses and field of view events ...)
      </action>
      <action dev="luc" type="fix" >
        improved numerical propagator efficiency when used from an outside loop: the initial
        state is automatically set to the last state at propagation end, thus allowing to
        restart from here without recomputing everything
      </action>
      <action dev="luc" type="add" >
        added a reset feature in all propagators, allowing to reuse an already configured
        propagator for several different orbits
      </action>
      <action dev="luc" type="fix" >
        fixed a mode handling error in NumericalPropagator: when a propagator was reused
        with a new mode setting, the previous step handlers were still used in addition to
        the new ones instead of replacing them
      </action>
      <action dev="luc" type="fix" >
        fixed an interpolation error for orbits crossing the -PI/+PI singularity between
        entries in the Ephemeris class
      </action>
      <action dev="luc" type="update" >
        KeplerianPropagator now preserve orbits types
      </action>
      <action dev="luc" type="add" >
        AbsoluteDate, Orbit, PVCoordinates, Attitude and SpacecraftState instances can now all
        be slightly shifted in time using simple evolution models (keplerian for orbit, fixed
        angular rate for attitude, fixed translation for position/velocity). This is not a
        replacement for proper propagation but is useful for known simple motions or small
        time shifts or when coarse accuracy is sufficient
      </action>
      <action dev="luc" type="fix" >
        changed AttitudeLaw.getState signature to use complete orbit. This is an incompatible
        change introduced to fix a major bug in spin computation for some attitude laws. The laws
        for which orientation depends on satellite velocity have a spin vector that depends on
        acceleration. This can be computed only if complete orbit is available. This change
        should be simple to handle from a users point of view, as the caller generally already
        has the orbit available and attitude laws implementations can retrieve all the former
        parameters (date, position/velocity, frame) directly from orbit.
      </action>
      <action dev="luc" type="fix" >
        fixed spin rate computation errors in almost all attitude modes
      </action>
      <action dev="luc" type="add" >
        added a new simple linear attitude mode: FixedRate
      </action>
      <action dev="luc" type="fix" >
        fixed an error in event detection: when two events were very close (for example a very
        short ground station visibility), the second one may be ignored despite the first one
        was detected.
      </action>
      <action dev="luc" type="fix" >
        fixed corner cases in event detection during orbit propagation, sometimes
        an already detected and handled event prevented the propagator to go further in time.
      </action>
      <action dev="luc" type="add" >
        added an EventShifter wrapper allowing to slightly shift raw events in time. This is useful
        for example to switch an attitude mode from solar pointing to something else a few minutes
        before eclipse entry and going back to solar pointing mode a few minutes after eclipse exit.
      </action>
      <action dev="pascal" type="add">
        added a new AlignmentDetector.
      </action>
      <action dev="pascal" type="add" >
        added a new EclipseDetector handling either umbra or penumbra entry and exit events.
      </action>
      <action dev="v&#233;ronique" type="add" >
        added new CircularFieldOfViewDetector and DihedralFieldOfViewDetector handling
        field of view entry and exit events for any type of target.
      </action>
      <action dev="luc" type="add" >
        added an experimental implementation of a BoxAndSolarArray spacecraft model considering a convex
        body (either parallelepipedic or defined by a set of facets) and a rotating solar array, for
        accurate modeling of surface forces with attitude. Beware that this class is still considered
        experimental, so use it with care!
      </action>
      <action dev="luc" type="update" >
        completely changed the RadiationSensitive and DragSensitive interfaces to be more comprehensive
        and handle properly lift and side force effects when used with non-symmetric spacecrafts/flux geometry
      </action>
      <action dev="luc" type="fix" due-to="Christelle Blandin">
        fixed denormalization of gravity field coefficients, the last coefficient
        was not initialized
      </action>
      <action dev="luc" type="add" >
        added a relative constructor and a getMomentum method to PVCoordinates
      </action>
      <action dev="luc" type="add">
        added a special implementation improving performances for the frequent case of identity transform
      </action>
      <action dev="luc" type="fix">
        fixed forgotten radians to degrees conversions for inclination and RAAN in CircularOrbit.toString()
      </action>
      <action dev="luc" type="add">
        added a Constants interface including a few useful physical constants.
      </action>
      <action dev="luc" type="add">
        added a way to build date components from week components (this can be used
        for scheduled operations with week-related periods)
      </action>
      <action dev="luc" type="add">
        added string parsing features for dates and times components supporting ISO-8601 formats
      </action>
      <action dev="luc" type="add">
        Orekit is now packaged as an OSGi bundle
      </action>
      <action dev="pascal" type="add">
        added some pieces of an UML model for the library (available in the source distribution)
      </action>
      <action dev="luc" type="update" >
        updated error message localization to be more consistent with Java exception. Now getMessage
        returns a non-localized message and only getLocalizedMessage returns a message localized for
        the platform default locale. A new getMessage(Locale) method has also been added to
        retrieve the message in any desired locale, not only the platform default one. The messages
        are also built and translated only when needed, so if an exception is triggered and
        never displayed, the message will never be built.
      </action>
    </release>
    <release version="4.1" date="2009-08-18"
             description="version 4.1 is an upgrade bringing some new features and fixing a
             few bugs. The equinox-based frames family with IAU1980 precession-nutation
             models that are still used by many legacy systems are now supported. This
             simplifies interoperability with legacy systems and helps migrating from this
             old frames family to the new CIO-based ones that is supported by orekit since its
             first versions. The data loading mechanism used to retrieve IERS data (Earth
             Orientation Parameters, UTC-TAI history) and JPL ephemerides is now also used
             to retrieve gravity potential files. This mechanism has also been vastly improved
             to support new use cases (loading from disk, from classpath, from network delegating
             loading to an external library ...). Another change is the addition of the TDB
             time scale. Some minor incompatibilities have been introduced but they are easy
             to solve for users, the explanations are provided in detailed changes report.">
      <action dev="aude" type="add" >
        added TDB time scale
      </action>
      <action dev="luc" type="update" >
        the RadiationSensitive and DragForce interfaces now have an
        additional SpacecraftState parameter in all their get methods.
        This allows to implement models that take into account solar
        arrays rotation. Note that this changes breaks compatibility
        for users that did add their own implementations, but it is
        simple to deal with (simply add one parameter in the signature
        and ignore it) so its was considered acceptable.
       </action>
      <action dev="luc" type="add" due-to="James Housden">
        added german localization for error messages
      </action>
      <action dev="luc" type="update">
        added a feature allowing all tests to clear the already built reference
        objects (frames, time scales, solar system bodies ...) between each tests,
        thus removing the need to launch tests in separate JVMS. This allows to
        launch all tests directly from eclipse, and this speeds up maven tests by
        a factor 4 at least
      </action>
      <action dev="luc" type="update">
        set up a custom ant build independent from the maven 2 build
      </action>
      <action dev="luc" type="update">
        changed all tests from Junit 3 to Junit 4
      </action>
      <action dev="thierry" type="fix">
        fixed accuracy of PEF frame
      </action>
      <action dev="luc" type="fix" due-to="Aude Privat">
        fixed configuration problems on Windows systems
      </action>
      <action dev="luc" type="fix" due-to="Sébastien Herbinière">
        fixed a reversed sign in solar radiation pressure
      </action>
      <action dev="pascal" type="update" >
        Orekit supports the two different naming patterns for bulletins B provided by IERS
        on http://www.iers.org/ and http://hpiers.obspm.fr/eop-pc/.
      </action>
      <action dev="luc" type="update" >
        the predefined times scales (TAI, UTC ...) are now built using a factory. The various
        XXXScale.getInstance() methods defined in each predefined time scales classes
        are still available, but have been deprecated and will be removed in the future,
        they are replaced by TimeScalesFactory.getXXX().
      </action>
      <action dev="pascal" type="update" >
        the Frame class was split into a FramesFactory class, dealing with the predefined
        reference frames, and a Frame class for the creation of new frames and the navigation
        through any frames tree. The Frame.getXXX() methods for the predefined reference
        frames are still available, but have been deprecated and will be removed in the future,
        they are replaced by FramesFactory.getXXX().
      </action>
      <action dev="pascal" type="add" >
        3 new predefined reference frames have been added in Orekit : MEME, TEME and PEF. They
        implement the classical paradigm of equinox-based transformations including the IAU-76
        precession model, the IAU-80 nutation model and the IAU-82 sidereal time model, with
        the capability to apply the nutation corrections provided by IERS through the EOP data
        files for better agreement with the IAU 2000 precession-nutation model.
      </action>
      <action dev="luc" type="update" >
        the ChronologicalComparator class is not a singleton anymore, this didn't really make sense
      </action>
      <action dev="luc" type="fix" >
        fixed a state reset error: orbital state changed by event detectors like
        ImpulseManeuver were overwritten by other event detectors
      </action>
      <action dev="luc" type="fix" >
        fixed stop date of abstract propagators (Keplerian and Eckstein-Heschler). They used to
        stop at the first event after target date when an event detector was set up, instead of
        stopping at the target date
      </action>
      <action dev="luc" type="fix" >
        the gravity coefficients for solar system bodies are now extracted from JPL files headers
      </action>
      <action dev="luc" type="update" >
        the eventOccurred method in EventDetector interface and its various implementations
        has an additional parameter specifying if the switching function increases or
        decreases at event time. This allows simpler events identification has many switching
        functions have two switches (start/end, raising/setting, entry/exit ...). Note that
        this changes breaks compatibility for users that did implement their own events, but
        it is simple to deal with (simply add one parameter in the signature and ignore it)
        so its was considered acceptable.
      </action>
      <action dev="luc" type="fix" due-to="Christophe Pipo">
        fixed an error occurring when DE406 JPL ephemerides were loaded before DE405 ones
      </action>
      <action dev="luc" type="fix" due-to="Sébastien Herbinière">
        fixed an error in EGM potential file loader
      </action>
      <action dev="luc" type="update">
        trigger exceptions when no data can be loaded
      </action>
      <action dev="luc" type="update">
        remove predefined leap seconds, they are not useful anymore since other
        parts of the library do need configuration data (solar system bodies) and
        since data configuration has been vastly improved
      </action>
      <action dev="luc" type="add" >
        added support for the ICGEM format for gravity fields
      </action>
      <action dev="luc" type="update" >
        load gravity potential data using the same mechanism already used for Earth
        Orientation Parameters, UTC-TAI history and JPL ephemerides files
      </action>
      <action dev="luc" type="add" due-to="quinput and Kai Ruhl">
        re-activated a way to load data from the classpath using a
        data provider plugin.
      </action>
      <action dev="luc" type="add">
        added a way to load data directly from network (either
        locally or through a proxy server) using a data provider plugin.
      </action>
      <action dev="luc" type="add">
        added a small plugin-like mechanism to delegate data loading to a
        user-provided mechanism, thus enabling smooth integration in existing
        systems.
      </action>
      <action dev="luc" type="update">
        updated to latest version of commons-math.
      </action>
      <action dev="luc" type="add" due-to="Silvia Ríos Bergantiños">
        added galician localization for error messages.
      </action>
      <action dev="luc" type="fix" due-to="Guylaine Prat">
        improved javadoc comments in orbit classes.
      </action>
      <action dev="pascal" type="add">
        tidal corrections are now available for ITRF and TIRF frames. Both frames are
        provided in two versions, the standard one with tidal corrections and a stripped
        down one without tidal corrections. A cache/interpolation mechanism is used to
        keep the computation cost of tidal correction to a minimum. With this mechanism,
        the penalty to use tidal correction is slightly above 20% in run time for a
        transformation between GCRF and ITRF. A raw implementation without this mechanism
        would lead to a 550% penalty, or even a 1100% penalty if TIRF and ITRF parts were
        computed independently.
      </action>
    </release>
    <release version="4.0" date="2008-10-13"
             description="major upgrade with new features (GCRF and ITRF2005 frames, DE 405
             and DE 406 ephemerides support, improved and greatly simplified date/time support,
             vastly improved data configuration with zip files support, new tutorials, improved
             performances, more tests and all identified bugs fixed, new translation files for
             italian, spanish and norse.">
      <action dev="pascal" type="fix">
        The ephemeris produced by numerical propagator now checks date validity in
        propagate method.
      </action>
      <action dev="luc" type="fix">
        The EME2000/J2000 frame was slightly mis-oriented (about 20 milli arcseconds).
        It really was the GCRF frame. This has been fixed and now both the GCRF and
        the EME2000/J2000 are available.
      </action>
      <action dev="luc" type="fix">
        Dates in UTC within leap seconds are now displayed correctly (i.e. a 61st
        second is added to the minute).
      </action>
      <action dev="luc" type="fix" due-to="quinput">
        Fixed an overflow error in AbsoluteDate that generated an exception when any
        attempts was made to print dates far away like AbsoluteDate.JULIAN_EPOCH or
        AbsoluteDate.MODIFIED_JULIAN_EPOCH.
      </action>
      <action dev="luc" type="fix">
        Changed test configuration to always use a new JVM for each test. This prevents
        some false positive to be generated.
      </action>
      <action dev="luc" type="update">
        The GeodeticPoint constructor arguments has been reordered to reflect more
        traditional usage, latitude coming before longitude.
      </action>
      <action dev="luc" type="update">
        The low accuracy Sun model based on Newcomb theory and the Moon model based
        on Brown theory have been withdrawn as they are superseded by the support of JPL
        DE 405 binary ephemerides files.
      </action>
      <action dev="luc" type="update">
        The ThirdBody abstract class has been removed and its specific method
        getMu has been moved up into CelestialBody interface and
        renamed getGM.
      </action>
      <action dev="luc" type="update">
        Improved external data configuration. The java property is now called
        orekit.data.path and is a colon or semicolon separated path containing
        directories or zip archives, themselves containing embedded directories
        or zip archives and data files. This allows easy roll-out of system-wide
        configuration data that individual users can override by prepending their
        own data trees in front of the path. This also allows simple configuration
        since many data files can be stored in easy to handle zip archives.
      </action>
      <action dev="luc" type="update">
        Renamed the iers package into data, as it is not IERS specific anymore. Some
        classes where also moved out of the package and into the frame and time
        package and their visibility reduced to package only. This improves decoupling
        and reduces clutter on users by limiting the number of visible classes.
      </action>
      <action dev="luc" type="update">
        The performance of IAU-2000 precession-nutation model computation has been
        tremendously improved, using a combined caching and interpolation approach. The
        simplified model (which was quite inaccurate in version 3.1) has therefore been
        removed as it was not needed anymore.
      </action>
      <action dev="luc" type="update">
        The ITRF 2005 frame is now supported instead of the older ITRF 2000 frame. The
        Earth Orientation Parameters data handling classes have been updated to match
        this change and read the new file format provided by IERS.
      </action>
      <action dev="luc" type="update">
        The J2000 frame has been renamed as EME2000 as this name seems to be more
        widely accepted and reduces confusion with the J2000.0 epoch. The
        Frame.getJ2000() method is still available, but has been deprecated
        and will be removed in the future.
      </action>
      <action dev="luc" type="update">
        Changed TimeScale from base abstract class to interface only.
      </action>
      <action dev="luc" type="update">
        Renamed some classes for better understanding: ChunkedDate is now DateComponents,
        ChunkedTime is now TimeComponents, ChunksPair is now DateTimeComponents. The
        getChunks method from AbsoluteDate as also been renamed into getComponents accordingly.
      </action>
      <action dev="pascal" type="add">
        Added new tutorials.
      </action>
      <action dev="luc" type="add">
        Added predefined local orbital frames: the (t, n, w) frame aligned with velocity
        and the (q, s, w) frame aligned with position.
      </action>
      <action dev="luc" type="add">
        Added a predefined detector for altitude crossing events.
      </action>
      <action dev="luc" type="add">
        Added methods to get zenith, nadir, north, south, east and west direction for
        any GeodeticPoint.
      </action>
      <action dev="luc" type="add" due-to="Silvia Ríos Bergantiños">
        Added spanish localization for error messages.
      </action>
      <action dev="luc" type="add" due-to="Espen Bjørntvedt">
        Added norse localization for error messages.
      </action>
      <action dev="luc" type="add" due-to="Francesco Coccoluto">
        Added italian localization for error messages.
      </action>
      <action dev="luc" type="add" due-to="Derek Surka">
        Added support for mean motion first and second derivatives fields in TLE.
      </action>
      <action dev="luc" type="add" >
        Added a way to rebuild the two lines of TLE instances.
      </action>
      <action dev="luc" type="add" due-to="Derek Surka">
        Added constructor from already parsed elements for TLE.
      </action>
      <action dev="luc" type="add">
        Added a method to retrieve a body-centered inertial frame to the
        CelestialBody interface. As a consequence, thirteen new frames are
        predefined: Sun, Moon, planets and barycenters provided by JPL binary
        ephemerides.
      </action>
      <action dev="luc" type="add">
        Support for the JPL DE 405 and DE 406 binary ephemerides files has been added
        and a factory class SolarSystemBody uses these files to provide implementations
        of the CelestialBody interface for Sun, Moon, the eight solar system
        planets,the Pluto dwarf planet as well as the solar system barycenter and Earth-Moon
        barycenter points.
      </action>
      <action dev="luc" type="add">
        The CelestialBody interface now provides velocity as well as position.
      </action>
      <action dev="luc" type="add">
        A getCalls() method has been added to the NumericalPropagator class to count the
        number of calls to the differential equations computation method. This helps
        tuning the underlying integrator settings in order to improve performances.
      </action>
      <action dev="luc" type="add">
        A lot more classes and interfaces are now serializable, to help users embed
        instance in their own serializable classes.
      </action>
      <action dev="luc" type="add">
        Added predefined leap seconds to allow proper turn-key use of the library
        even without an already configured environment. All known leap seconds at
        time of writing (2008) are predefined, from 1972-01-01 to 2009-01-01 (the
        last one has been announced in Bulletin C 36 on 2008-07-04 and is not yet
        present in the UTC-TAI.history published file)
      </action>
      <action dev="luc" type="add">
        Improved user-friendliness of the time-scales by changing methods parameters
        types to more easily understandable ones.
      </action>
      <action dev="luc" type="add">
        Improved user-friendliness of the AbsoluteDate class by adding several
        new constructors and methods for common cases. It is in particular now possible
        to use offsets within a time scale, for example to build a date given as a
        fractional number of days since a reference date in UTC, explicitly ignoring
        intermediate leap seconds.
      </action>
      <action dev="luc" type="add">
        Improved the class handling date/time components: added a constructor to allow building
        from an offset with respect to a reference epoch, implemented Comparable interface and
        added equals and hashCode methods.
      </action>
      <action dev="luc" type="add">
        Improved the class handling date components: added a constructor to allow building
        from any reference epoch, not only J2000.0 (thus simplifying use of modified julian day),
        added getMJD() method, added several constants JULIAN_EPOCH, MODIFIED_JULIAN_EPOCH,
        FIFTIES_EPOCH, GPS_EPOCH, J2000_EPOCH and JAVA_EPOCH.
      </action>
      <action dev="luc" type="add">
        Added a new time scale: GPSScale.
      </action>
      <action dev="luc" type="add">
        Added the changes page to the generated site.
      </action>
    </release>
    <release version="3.1" date="2008-07-16"
             description="This release is the first public release of Orekit."/>
  </body>
</document><|MERGE_RESOLUTION|>--- conflicted
+++ resolved
@@ -21,16 +21,14 @@
   </properties>
   <body>
     <release version="11.0" date="TBD" description="TBD">
-<<<<<<< HEAD
       <action dev="luc" type="upfate" issue="768">
         Allow parsing several variations of ITRF specifications (like itrf-97, ITRF2000, ITRF_2014…).
       </action>
       <action dev="luc" type="add" >
         Added a time scale for drifting on-board clocks.
-=======
+      </action>
       <action dev="bryan" type="add" issue="523">
         Added support for RINEX 3.X navigation files.
->>>>>>> 46b0e5c5
       </action>
       <action dev="bryan" type="update" issue="691">
         Improved consistency between getParametersDrivers() method signatures.
