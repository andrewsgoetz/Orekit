<?xml version="1.0" encoding="UTF-8" ?>
<!-- Copyright 2002-2019 CS Systèmes d'Information
  Licensed to CS Systèmes d'Information (CS) under one or more
  contributor license agreements.  See the NOTICE file distributed with
  this work for additional information regarding copyright ownership.
  CS licenses this file to You under the Apache License, Version 2.0
  (the "License"); you may not use this file except in compliance with
  the License.  You may obtain a copy of the License at

    http://www.apache.org/licenses/LICENSE-2.0

  Unless required by applicable law or agreed to in writing, software
  distributed under the License is distributed on an "AS IS" BASIS,
  WITHOUT WARRANTIES OR CONDITIONS OF ANY KIND, either express or implied.
  See the License for the specific language governing permissions and
  limitations under the License.
-->
<document>
  <properties>
    <title>Orekit Changes</title>
  </properties>
  <body>
<<<<<<< HEAD
    <release version="10.0" date="2019-06-24"
             description="Orekit 10.0 is a major new release. It includes DSST OD,
             propagation in non-inertial frames, specialized propagators for GNSS
             constellations, a new ionospheric model, modeling for phase measurements, the
             LAMBDA method for phase ambiguity resolution, Shapiro effect for range
             measurements, improved documentation, as well as several other new features
             and bug fixes. This release fixes a security denial of service bug regarding
             itrf-versions.conf present since Orekit 9.2. Some APIs have incompatibly
             changed since the 9.X series including the format of itrf-versions.conf,
             removal of deprecated methods, reorganization of the models package, as well
             as updates to AbstractDetector, AbstractGNSSAttitudeProvider, DragSensitive,
             RadiationSensitive, and ZipJarCrawler. See the list below for a full
             description of the changes.">
      <action dev="evan" type="fix" issue="566">
        Make ITRFVersionLoader public.
=======
    <release version="10.0" date="TBD" description="TBD">
      <action dev="bryan" type="fix" issue="564">
        Fixed private argument of getLLimits() abstract method.
      </action>
      <action dev="bryan" type="fix" issue="565">
        Fixed static loading of UTC for GLONASS reference epoch.
>>>>>>> 5235e1b7
      </action>
      <action dev="luc" type="fix" issue="547">
        Added a tile/sampling aiming direction that diverts singularity outside of a
        area of interest. This is mainly useful when sampling areas of interest that
        cover the pole as the pole is singular for classical aiming directions (constant
        azimuth or along track).
      </action>
      <action dev="luc" type="update" >
        Removed latitude limitation in AlongTrackAiming. If latitude is above (resp. below)
        the maximum (resp. minimum) latitude reached by the defining orbit, then aiming
        will be towards East for prograde orbits and towards West for retrograde orbits.
      </action>
      <action dev="bryan" type="fix">
        Fixes broken links on Orekit JavaDoc.
      </action>
       <action dev="pascal" type="fix" issue="558">
        Fixes broken links on Maven site.
      </action>
      <action dev="luc" type="fix" issue="559">
        Take into account changes in MSAFE files names published by NASA.
      </action>
      <action dev="bryan" type="add">
        Add Global Ionosphere Map model.
      </action>
      <action dev="maxime" type="add" issue="554">
        Added propagation in inertial frame.
      </action>
      <action dev="luc" type="fix" issue="557">
        Improved documentation about DatesSelector not being reusable across several
        schedulers during measurements generation.
      </action>
      <action dev="evan" type="fix">
        Fix some possible NPEs in AntexLoader, FieldAngularCoordinates.
      </action>
      <action dev="evan" type="fix">
        Fix locale dependent comparisons in SP3File, TDMParser, and YUMAParser.
      </action>
      <action dev="evan" type="fix">
        Ensure opened streams are closed in ZipJarCrawler, DTM2000, IERSConventions, and
        OceanLoadDeformationCoefficients.
      </action>
      <action dev="bryan" type="add">
        Add DSST Orbit Determination for both Kalman Filter and Batch Least Squares estimator.
      </action>
      <action dev="romaric" type="add">
        Add a events detector based on the geomagnetic field intensity at the satellite altitude
        or at sea level above the satellite, and the associated tests
      </action>
      <action dev="maxime" type="update" issue="549">
        Deleted deprecated methods in EclipseDetector.
      </action>
      <action dev="romaric" type="fix" issue="553">
        Fix the bug of attitude transition with Ephemeris propagator
        by adding a way for the LocalPVProvider to get the attitude at the end of the transition
      </action>
      <action dev="petrus" type="update" issue="518">
        Changing AbstractGNSSAttitudeProvider from public to package-private.
      </action>
      <action dev="romaric" type="fix" issue="551">
        Fix the bug of attitude transition with analytical propagator 
        by refreshing the attitude after the events triggering
      </action>
      <action dev="romaric" type="fix" issue="552">
        Fix the bug of attitude transition if a reset occurs during the transition
        by adding margins to the reset of TimeSpanMap to keep the one corresponding to the "after" attitude law.
      </action>
      <action dev="bryan" type="add" issue="522">
        Generalized the GPSPropagator class to handle all GNSS constellations using
        the same algorithm.
      </action>
      <action dev="bryan" type="add" issue="519">
        Added numerical and analytical GLONASS propagators.
      </action>
      <action dev="luc" type="add" >
        Added ambiguity resolution for phase measurements.
        This feature is not complete yet and is considered experimental.
      </action>
      <action dev="bryan" type="update" issue="548">
        Reorganized models package by adding new sub-packages.
      </action>
      <action dev="maxime" type="update" issue="546">
        Updated Hipparchus dependency to version 1.5 in pom.xml file.
      </action>
      <action dev="maxime" type="update" issue="514">
        Deleted unused DerivativeStructure acceleration computation methods.
        In interfaces radiationPressureAcceleration and dragAcceleration, and all their implementations and their tests.
      </action>
      <action dev="evan" type="update" issue="543">
        Change format of itrf-versions.conf to use prefix matching instead of Regular
        Expression matching. All existing itrf-versions.conf files will need to be
        updated. This is to avoid a potential denial of service where a crafted
        itrf-versions.conf could cause the application to hang.
      </action>
      <action dev="evan" type="update" issue="543">
        ZipJarCrawler now uses "!/" to denote the start of the path within the archive
        which matches the convention used by JarURLConnection. ZipJarCrawler used to use
        "!".
      </action>
      <action dev="bryan" type="fix" issue="544" due-to="Josef Probst">
        Fixed endless loop on GPSPropagator and (Field)KeplerianOrbit.
      </action>
      <action dev="maxime" type="add" issue="403">
        Added tests for class UnivariateProcessNoise.
        Working tests for non-Cartesian orbit propagation are still needed.
      </action>
      <action dev="maxime" type="fix" issue="514">
        Deprecated unused DerivativeStructure acceleration computation methods.
        In interfaces radiationPressureAcceleration and dragAcceleration, and all their implementations and their tests. 
      </action>
      <action dev="luc" type="add" issue="536">
        Take target radius into account in CircularFieldOfViewDetector and FieldOfViewDetector.
      </action>
      <action dev="maxime" type="fix" issue="539">
        Fixed DTM2000.getDensity method, made it independent of user time zone.
      </action>
      <action dev="luc" type="add" issue="535">
        Take occulting body flattening into account in eclipse detector.
      </action>
      <action dev="maxime" type="fix" issue="538" due-to="Dorian Gegout">
        Fixed default method compareTo in interface ComparableMeasurement.
      </action>
      <action dev="luc" type="add" issue="532">
        Added Shapiro effect modifier for Range and InterSatelliteRange measurements.
      </action>
      <action dev="evan" type="update" issue="389">
        Fix type parametrization of AbstractDetector so that multiple with* methods can be
        called when the type parameter is '?'.
      </action>
      <action dev="evan" type="remove" issue="506">
        Remove EventHandler.Action and FieldEventHandler.Action. Use
        org.hipparchus.ode.events.Action instead.
      </action>
      <action dev="bryan" type="update" issue="527">
        Changed API for magnetic field model to a SI base unit API.
      </action>
      <action dev="evan" type="fix">
        OrekitException preserves the stack trace when formatting the message throws
        another exception.
      </action>
      <action dev="luc" type="remove" issue="530">
        Event detectors, field of view and attitude providers are not serializable anymore.
      </action>
      <action dev="bryan" type="update" issue="526">
        Replaced private class BilinearInterpolatingFunction of Saastamoinen model
        by the one of Hipparchus
      </action>
      <action dev="evan" type="add" issue="507">
        Add Action.RESET_EVENTS to check all detectors for events without recomputing the
        propagation step.
      </action>
      <action dev="evan" type="add" issue="507">
        Add Action.RESET_EVENTS to check all detectors for events without recomputing the
        propagation step.
      </action>
      <action dev="evan" type="add" issue="507">
        Add toString() implementations to SpacecraftState, RecordAndContinue.Event and
        Field versions.
      </action>
      <action dev="evan" type="add" issue="507">
        Add Field version of RecordAndContinue.
      </action>
      <action dev="evan" type="add" issue="507">
        Add Field version of LatitudeCrossingDetector.
      </action>
      <action dev="luc" type="update">
        Removed classes and methods deprecated in the 9.X series.
      </action>
      <action dev="luc" type="fix" issue="528" due-to="Gowtham Sivaraman">
        Fixed parsing of clock in SP3 files.
      </action>
    </release>
    <release version="9.3.1" date="2019-03-16" description="Version 9.3.1 is a minor version of Orekit.
    It fixes an issue with GPS week rollover.">
      <action dev="luc" type="add" issue="534">
        Handle GPS week rollover in GPSDate.
      </action>
    </release>
    <release version="9.3" date="2019-01-25" description="Version 9.3 is a minor version of Orekit.
    It includes both new features and bug fixes. New features introduced in 9.3 are: a new GPSDate class,
    changed OrekitException from checked to unchecked exceptions, parameter drivers scales and reference
    value can be changed, access to Kalman filter internal matrices, position-only measurements in orbit determination,
    support for unofficial versions 2.12 and 2.20 of Rinex files (mainly for spaceborne receivers),
    direct building of appropriate attitude law with eclipses for all GNSS satellite types, inter-satellites
    view detector, measurement generation feature, possibility fo use Marshall Solar Activity Future Estimation
    to feed NRL MSISE 2000 atmosphere model, new tropospheric models: Mendes-Pavlis, Vienna 1, Vienna 3, estimated model,
    new mapping functions for tropospheric effect: Global Mapping Function, Niell Mapping Function, Global
    Pression Temperature Models GPT and GPT2, possibility to estimate tropospheric zenith delay,
    clock offset that can be estimated (both for ground station and satellite clocks).">
      <action dev="luc" type="add" issue="516">
        Added a way to manage clock corrections from GPSPropagator.
      </action>
      <action dev="bryan" type="add" issue="498">
        Added several tropospheric models: Mendes-Pavlis, Vienna 1, Vienna 3, estimated model
        where the total zenith delay can be estimated during Orbit Determination.
      </action>
      <action dev="bryan" type="add" issue="498">
        Added Global Mapping Function and Niell Mapping Function to be used with tropospheric
        models.
      </action>
      <action dev="luc" type="add" issue="515">
        Added clock offset parameter at satellites level for orbit determination.
      </action>
      <action dev="luc" type="add" issue="513">
        Added clock offset parameter at ground stations level for orbit determination.
      </action>
      <action dev="bryan" type="add" issue="512">
        Added weather model Global Pressure and Temperature 2.
      </action>
      <action dev="bryan" type="add" issue="511">
        Added weather model Global Pressure and Temperature.
      </action>
      <action dev="luc" type="fix" issue="510">
        Fixed dropped derivatives in TimeStampedFieldPVCoordinates.shiftedBy(dt).
      </action>
      <action dev="luc" type="fix" issue="509">
        Fixed scaling error in ParameterFunction differentiation.
      </action>
      <action dev="luc" type="fix" issue="508">
        Fixed inconsistency leading to inaccuracies in conversions from AbsoluteDate to FieldAbsoluteDate.
      </action>
      <action dev="pascal" type="fix" issue="495">
        The MarshallSolarActivityFutureEstimation class implements
        the NRLMSISE00InputParameters interface.
      </action>
      <action dev="evan" type="fix" issue="486">
        Make FieldTransform.shiftedBy(T) public.
      </action>
      <action dev="evan" type="fix" issue="496">
        Fix JavaDoc for TimeComponents.getSecond().
      </action>
      <action dev="evan" type="update" issue="501">
        Deprecate GFunction in favor of ToDoubleFunction.
      </action>
      <action dev="luc" type="add" issue="494">
        Added a measurements generation feature for use with orbit determination.
        Fixes issue #494
      </action>
      <action dev="luc" type="add">
        Added adapter for event detectors, allowing to wrap existing detector
        while changing their behaviour.
      </action>
      <action dev="luc" type="add">
        Added ground at night detector.
      </action>
      <action dev="luc" type="add">
        Added inter-satellites direct view detector.
      </action>
      <action dev="luc" type="add">
        Added constants defined by IAU 2015 resolution B3 for Sun, Earth and Jupiter.
      </action>
      <action dev="luc" type="add" issue="500">
        Added retrieval of full time span (start time, end time and data) containing
        a specified date in TimeSpanMap.
        Fixes issue #500
      </action>
      <action dev="luc" type="add">
        Added direct building of attitude provider from GNSS satellite type.
      </action>
      <action dev="luc" type="add">
        Added parsing of unofficial versions 2.12 and 2.20 of Rinex files
        (used by some spaceborne receivers like IceSat 1).
      </action>
      <action dev="luc" type="add">
        Added a way to retrieve Rinex header directly from the observations data set.
      </action>
      <action dev="luc" type="add">
        Added position-only measurements in orbit determination.
      </action>
      <action dev="luc" type="fix" issue="491">
        Allow parsing of SP3 files that use non-predefined orbit types.
        Fixes issue #491.
      </action>
	  <action dev="maxime" type="add" issue="485">
        Added access to Kalman filter matrices.
		KalmanEstimation interface now has methods returning the physical values of:
		state transition matrix phi, measurement matrix H, innovation matrix S and Kalman gain matrix K.
		The methods are implemented in Model class. A class ModelTest was added to test these values.
		Fixes issue #485
      </action>
      <action dev="luc" type="fix" issue="492" due-to="Lebas">
        Fixed error message for TLE with incorrect checksum.
        Fixes issue #492.
      </action>
      <action dev="maxime" type="fix" issue="490">
        Fixed reference value of parameter drivers updating in Kalman filter. 
        When resetting the orbit in the propagator builder, the reference values
        of the drivers are now reset too.
        Fixes issue #490.
      </action>
      <action dev="maxime" type="add" issue="489">
        Made ParameterDriver class fully mutable.
        By adding setters for attributes scale, reference, minimum and maximum values.
        Fixes issue #489.
      </action>
      <action dev="maxime" type="fix" issue="488">
        Fixed method unNormalizeStateVector in Model class of Kalman estimator.
        Previous value did not take into account the reference values of the drivers.
        Fixes issue #488.
      </action>
      <action dev="luc" type="fix" issue="484" due-to="Yannick Jeandroz">
        Changed OrekitException from checked to unchecked exception.
        Most functions do throw such exceptions. As they are unchecked, they are
        not advertised in either `throws` statements in the function signature or
        in the javadoc. So users must consider that as soon as they use any Orekit
        feature, an unchecked `OrekitException` may be thrown. In most cases, users
        will not attempt to recover for this but will only use them to display or
        log a meaningful error message.
        Fixes #484.
      </action>
      <action dev="luc" type="fix" issue="480">
        Added GPSDate class to convert back and forth with AbsoluteDate.
        Fixes #480.
      </action>
      <action dev="evan" type="fix" issue="476">
        Fix generics in EventEnablingPredicateFilter.
        Fixes #476.
      </action>
      <action dev="maxime" type="fix" issue="473">
        Fixed wrong values of radec generated in AngularRaDecMeasurementCreator.
        Fixed wrong values of range rate generated in RangeRateMeasurementCreator.
        Added tests that check the values of measurements for each type of measurement.
        Upgraded precision in Kalman and batch least-squares OD tests that are using range-rate and radec measurements.
        Fixes issue #473.
      </action>
      <action dev="luc" type="fix">
        Derivatives with respect to mass are not computed anymore since several versions,
        some remnants of former computation remained and have now been removed.
      </action>
    </release>
    <release version="9.2" date="2018-05-26" description="Version 9.2 is a minor release of Orekit.
    It introduces several new features and bug fixes. New features introduced in version 9.2 are
    Kalman filter for orbit determination, loading of RINEX files, loading of ANTEX files, loading
    of version d of SP3 files (version a to c were already supported), on-the-fly decompression of .Z
    files, code measurements, phase measurements (but only a very basic implementation for now),
    specific attitude laws (GPS, GLONASS, GALILEO, BEIDOU) with midnight/noon turns, possibility to
    use backward propagation in LS orbit determination, support for any ITRF version, even if EOP
    files do not match the desired version, attitude overriding in constant thrust maneuvers,
    FunctionalDetector, filtering mechanism to insert specific decompression or deciphering algorithms
    during data loading, frames for Lagrange L1 and L2 point for any two related celestial bodies.
    WARNING: phase measurements, GNSS attitude and time-dependent process noise are considered
    experimental features for now, they should not be used yet for operational systems.
    Several bugs have been fixed.">
      <action dev="luc" type="fix">
        Fixed missing eclipse detectors in field version of Solar radiation pressure.
        Fixes issue #366.
      </action>
      <action dev="evan" type="fix">
        Fixed issue where EventHandler.init() was never called.
        Fixes issue #471.
      </action>
      <action dev="luc" type="fix">
        Fixed error in relative humidity units in Marini-Murray tropospheric model.
        Fixes issue #352.
      </action>
      <action dev="luc" type="fix">
        Fixed DSST events detection in the osculating case.
        Fixes issue #398.
      </action>
      <action dev="luc" type="fix">
        Allow several TLE with same date in TLESeries.
        Fixes issue #411.
      </action>
      <action dev="luc" type="fix">
        Fixed compilation problems with JDK 1.8
        Fixes issue #462.
      </action>
      <action dev="luc" type="add" >
        Added specific attitude mode for GNSS satellites: GPS (block IIA, block IIF, block IIF),
        GLONASS, GALILEO, BEIDOU (GEO, IGSO, MEO). This is still considered experimental as there
        are some problems when Sun crosses the orbital plane during a midnight/noon turn maneuver
        (which is a rare event but nevertheless occurs)
      </action>
      <action dev="luc" type="add" >
        Added natural order for observed measurements primarily based on
        chronological order, but with also value comparisons if measurements
        are simultaneous (which occurs a lot in GNSS), and ensuring no
        measurements are lost if stored in SortedSet
      </action>
      <action dev="luc" type="add" due-to="Albert Alcarraz García">
        Added GNSS code measurements
      </action>
      <action dev="luc" type="add" due-to="Albert Alcarraz García">
        Added GNSS phase measurements (very basic implementation for now, not usable as is)
      </action>
      <action dev="luc" type="add" due-to="Albert Alcarraz García">
        Added loading of RINEX observation files (versions 2 and 3)
      </action>
      <action dev="luc" type="fix">
        Fixed compression table reset problem in .Z files
        Fixes issue #450.
      </action>
      <action dev="maxime" type="fix">
        Fixed de-activation of event detection.
        In the propagate(startDate, endDate) function of class "AbstractIntegratedPropagator",
        for dates out of the time interval defined by ]startDate, endDate].
        Fixes issue #449.
      </action>
      <action dev="luc" type="add">
        Added support for loading Unix-compressed files (ending in .Z).
        This file compression algorithm is still widely used in the GNSS
        community (SP3 files, clock files, Klobuchar coefficients...)
        Fixes issue #447.
      </action>
      <action dev="luc" type="add">
        Added a customizable filtering capability in data loading.
        This allows users to insert layers providing features like
        custom decompression algorithms, deciphering, monitoring...
        Fixes issue #446.
      </action>
      <action dev="luc" type="add">
        Allow direct retrieval of rotation part without derivatives from
        LOFType without computing the full transform from inertial frame.
      </action>
      <action dev="maxime" type="fix">
        Added a provider for time-dependent process noise in Kalman estimator.
        This providers allow users to set up realistic models where the process
        noise increases in the along track direction.
        Fixes issue #403.
      </action>
      <action dev="maxime" type="add">
        Increased visibility of attributes in ConstantThrustManeuver class.
        Added getters for all attributes. Also added an attribute name that
        allows the differentiation of the maneuvers, both from a parameter driver
        point of view and from a force model point of view.
        Fixes issue #426.
      </action>
      <action dev="maxime" type="add">
        Increased visibility of attributes in propagator builders.
        By adding getters for all attributes in NumericalPropagatorBuilder
        and AbstractPropagatorBuilder.
        Also made the method findByName in ParameterDriversList public.
        Fixes issue #425.
      </action>
      <action dev="luc" type="fix">
        Ensure the correct ITRF version is used in CCSDS files, regardless
        of the EOP source chosen, defaulting to ITRF-2014.
      </action>
      <action dev="luc" type="fix">
        Split initial covariance matrix and process noise matrix in two
        methods in the covariance matrix provider interface.
      </action>
      <action dev="luc" type="add">
        Added VersionedITRF frame that allow users with needs for very high
        accuracy to specify which ITRF version they want, and stick to it
        regardless of their EOP source.
        Fixes issue #412.
      </action>
      <action dev="luc" type="add">
        Added an itrf-versions.conf configuration file allowing to specify
        which ITRF version each EOP file defines for which date
      </action>
      <action dev="luc" type="add">
        EOP history now contains the ITRF version corresponding to each
        EOP entry on a per date basis
      </action>
      <action dev="luc" type="add">
        Added an ITRFVersion enumerate to simplify conversion between ITRF frames,
        even when no direct Helmert transformation is available
      </action>
      <action dev="luc" type="add">
        Added TransformProviderUtility to reverse or combine TransformProvider instances.
      </action>
      <action dev="luc" type="add">
        Allow attitude overriding during constant-thrust maneuvers.
        Fixes issue #410.
      </action>
      <action dev="luc" type="fix">
        Fixed out-of-sync attitude computation near switch events in AttitudeSequence.
        Fixes issue #404.
      </action>
      <action dev="luc" type="add">
        Added a method to extract sub-ranges from TimeSpanMap instances.
      </action>
      <action dev="luc" type="fix">
        Fixed TLE creation with B* coefficients having single digits like 1.0e-4.
        Fixes issue #388.
      </action>
      <action dev="evan" type="add">
        Add FunctionalDetector.
      </action>
      <action dev="luc" type="add">
        Added handling of IGS ANTEX GNSS antenna models file.
      </action>
      <action dev="luc" type="add">
        Added support for SP3-d files.
      </action>
      <action dev="luc" type="fix">
        Improved SP3 files parsing.
        Some files already operationally produced by IGS Multi-GNSS Experiment (MGEX)
        exceed the maximum number of satellites supported by the regular SP3-c file
        format (which is 85 satellites) and extended the header, without updating the
        format version to SP3-d, which specifically raises the 85 satellites limitation.
        Fixes issue #376.
      </action>
      <action dev="maxime" type="add">
        Allow backward propagation in batch LS orbit determination.
        Fixes issue #375.
      </action>
      <action dev="maxime" type="add">
        Added covariance matrix to PV measurements.
        Fixes issue #374.
      </action>
      <action dev="luc" type="fix">
        Fixed issue when converting very far points (such as Sun center) to geodetic coordinates.
        Fixes issue #373.
      </action>
      <action dev="luc" type="add" >
        Added more conversions between PV coordinates and DerivativeStructure.
        This simplifies for example getting the time derivative of the momentum.
      </action>
      <action dev="maxime" type="fix">
        Fixed weights for angular measurements in W3B orbit determination.
        Fixed in test and tutorial.
        Fixes issue #370.
      </action>
      <action dev="luc" type="add" due-to="Julio Hernanz">
        Added frames for L1 and L2 Lagrange points, for any pair of celestial bodies.
      </action>
    </release>
    <release version="9.1" date="2017-11-26"
             description="Version 9.1 is a minor release of Orekit. It introduces a few new
             features and bug fixes. New features introduced in version 9.1 are some
             frames in OEM parser, retrieval of EOP from frames and ground station displacements
             modelling (both displacements due to tides and displacements due to ocean loading),
             and retrieval of covariance matrix in orbit determination. Several bugs have been fixed.
             Version 9.1 depends on Hipparchus 1.2.">
      <action dev="evan" type="add">
        Added ITRF2005 and ITRF2008 to the frames recognized by OEMParser.
        Fixes issue #361.
      </action>
      <action dev="evan" type="fix">
        Fixed FiniteDifferencePropagatorConverter so that the scale factor is only applied
        once instead of twice.
        Fixes issue #362.
      </action>
      <action dev="maxime" type="fix">
        Fixed derivatives computation in turn-around range ionospheric delay modifier.
        Fixes issue #369.
      </action>
      <action dev="evan" type="fix">
        Disabled XML external resources when parsing rapid XML TDM files.
        Part of issue #368.
      </action>
      <action dev="evan" type="fix">
        Disabled XML external resources when parsing rapid XML EOP files.
        Part of issue #368.
      </action>
      <action dev="evan" type="fix">
        Fixed NPE in OrekitException when localized string is null.
      </action>
      <action dev="luc" type="fix">
        Fixed a singularity error in derivatives for perfectly circular orbits in DSST third body force model.
        Fixes issue #364.
      </action>
      <action dev="luc" type="fix" due-to="Lucian Bărbulescu">
        Fixed an error in array size computation for Hansen coefficients.
        Fixes issue #363.
      </action>
      <action dev="luc" type="add">
        Added a way to retrieve EOP from frames by walking the frames hierarchy tree
        using parent frame links. This allows to retrieve EOP from topocentric frames,
        from Earth frames, from TOD...
      </action>
      <action dev="luc" type="add">
        Take ground stations displacements into account in orbit determination.
        The predefined displacement models are the direct effect of solid tides
        and the indirect effect of ocean loading, but users can add their own models
        too.
      </action>
      <action dev="luc" type="add">
        Added ground stations displacements due to ocean loading as per IERS conventions,
        including all the 342 tides considered in the HARDISP.F program.
        Computation is based on Onsala Space Observatory files in BLQ format.
      </action>
      <action dev="luc" type="add">
        Added ground points displacements due to tides as per IERS conventions.
        We have slightly edited one entry in table 7.3a from IERS 2010 conventions
        to fix a sign error identified by Dr. Hana Krásná from TU Wien (out of phase
        radial term for the P₁ tide, which is -0.07mm in conventions when it should be
        +0.07mm). This implies that our implementation may differ up to 0.14mm from
        other implementations.
      </action>
      <action dev="luc" type="fix">
        Avoid intermixed ChangeForwarder instances calling each other.
        Fixes issue #360.
      </action>
      <action dev="maxime" type="fix">
        Modified the way the propagation parameter drivers are mapped in the
        Jacobian matrix in class "Model".
        Added a test for multi-sat orbit determination with estimated
        propagation parameters (µ and SRP coefficients).
        Fixes issue #354.
      </action>
      <action dev="luc" type="fix">
         Added a convenience method to retrieve covariance matrix in
         physical units in orbit determination.
         Fixes issue #353.
      </action>
      <action dev="luc" type="fix" due-to="Rongwang Li">
         Fixed two errors in Marini-Murray model implementation.
         Fixes issue #352.
      </action>
      <action dev="luc" type="fix">
         Prevent duplicated Newtonian attraction in FieldNumericalPropagator.
         Fixes issue #350.
      </action>
      <action dev="luc" type="fix">
         Copy additional states through impulse maneuvers.
         Fixes issue #349.
      </action>
      <action dev="luc" type="fix">
         Removed unused construction parameters in ShiftingTransformProvider
         and InterpolatingTransformProvider.
         Fixes issue #356.
      </action>
      <action dev="luc" type="fix">
         Fixed wrong inertial frame for Earth retrieved from CelestialBodyFactory.
         Fixes issue #355.
      </action>
      <action dev="luc" type="update">
        Use a git-flow like branching workflow, with a develop branch for bleeding-edge
        development, and master branch for stable published versions.
      </action>
    </release>
    <release version="9.0.1" date="2017-11-01"
            description="Version 9.0.1 is a patch release of Orekit.
            It fixes security issus 368.">
      <action dev="evan" type="fix">
        Disabled XML external resources when parsing rapid XML TDM files.
        Part of issue #368.
      </action>
      <action dev="evan" type="fix">
        Disabled XML external resources when parsing rapid XML EOP files.
        Part of issue #368.
      </action>
    </release>
    <release version="9.0" date="2017-07-26"
             description="Version 9.0 is a major release of Orekit. It introduces several new
             features and bug fixes. New features introduced in version 9.0 are Taylor algebra
             propagation (for high order uncertainties propagation or very fast Monte-Carlo
             studies), multi-satellites orbit determination, parallel multi-satellites propagation,
             parametric accelerations (polynomial and harmonic), turn-around measurements,
             inter-satellite range measurements, rigth ascension/declination measurements,
             Antenna Phase Center measurements modifiers, EOP estimation in precise orbit
             determination, orbit to attitude coupling in partial derivatives, parsing of CCSDS
             Tracking Data Messages, parsing of university of Bern Astronomical Institute files
             for Klobuchar coefficients, ITRF 2014, preservation of non-Keplerian orbits derivatives,
             JB2008 atmosphere model, NRL MSISE 2000 atmosphere model, boolean combination of events
             detectors, ephemeris writer, speed improvements when tens of thousands of measurements
             are used in orbit determination, Danish translations. Several bugs have been fixed.">
     <action dev="luc" type="add">
       Added on-board antenna phase center effect on inter-satellites range measurements.
     </action>
     <action dev="luc" type="add">
       Added on-board antenna phase center effect on turn-around range measurements.
     </action>
     <action dev="luc" type="add">
       Added on-board antenna phase center effect on range measurements.
     </action>
     <action dev="luc" type="update">
       Moved Bias and OutlierFilter classes together with the other estimation modifiers.
     </action>
     <action dev="luc" type="update">
       Forced states derivatives to be dimension 6 rather than either 6 or 7. The
       additional mass was not really useful, it was intended for maneuvers calibration,
       but in fact during maneuver calibration we adjust either flow rate or specific
       impulse but not directly mass itself. 
     </action>
      <action dev="luc" type="add">
        Added parametric acceleration force models, where acceleration amplitude is a
        simple parametric function. Acceleration direction is fixed in either inertial
        frame, or spacecraft frame, or in a dedicated attitude frame overriding spacecraft
        attitude. The latter could for example be used to model solar arrays orientation if
        the force is related to solar arrays). Two predefined implementations are provided,
        one for polynomial amplitude and one for harmonic amplitude. Users can add other
        cases at will. This allows for example to model the infamous GPS Y-bias, which is
        thought to be related to a radiator thermal radiation.
      </action>
      <action dev="luc" type="remove">
        Removed obsolete Cunningham and Droziner attraction models. These models have
        been superseded by Holmes-Featherstone attraction model available since 2013
        in Orekit.
      </action>
      <action dev="luc" type="update">
        Take orbit to attitude coupling into account in the partial derivatives for all attitude modes.
        Fixes issue #200.
      </action>
      <action dev="luc" type="update">
        Merged FieldAttitudeProvider into AttitudeProvider.
      </action>
      <action dev="luc" type="update">
        Simplified ForceModel interface. It does not require dedicated methods anymore for
        computing derivatives with respect to either state or parameters.
      </action>
      <action dev="luc" type="remove">
        Removed Jacchia-Bowman 2006 now completely superseded by Jacchia-Bowman 2008.
      </action>
      <action dev="luc" type="update">
        Make Jacchia-Bowman 2008 thread-safe and field-aware.
      </action>
      <action dev="luc" type="update">
        Make NRL MSISE 2000 thread-safe and field-aware.
      </action>
      <action dev="luc" type="update">
        Make DTM2000 thread-safe and field-aware.
      </action>
      <action dev="luc" type="add">
        Added support for ITRF 2014.
        As of mid-2017, depending on the source of EOP, the ITRF retrieved using
        FramesFactory.getITRF will be either ITRF-2014 (if using EOP 14 C04) or
        ITRF-2008 (if using EOP 08 C04, bulletins A, bulletins B, or finals .all).
        If another ITRF is needed, it can be built using HelmertTransformation.
      </action>
      <action dev="luc" type="remove">
        Removed classes and methods deprecated in 8.0.
      </action>
      <action dev="luc" type="add">
        Added coordinates of all intermediate participants in estimated measurements.
        This will allow estimation modifiers to get important vectors (sighting
        directions for example) without recomputing everything from the states.
      </action>
      <action dev="luc" type="add">
        Added a multi-satellites orbit determination feature.
      </action>
      <action dev="luc" type="add">
        Added one-way and two-way inter-satellites range measurements.
      </action>
      <action dev="luc" type="fix" due-to="Glenn Ehrlich">
        Avoid clash with Python reserved keywords and, or and not in BooleanDetector.
      </action>
      <action dev="luc" type="add" due-to="Maxime Journot">
        Added right ascension and declination angular measurements.
      </action>
      <action dev="luc" type="add">
        Added a parallel propagation feature for addressing multi-satellites needs.
        Propagators of different types (analytical, semi-analytical, numerical,
        ephemerides ...) can be mixed at will.
      </action>
      <action dev="luc" type="fix">
        Fixed Gaussian quadrature inconsistent with DSST theory when orbit derivatives are present.
        Fixes issue #345.
      </action>
      <action dev="luc" type="fix">
        Fixed infinite recursion when attempting two orbit determinations in row.
        Fixes issue #347.
      </action>
      <action dev="luc" type="add" due-to="Lars Næsbye Christensen">
        Added Danish translations.
        Fixes issue #346.
      </action>
      <action dev="luc" type="add" >
        Allow estimation of polar motion (offset plus linear drift) and prime meridian
        correction (offset plus linear drift) in orbit determination. This is essentially
        equivalent to add correction to the xp, yp, dtu1 and lod Earth Orientation Parameters.
      </action>
      <action dev="luc" type="add">
        Parameters in orbit determination can be associated with a per-parameter reference date.
      </action>
      <action dev="luc" type="fix">
        Fixed wrong generation of FieldTransforms by time stamped cache, when generation
        happens backward in time.
        Fixes issue #344.
      </action>
      <action dev="luc" type="update">
        Improved computation ground station parameters derivatives
        in orbit determination.
      </action>
      <action dev="luc" type="update" >
        Use automatic differentiation for all orbit determination measurements types.
        This allows simpler evolutions to estimate parameters for which derivatives
        are not straightforward to compute; some of these parameters are needed for
        precise orbit determination.
      </action>
      <action dev="luc" type="add" due-to="Maxime Journot">
        Added parsing of University of Bern Astronomical Institute files for α and β Klobuchar coefficients.
      </action>
      <action dev="luc" type="add" due-to="Maxime Journot">
        Added parsing of CCSDS TDM (Tracking Data Messages) files, both text and XML.
      </action>
      <action dev="luc" type="fix" due-to="Florentin-Alin Butu">
        Fixed lighting ratio in solar radiation pressure for interplanetary trajectories.
      </action>
      <action dev="hank" type="fix">
        Allow small extrapolation before and after ephemeris.
        Fixes issue #261.
      </action>
      <action dev="luc" type="fix">
        Fixed missing attitude in DSST mean/osculating conversions.
        Fixes issue #339.
      </action>
      <action dev="luc" type="fix">
        Optionally take lift component of the drag force into account in BoxAndSolarArraySpacecraft.
        Fixes issue #324.
      </action>
      <action dev="luc" type="fix" due-to="James Schatzman">
        Change visibility of getTargetPV in GroundPointing to public so it can be subclassed by
        users in other packages.
        Fixes issue #341.
      </action>
      <action dev="luc" type="update">
        Deprecated the TLESeries class. The file format used was considered to be too specific and
        the API not really well designed. Users are encouraged to use their own parser for series of TLE.
      </action>
      <action dev="luc" type="fix" due-to="Gavin Eadie">
        Removed dead code in deep SDP4 propagation model.
        Fixes issue #342.
      </action>
      <action dev="luc" type="fix" due-to="Quentin Rhone">
        Added a way to prefix parameters names when estimating several maneuvers
        in one orbit determination.
        Fixes issue #338.
      </action>
      <action dev="luc" type="fix" due-to="Pascal Parraud">
        Removed unneeded reset at end of sample creation in propagators conversion.
        Fixes issue #335.
      </action>
      <action dev="luc" type="fix" due-to="Michiel Zittersteijn">
        Fixed wrong angle wrapping computation in IodLambert.
      </action>
      <action dev="luc" type="fix" due-to="Lucian Barbulescu">
        Fixed boundaries of thrust parameter driver in ConstantThrustManeuver.
        Fixes issue #327.
      </action>
      <action dev="luc" type="fix" due-to="Hao Peng">
        Allow some old version of TLE format to be parsed correctly.
        Fixes issue #330.
      </action>
      <action dev="luc" type="fix" due-to="James Schatzman">
        Fixed ArrayOutOfBoundException appearing when converting dates at past or future infinity
        to string.
        Fixes issue #340.
      </action>
      <action dev="luc" type="fix">
        Extended range of DateComponents to allow the full integer range as days offset
        from J2000.
      </action>
      <action dev="luc" type="fix">
        Prevent NaN appearing in UTC-TAI offsets for dates at past or future infinity.
      </action>
      <action dev="luc" type="fix">
        Prevent central attraction coefficient from being adjusted in TLEPropagatorBuilder,
        as it is specified by the TLE theory.
        Fixes issue #313.
      </action>
      <action dev="luc" type="fix" due-to="Hao Peng">
        Added a flag to prevent resetting initial state at the end of integrating propagators.
        Fixes issue #251.
      </action>
      <action dev="luc" type="fix">
        Tutorials now all rely on orekit-data being in user home folder.
        Fixes issue #245.
      </action>
       <action dev="luc" type="fix">
        Apply delay corresponding to h = 0 when station altitude is below 0 in SaastamoinenModel.
        Fixes issue #202.
      </action>
      <action dev="luc" type="add">
        Added derivatives to orbits computed from non-Keplerian models, and use
        these derivatives when available. This improves shiftedBy() accuracy,
        and as a consequence also the accuracy of EventShifter. As example, when
        comparing shiftedBy and numerical model on a low Earth Sun Synchronous Orbit,
        with a 20x20 gravity field, Sun and Moon third bodies attractions, drag and
        solar radiation pressure, shifted position errors without derivatives are 18m
        after 60s, 72m after 120s, 447m after 300s; 1601m after 600s and 3141m after
        900s, whereas the shifted position errors with derivatives are 1.1m after 60s,
        9.1m after 120s, 140m after 300s; 1067m after 600s and 3307m after 900s.
      </action>
      <action dev="luc" type="fix">
        Preserved non-Keplerian acceleration in spacecraft state when computed from numerical propagator.
        Fixes issue #183.
      </action>
      <action dev="luc" type="fix">
        Fixed accuracy of FieldAbsoluteDate.
        Fixes issue #337.
      </action>
      <action dev="luc" type="fix">
        Fixed eccentricity computation for hyperbolic Cartesian orbits.
        Fixes issue #336.
      </action>
      <action dev="luc" type="fix">
        Fixed an array out of bounds error in DSST zonal short periodics terms.
      </action>
      <action dev="luc" type="fix" due-to="Maxime Journot">
        Fixed a factor two error in tropospheric and ionospheric modifiers.
      </action>
      <action dev="luc" type="add" due-to="Maxime Journot">
        Added turn-around (four-way range) measurements to orbit determination.
      </action>
      <action dev="luc" type="update">
        Updated dependency to Hipparchus 1.1, released on 2017, March 16th.
        Fixes issue #329.
      </action>
      <action dev="evan" type="add">
        Added simple Boolean logic with EventDetectors.
      </action>
      <action dev="luc" type="add">
        Added getGMSTRateFunction to IEEEConventions to compute accurately Earth rotation rate.
      </action>
      <action dev="luc" type="update">
        OneAxisEllipsoid can now transform FieldGeodeticPoint from any field
        and not only DerivativeStructure.
      </action>
      <action dev="luc" type="add">
        Completed field-based Cartesian and angular coordinates with missing
        features that were only in the double based versions.
      </action>
      <action dev="luc" type="update" due-to="Maxime Journot">
        Use DerivativeStructure to compute derivatives for Range measurements.
      </action>
      <action dev="luc" type="update">
        Improved conversion speed from Cartesian coordinates to geodetic coordinates
        by about 15%.
      </action>
      <action dev="evan" type="add">
        Replace OrbitFile interface with EphemerisFile, adding support for multiple
        ephemeris segments and the capability to create a propagator from an ephemeris.
      </action>
      <action dev="hank" type="add">
        Added EphemerisFileWriter interface for serializing EphemerisFiles to external
        file formats, and implemented the OEMWriter for CCSDS OEM file export support.
      </action>
      <action dev="hank" type="add">
        Added OrekitEphemerisFile object for encapsulating propagator outputs into an 
        EphemerisFile which can then be exported with EphemerisFileWriter classes.
      </action>
      <action dev="luc" type="fix">
        Fixed thread-safety issues in DTM2000 model.
        Fixes issue #258.
      </action>
      <action dev="pascal" type="add">
        Added JB2008 atmosphere model.
      </action>
      <action dev="pascal" type="add">
        Added NRLMSISE-00 atmosphere model.
      </action>
      <action dev="luc" type="fix" due-to="Hao Peng">
        Fixed outliers configuration parsing in orbit determination tutorial and test.
        Fixes issue #249
      </action>
       <action dev="luc" type="fix" >
        Greatly improved orbit determination speed when a lot of measurements are used
        (several thousands).
      </action>
      <action dev="luc" type="fix" >
        Fixed ant build script to run Junit tests.
        Fixes issue #246.
      </action>
      <action dev="luc" type="update">
        Added a protection against zero scale factors for parameters drivers.
      </action>
      <action dev="evan" type="fix">
        Fix AbsoluteDate.createMJDDate when the time scale is UTC and the date
        is during a leap second.
        Fixes issue #247
      </action>
      <action dev="luc" type="fix" >
        Fixed ant build script to retrieve Hipparchus dependencies correctly.
        Fixes issue #244.
      </action>
    </release>
    <release version="8.0.1" date="2017-11-01"
            description="Version 8.0.1 is a patch release of Orekit.
            It fixes security issus 368.">
      <action dev="evan" type="fix">
        Disabled XML external resources when parsing rapid XML EOP files.
        Part of issue #368.
      </action>
    </release>
    <release version="8.0" date="2016-06-30"
             description="Version 8.0 is a major release of Orekit. It introduces several new
             features and bug fixes as well as a major dependency change. New features introduced
             in version 8.0 are orbit determination, specialized propagator for GPS satellites
             based on SEM or YUMA files, computation of Dilution Of Precision and a new angular
             separation event detector. Several bugs have been fixed. A major change introduced
             with version 8.0 is the switch from Apache Commons Math to Hipparchus as the
             mathematical library, which also implied switching from Java 6 to Java 8.">
      <action dev="luc" type="fix" due-to="Andrea Antolino">
        Improved accuracy of orbits Jacobians.
        Fixes issue #243.
      </action>
      <action dev="luc" type="update">
        Deprecated PropagationException, replaced by OrekitException.
      </action>
      <action dev="evan" type="fix" due-to="Greg Carbott">
        Fix bug in restarting propagation with a ConstantThrustManeuver with an
        updated initial condition.
      </action>
      <action dev="luc" type="fix">
        Fixed a display error for dates less than 0.5ms before a leap second.
      </action>
      <action dev="luc" type="update">
        Use ParameterDriver with scale factor for both orbit determination, conversion,
        and partial derivatives computation when finite differences are needed.
      </action>
      <action dev="luc" type="fix">
        Apply impulse maneuver correctly in backward propagation.
        Fixes issue #241.
      </action>
      <action dev="luc" type="add">
        Added angular separation detector. This is typically used to check separation
        between spacecraft and the Sun as seen from a ground station, to avoid interferences
        or damage.
      </action>
      <action dev="luc" type="update">
        All class and methods that were deprecated in the 7.X series have been removed.
      </action>
      <action dev="luc" type="update">
        Allow ICGEM gravity field reader to parse non-Earth gravity fields.
      </action>
      <action dev="evan" type="add">
        Add methods for a integration step handler to tell if the start/end of the step is
        interpolated due to event detection. Also added ability to add a step handler in
        ephemeris mode.
      </action>
      <action dev="evan" type="fix">
        Switch to a continuous Ap to Kp geomagnetic index conversion.
        Fixes issue #240.
      </action>
      <action dev="pascal" type="add">
        Added computation of Dilution Of Precision (DOP).
      </action>
      <action dev="pascal" type="add">
        Added a specialized propagator for GPS spacecrafts, based on
        SEM or YUMA files.
      </action>
      <action dev="luc" type="update">
        Ported the new Hipparchus event handling algorithm to Orekit.
        This improves robustness in corner cases, typically when different
        event detectors triggers at very close times and one of them
        resets the state such that it affects the other detectors.
      </action>
      <action dev="luc" type="update">
        Simplified step interpolators API, replacing the setDate/getState
        pair with an interpolated state getter taking a date argument.
      </action>
      <action dev="luc" type="update">
        Switched from Apache Commons Math to Hipparchus library.
      </action>
      <action dev="luc" type="add">
        Added an orbit determination feature!
      </action>
      <action dev="evan" type="add">
        Add EventHandler to record all events.
      </action>
      <action dev="evan" type="fix">
        Fix exception during event detection using
        NumericalPropagator.getGeneratedEphemeris() near the start/end date of
        the generated ephemeris.
        Fixes issue #238
      </action>
    </release>
    <release version="7.2.1" date="2017-11-01"
            description="Version 7.2.1 is a patch release of Orekit.
            It fixes security issus 368.">
      <action dev="evan" type="fix">
        Disabled XML external resources when parsing rapid XML EOP files.
        Part of issue #368.
      </action>
    </release>
    <release version="7.2" date="2016-04-05"
             description="Version 7.2 is a minor release of Orekit. It introduces several new
             features and bug fixes. The most important features introduced in version 7.2
             are handling of GLONASS and QZSS time scales, support for local time zones
             according to ISO-8601 standard, and finer tuning of short period terms in
             DSST propagator. Version 7.2 depends on version 3.6.1 of Apache Commons Math,
             which also fixes a bug related to close events detection.">
      <action dev="luc" type="add">
        Added GLONASS and QZSS time scales. These time scales my be used in SP3-c files.
      </action>
      <action dev="luc" type="add">
        Added parsing and displaying of local time according to ISO-8601 standard.
      </action>
      <action dev="luc" type="fix">
        Added some protections against malformed SP3 files.
      </action>
      <action dev="luc" type="fix">
        Fixed Newcomb operators generation in DSST for high degree gravity fields.
        Fixes issue #237
      </action>
      <action dev="luc" type="update">
        Improved tuning of DSST tesseral force models. Users can now tune max degree,
        max eccentricity power and max frequency in mean longitude for short
        period terms, as well as for m-daily terms.
      </action>
      <action dev="luc" type="update">
        Improved tuning of DSST zonal force models. Users can now tune max degree,
        max eccentricity power and max frequency in true longitude for short
        period terms.
      </action>
      <action dev="luc" type="fix">
        Fixed wrong continuous maneuver handling in backward propagation.
        Fixes issue #236
      </action>
    </release>
    <release version="7.1" date="2016-02-07"
             description="Version 7.1 is a minor release of Orekit. It introduces several new
             features and bug fixes. The most important features introduced in version 7.1
             are a lot of new event detectors (field of view based detectors supporting any FoV
             shape, either on ground targetting spacecraft or on spacecraft and targetting
             ground defined zones with any shape, extremum elevation detector, anomaly,
             latitude argument, or longitude argument crossing detectors, either true, mean
             or eccentric, latitude and longitude extremum detectors, latitude and longitude
             crossing detectors), new event filtering capability based on user-provided
             predicate function, ability to customize DSST interpolation grid for short period
             elements, ability to retrieve DSS short periodic coefficients, removed some arbitrary
             limitations in DSST tesseral and zonal contribution, ability to set short period
             degree/order to smaller values than mean elements in DSST, vastly improved
             frames transforms efficiency for various Earth frames, three different types of
             solar radiation pressure coefficients, new tabulated attitudes related to Local
             Orbital Frame, smooth attitude transitions in attitudes sequences, with derivatives
             continuity at both endpoint, ground zone sampling either in tiles or grid with fixed
             or track-based orientation, derivatives handling in geodetic points, parsing of TLE
             with non-unclassified modifiers, support for officiel WMM coefficients from NOAA,
             support for tai-utc.dat file from USNO, tropospheric refraction model following
             Recommendation ITU-R P.834-7, geoid model based on gravity field, and use of the new
             Apache Commons Math rotation API with either Frame transform convention or vector
             operator convention. Numerous bugs were also fixed.
             Version 7.1 depends on version 3.6 of Apache Commons Math.">
      <action dev="thierry" type="add">
        Added tropospheric refraction correction angle following Recommendation ITU-R P.834-7.
      </action>
      <action dev="luc" type="add">
        Added a way to configure max degree/order for short periods separately
        from the mean elements settings in DSST tutorial.
      </action>
      <action dev="luc" type="fix">
        Fixed limitation to degree 12 on zonal short periods, degree/order 8 on
        tesseral short periods, and degree/order 12 for tesseral m-dailies in DSST.
      </action>
      <action dev="luc" type="fix">
        Fixed wrong orbit type in propagator conversion. The type specified by
        user was ignored when computing variable stepsize integrator tolerances.
      </action>
      <action dev="luc" type="add">
        Set up three different implementations of radiation pressure coefficients,
        using either a single reflection coefficient, or a pair of absorption
        and specular reflection coefficients using the classical convention about
        specular reflection, or a pair of absorption and specular reflection
        coefficients using the legacy convention from the 1995 CNES book.
        Fixes issue #170
      </action>
      <action dev="luc" type="fix">
        Fixed wrong latitude normalization in FieldGeodeticPoint.
      </action>
      <action dev="luc" type="fix">
        Fixed blanks handling in CCSDS ODM files.
        Fixes issue #232
      </action>
      <action dev="luc" type="fix">
        Fixed FramesFactory.getNonInterpolatingTransform working only
        in one direction.
        Fixes issue #231
      </action>
      <action dev="evan" type="add">
        Added Field of View based event detector for ground based sensors.
      </action>
      <action dev="luc" type="add">
        Added a getFootprint method to FieldOfView for projecting Field Of View
        to ground, taking limb of ellipsoid into account (including flatness) if
        Field Of View skims over horizon.
      </action>
      <action dev="luc" type="add">
        Added a pointOnLimb method to Ellipsoid for computing points that lie
        on the limb as seen from an external observer.
      </action>
      <action dev="luc" type="add">
        Added an isInside predicate method to Ellipsoid for checking points location.
      </action>
      <action dev="evan" type="fix">
        Support parsing lowercase values in CCSDS orbit data messages.
        Fixes issue #230
      </action>
      <action dev="luc" type="add">
        Added a generic FieldOfViewDetector that can handle any Field Of View shape.
        The DihedralFieldOfViewDetector is deprecated, but the CircularFieldOfViewDetector
        which corresponds to a common case that can be computed more accurately and faster
        than the new generic detector is preserved.
      </action>
      <action dev="luc" type="add">
        Added a FieldOfView class to model Fields Of View with any shape.
      </action>
      <action dev="luc" type="add">
        Added a FootprintOverlapDetector which is triggered when a sensor
        Field Of View (any shape, even split in non-connected parts or
        containing holes) overlaps a geographic zone, which can be non-convex,
        split in different sub-zones, have holes, contain the pole...
        Fixes issue #216
      </action>
      <action dev="luc" type="fix" due-to="Carlos Casas">
        Added a protection against low altitudes in JB2006 model.
        Fixes issue #214
      </action>
      <action dev="luc" type="fix" due-to="Petrus Hyvönen">
        Enlarged access to SGP4 and DeepSDP4 propagators.
        Fixes issue #207
      </action>
      <action dev="luc" type="fix">
        Fixed covariance matrices units when read from CCSDS ODM files. The
        data returned at API level are now consistent with SI units, instead of being
        kilometer-based.
        Fixes issue #217
      </action>
      <action dev="luc" type="fix">
        Fixed DSST ephemeris generation.
        Fixes issue #222
      </action>
      <action dev="luc" type="update">
        Vastly improved DSS short period terms interpolation.
      </action>
      <action dev="luc" type="fix">
        Use new Rotation API from Apache Commons Math 3.6.
        This API allows to use both vector operator convention and frames
        transform convention naturally. This is useful when axis/angles are
        involved, or when composing rotations. This probably fixes one of
        the oldest stumbling blocks for Orekit users.
      </action>
      <action dev="luc" type="fix">
        Fixed state partial derivatives in drag force model.
        Fixes issue #229
      </action>
      <action dev="evan" type="fix">
        Fixed incorrect density in DTM2000 when the input position is not in ECI
        or ECEF.
        Fixes issue #228
      </action>
      <action dev="evan" type="add">
        Added capability to use a single EventHandler with multiple types of
        EventDetectors.
      </action>
      <action dev="luc" type="add" >
        Added a way to customize interpolation grid in DSST, either using a fixed number
        of points or a maximum time gap between points, for each mean elements integration
        step.
      </action>
      <action dev="luc" type="add" >
        Added TabulatedLofOffset for attitudes defined by tabulating rotations between Local Orbital Frame
        and spacecraft frame.
        Fixes issue #227
      </action>
      <action dev="luc" type="fix" >
        Fixed wrong ephemeris generation for analytical propagators with maneuvers.
        Fixes issue #224.
      </action>
       <action dev="luc" type="fix" >
        Fixed date offset by one second for TLE built from their components,
        if a leap second was introduced earlier in the same year.
        Fixes issue #225.
      </action>
      <action dev="luc" type="fix" >
        Allow parsing TLE with non-unclassified modifier.
      </action>
      <action dev="luc" type="add" >
        As a side effect of fixing issue #223, KeplerianPropagator and
        Eckstein-Hechler propagator are now serializable.
      </action>
      <action dev="luc" type="fix" >
        Fixed missing additional states handling in ephemeris propagators
        created from analytical propagators.
      </action>
      <action dev="luc" type="fix" >
        Fixed NPE and serialization issues in ephemeris propagators created
        from analytical propagators.
        Fixes issue #223.
      </action>
      <action dev="luc" type="fix" >
        Fixed time scale issues in JPL ephemerides and IAU pole models.
        The time used for internal computation should be TDB, not TT.
      </action>
      <action dev="luc" type="fix" >
        Fixed an issue with backward propagation on analytical propagator.
        During first step, the analytical interpolator wrongly considered the
        propagation was forward.
      </action>
      <action dev="luc" type="add" >
        Added a way to retrieve short period coefficients from DSST as
        spacecraft state additional parameters. This is mainly intended
        for test and validation purposes.
      </action>
      <action dev="luc" type="fix" >
        Prevent small overshoots of step limits in event detection.
        Fixes issue #218.
      </action>
      <action dev="luc" type="fix" >
        Handle string conversion of dates properly for dates less than 1 millisecond
        before midnight (they should not appear as second 60.0 of previous minute but
        should rather wrap around to next minute).
        Partly fixes issue #218.
      </action>
      <action dev="luc" type="fix" >
        Enforce Lexicographical order in DirectoryCrawler, to ensure reproducible
        loading. Before this changes, some tests could fail in one computer while
        succeeding in another computer as we use a mix of DE-4xx files, some having
        a different EMRAT (81.30056907419062 for DE-431, 81.30056 for DE-405 and DE-406).
      </action>
      <action dev="luc" type="add" >
        Added EventEnablingPredicateFilter to filter event based on an user-provided
        enabling predicate function. This allow for example to dynamically turn some
        events on and off during propagation or to set up some elaborate logic like
        triggering on elevation first time derivative (i.e. one elevation maximum)
        but only when elevation itself is above some threshold.
      </action>
      <action dev="luc" type="update" >
        Renamed EventFilter into EventSlopeFilter.
      </action>
      <action dev="luc" type="add" >
        Added elevation extremum event detector.
      </action>
      <action dev="luc" type="fix" >
        Fixed ellipsoid tessellation with large tolerances.
        Fixes issue #215.
      </action>
      <action dev="evan" type="fix" >
        Fixed numerical precision issues for start/end dates of generated
        ephemerides.
        Fixes issues #210
      </action>
      <action dev="luc" type="add" >
        Added anomaly, latitude argument, or longitude argument crossings detector,
        either true, mean or eccentric.
        Fixes issue #213.
      </action>
      <action dev="luc" type="add" >
        Added latitude and longitude extremum detector.
      </action>
      <action dev="luc" type="add" >
        Added latitude and longitude crossing detector.
      </action>
      <action dev="luc" type="add" >
        Added a way to convert between PVA and geodetic points with time derivatives.
      </action>
      <action dev="luc" type="add" >
        Allow truncation of tiles in ellipsoid tessellation.
      </action>
      <action dev="luc" type="add" >
        Propagator builders can now be configured to accept any orbit types
        and any position angle types in the input flat array.
        Fixes issue #208.
      </action>
      <action dev="luc" type="add" >
        Added smooth attitude transitions in attitudes sequences, with derivatives
        continuity at both endpoints of the transition that can be forced to match
        rotation, rotation rate and rotation acceleration.
        Fixes issue #6.
      </action>
      <action dev="luc" type="fix" >
        Fixed attitudes sequence behavior in backward propagation.
        Fixes issue #206.
      </action>
      <action dev="luc" type="add" >
        Added factory methods to create AbsoluteDate instances from MJD or JD.
        Fixes issue #193.
      </action>
      <action dev="luc" type="fix" due-to="Joris Olympio">
        Fixed wrong attitude switches when an event occurs but the active attitude mode
        is not the one it relates to.
        Fixes issue #190.
      </action>
      <action dev="luc" type="add"  due-to="Joris Olympio">
        Added a way to be notified when attitude switches occur.
        Fixes issue #190.
      </action>
      <action dev="luc" type="fix" >
        Ensure Keplerian propagator uses the specified mu and not only the one from the initial orbit.
        Fixes issue #184.
      </action>
      <action dev="luc" type="update" >
        Improved frames transforms efficiency for various Earth frames.
      </action>
      <action dev="luc" type="fix" >
        Specify inertial frame to compute orbital velocity for ground pointing laws.
        Fixes issue #115.
      </action>
      <action dev="luc" type="fix" >
        Activated two commented-out tests for DTM2000, after ensuring we
        get the same results as the original fortran implementation.
        Fixes issue #204.
      </action>
      <action dev="luc" type="fix" due-to="Javier Martin Avila">
        Fixed resetting of SecularAndHarmonic fitting.
        Fixes issue #205.
      </action>
      <action dev="luc" type="add">
        Added a way to sample a zone on an ellipsoid as grids of inside points.
        Fixes issue #201.
      </action>
      <action dev="luc" type="fix">
        Fixed an event detection problem when two really separate events occur within
        the event detector convergence threshold.
        Fixes issue #203.
      </action>
      <action dev="luc" type="fix">
        Added protections against TLE parameters too large to fit in the format.
        Fixes issue #77.
      </action>
      <action dev="luc" type="fix">
        Allowed slightly malformed TLE to be parsed.
        Fixes issue #196.
      </action>
      <action dev="luc" type="fix">
        Fixed overlapping issue in ellipsoid tessellation, typically for independent
        zones (like islands) close together.
        Fixes issue #195.
      </action>
      <action dev="tn" type="add">
        Added support to load WMM coefficients from the official model file
        provided by NOAA.
      </action>
      <action dev="tn" type="fix">
        Fixed javadoc of method "GeoMagneticField#calculateField(...)": 
        the provided altitude is expected to be a height above the WGS84 ellipsoid.
      </action>
      <action dev="luc" type="update">
        Added a simpler interface for creating custom UTC-TAI offsets loaders.
      </action>
      <action dev="luc" type="add">
        Added support for USNO tai-utc.dat file, enabled by default, in
        addition to the legacy support for IERS UTC-TAI.history file
        which is still supported and also enabled by default.
      </action>
      <action dev="luc" type="add">
        Added a way to load TAI-UTC data from Bulletin A. Using this feature
        is however NOT recommended as there are known issues in TAI-UTC data
        in some bulletin A (for example bulletina-xix-001.txt from 2006-01-05
        has a wrong year for last leap second and bulletina-xxi-053.txt from
        2008-12-31 has an off by one value for TAI-UTC on MJD 54832). This
        feature is therefore not enabled by default, and users wishing to
        rely on it should do it carefully and take their own responsibilities.
      </action>
      <action dev="luc" type="add">
        Added ellipsoid tessellation, with tiles either oriented along track
        (ascending or descending) or at constant azimuth.
      </action>
      <action dev="luc" type="fix">
        Added customization of EOP continuity check threshold.
        Fixes issue #194.
      </action>
      <action dev="evan" type="add">
        Added geoid model based on gravity field.
        Fixes issue #192.
      </action>
      <action dev="luc" type="fix">
        Added automatic loading of Marshall Solar Activity Future Estimation data.
        Fixes issue #191.
      </action>
      <action dev="luc" type="update">
        Simplified Cartesian to ellipsoidal coordinates transform and greatly improved its performances.
      </action>
      <action dev="luc" type="fix">
        Fixed target point in BodyCenterPointing attitude.
        Fixes issue #100.
      </action>
    </release>
    <release version="7.0" date="2015-01-11"
             description="Version 7.0 is a major release of Orekit. It introduces several new
             features and bug fixes. New features introduced in version 7.0 are the complete
             DSST semi-analytical propagator with short-periodics terms (only mean elements
             were available in previous version), extension to second order derivatives for
             many models (Cartesian coordinates, angular coordinates, attitude modes, ...),
             bilinear interpolator in Saastamoinen model, attitude overriding during impulsive
             maneuvers, general relativity force model, geographic zone detector, and ecliptic
             frame.
             Several bugs have been fixed. One noteworthy fix concerns an inconsistency in
             Eckstein-Hechler propagator velocity, which leads to a change of the generated
             orbit type.">
      <action dev="hankg" type="add">
        Added bilinear interpolator and use it on Saastamoinen model.
        Implements feature #182.
      </action>
      <action dev="luc" type="update">
        Removed old parts that were deprecated in previous versions.
      </action>
      <action dev="luc" type="update">
        Updated dependency to Apache Commons Math 3.4, released on 2014-12-26.
      </action>
      <action dev="luc" type="fix">
        Fixed null vector normalization when attempting to project to ground a point already on ground.
        Fixes issue #181.
      </action>
      <action dev="luc" type="add" due-to="Lucian Barbulescu">
        Added Romanian localization for error messages.
      </action>
      <action dev="luc" type="fix">
        Fixed velocity inconsistency in orbit generation in Eckstein-Hechler propagator.
        The Eckstein-Hechler propagator now generated Cartesian orbits, with velocity
        computed to be fully consistent with model evolution. A side effect is that
        if users rebuild circular parameters from the generated orbits, they will
        generally not math exactly the input circular parameters (but position will
        match exactly).
        Fixes issue #180.
      </action>
      <action dev="luc" type="fix">
        Improved acceleration output in Eckstein-Hechler model.
      </action>
      <action dev="luc" type="add">
        Added projection of moving point (i.e. position and derivatives too) to
        ground surface.
      </action>
      <action dev="luc" type="add">
        Added a general 3 axes ellipsoid class, including a feature to compute
        any plane section (which result in a 2D ellipse).
      </action>
      <action dev="luc" type="add">
        Added support for IERS bulletin A (rapid service and prediction)
      </action>
      <action dev="tn" type="fix">
        Fixed various issues in geomagnetic fields models:
        GeoMagneticField.getDecimalYear() returned a slightly wrong result: e.g. for 1/1/2005
        returned 2005.0020 instead of 2005.0, GeoMagneticFieldFactory.getModel() returned
        wrong interpolation near models validity endpoints, GeoMagneticField.transformModel(double)
        method did not check year validity. Added more unit tests and adapted existing tests for
        IGRF/WMM with sample values / results as they have changed slightly.
        Fixes issue #178.
      </action>
      <action dev="luc" type="fix" due-to="Patrice Mathieu">
        Fixed closest TLE search. When filtering first from satellite ID and
        then extracting closest date, the returned satellite was sometime wrong.
      </action>
      <action dev="luc" type="add" due-to="Hank Grabowski">
        Allow attitude overriding during impulsive maneuvers.
        Fixes issue #176.  
      </action>
      <action dev="evan" type="add">
          Added general relativity force model.
      </action>
      <action dev="luc" type="add" due-to="Ioanna Stypsanelli">
        added Greek localization for error messages.
      </action>
      <action dev="evan" type="fix">
          Fixed incorrect partial derivatives for force models that depend on satellite velocity.
          Fixes #174.
      </action>
      <action dev="evan" type="fix">
          Fixed incorrect parameters set in NumericalPropagatorBuilder.
          Fixes #175.
      </action>
      <action dev="luc" type="update" >
        Significantly reduced size of various serialized objects.
      </action>
      <action dev="luc" type="update" >
        PVCoordinatesProvider now produces time-stamped position-velocities.
      </action>
      <action dev="luc" type="update" >
        Tabulated attitude provider can be built directly from time-stamped angular coordinates
        lists, in addition to attitudes lists.
      </action>
      <action dev="luc" type="add" >
        Added time-stamped versions of position-velocity and angular coordinates.
      </action>
      <action dev="luc" type="fix" due-to="Daniel Aguilar Taboada">
        Fixed wrong rotation interpolation for rotations near π.
        Fixes issue #173.
      </action>
      <action dev="luc" type="update" >
        Updated dependency to Apache Commons Math 3.3.
      </action>
      <action dev="luc" type="update" due-to="Lucian Barbulescu, Nicolas Bernard">
        Added short periodics for DSST propagation.
      </action>
      <action dev="luc" type="add" >
        Added a GeographicZoneDetector event detector for complex geographic zones traversal.
        Fixes issue #163.
      </action>
      <action dev="evan" type="fix">
        Add Ecliptic frame. Agrees with JPL ephemerides to within 0.5 arcsec.
        Issue #166.
      </action>
      <action dev="evan" type="fix">
        Fix cache exception when propagating backwards with an interpolated
        gravity force model.
        Fixes issue #169.
      </action>
      <action dev="luc" type="fix">
        Fixed parsing of dates very far in the future.
        Fixes issue #171.
      </action>
      <action dev="luc" type="fix">
        Trigger an exception when attempting to interpolate attitudes without rotation rate
        using only one data point.
      </action>
      <action dev="evan" type="fix">
        Fixed SpacecraftState date mismatch exception with some attitude providers.
      </action>
      <action dev="luc" type="fix" >
        Fixed wrong scaling in JPL ephemeris when retrieving coordinates in a frame
        that is not the defining frame of the celestial body.
        Fixes issue #165.
      </action>
      <action dev="luc" type="update" due-to="Lucian Barbulescu">
        Prepare generation of either mean or osculating orbits by DSST propagator.
        The short periodics terms are not computed yet, but there is ongoing work
        to add them.
      </action>
      <action dev="luc" type="update" due-to="Lucian Barbulescu">
        Avoid recomputing Chi and Chi^2 in Hansen coefficients for tesseral.
      </action>
      <action dev="luc" type="update" due-to="Nicolas Bernard">
        Added better handling of Hansen kernel computation through use of PolynomialFunction.
      </action>
      <action dev="luc" type="update" due-to="Petre Bazavan">
        Compute Hansen coefficients using linear transformation.
      </action>
      <action dev="luc" type="fix" >
        Fixed a non-bracketing exception in event detection, in some rare cases of noisy g function.
        Fixes issue #160.
      </action>
      <action dev="luc" type="fix" >
        Fixed a missing reset of resonant tesseral terms in DSST propagation.
        Fixes issue #159.
      </action>
      <action dev="luc" type="fix" >
        Improved default max check interval for NodeDetector, so it handles correctly
        highly eccentric orbits.
        Fixes issue #158.
      </action>
    </release>
    <release version="6.1" date="2013-12-13"
             description="Version 6.1 is a minor release of Orekit. It introduces several new
             features and bug fixes. The most important features introduced in version 6.1
             are solid tides force model, including pole tide at user choice, and following
             either IERS 1996, IERS 2003 or IERS 2010 conventions ; ocean tides force model,
             including pole tide at user choice, loading a user provided model ; simultaneous
             support for IERS 1996, 2003 and 2010 for frames definition, which is very
             important to support legacy systems and to convert coordinates between older and
             newer reference systems ; greatly improved accuracy of celestial/terrestrial
             frames transforms (we are now at sub-micro arcsecond level for IERS 2003/2010,
             both with equinox based and Non-Rotating Origin, at a sub-milli arcseconds for
             IERS 1996, both with equinox based and Non-Rotating Origin) ; classical
             equinox-based paradigm and new non-rotating origin paradigm for inertial and
             terrestrial frames are now supported with all IERS conventions ; automatic
             conversion of IERS Earth Orientation Paramters from equinoxial to non-rotating
             paradigm ; support for CCSDS Orbit Data Message ; improved API for events,
             allowing separation of event detection and event handling (the older API is still
             available for compatibility) ; merged all the elevation related events, allowing
             to use both refraction model and antenna mask at the same time if desired ;
             new attitude mode based on interpolation on a table. Numerous bugs were also fixed.
             Version 6.1 depends on version 3.2 of Apache commons math.">
      <action dev="luc" type="fix" >
        Reduced number of calls to the g function in event detectors.
        Fixes issue #108.
      </action>
      <action dev="luc" type="fix" >
        Fixed a spurious backward propagation.
        Fixes issue #107.
      </action>
      <action dev="luc" type="fix" >
        Improved error detection for numerical and DSST propagation for cases
        where user attempts to compute integrator tolerances with an orbit for
        which Jacobian is singular (for example equatorial orbit while using
        Keplerian representation).
        Fixes issue #157.
      </action>
      <action dev="luc" type="add" >
        Added a method to get the number or calls to getNeighbors in the generic time stamped cache,
        to allow performing measurements while tuning the cache.
      </action>
      <action dev="luc" type="add" >
        Added high degree ocean load deformation coefficients computed by Pascal
        Gégout (CNRS / UMR5563 - GET).
      </action>
      <action dev="luc" type="add" >
        Time scales are now serializable.
      </action>
      <action dev="luc" type="add" due-to="Nicolas Bernard">
        Improved DSST tesseral computation efficiency by caching Jacobi polynomials.
      </action>
      <action dev="luc" type="fix" due-to="Daniel Aguilar Taboada">
        Fixed yaw steering attitude law, which didn't project spacecraft velocity correctly.
        Fixes issue #156.
      </action>
      <action dev="luc" type="add" >
        Added a way to set the maximum number of iterations for events detection.
        Fixes issue #155.
      </action>
      <action dev="luc" type="add">
        Added an attitude provider from tabulated attitudes.
        Fixes issue #154.
      </action>
      <action dev="luc" type="add" due-to="Hank Grabowski">
        Improved test coverage.
        Fixes issue #153.
      </action>
      <action dev="luc" type="add" due-to="Hank Grabowski">
        Merged all elevation detectors into one. The new detector supports all
        features from the previous (and now deprecated) ApparentElevationDetector
        and GroundMaskElevationDetector.
        Fixes issue #144.  
      </action>
      <action dev="luc" type="add" due-to="Hank Grabowski">
        Added a DetectorEventHandler interface aimed at handling only the
        event occurrence part in propagation. This allows to separate the
        event detection itself (which is declared by the EventDetector interface)
        from the action to perform once the event has been detected. This also
        allows to avoid subclassing of events, which was cumbersome. It also allows
        to share a single handler for several events.
        The previous behavior with eventOccurred declared at detector level and
        subclassing is still available but is deprecated and will be removed in
        the next major release.
      </action>
      <action dev="luc" type="fix" due-to="Christophe Le Bris">
        Fixed an indexing error in Harris-Priester model.
        Fixes issue #152.
      </action>
      <action dev="luc" type="add">
        Added a new force model for ocean tides in numerical propagation, including pole tides.
        Fixes issue #11.
      </action>
      <action dev="luc" type="fix" due-to="Lucian Barbulescu">
        Fixed conversion from position-velocity to Keplerian, when the orbit is
        perfectly equatorial.
        Fixes issue #151.
      </action>
      <action dev="luc" type="add">
        Added a new force model for solid tides in numerical propagation, including pole tides.
        Fixes issue #10.
      </action>
      <action dev="luc" type="add">
        Added a way to select IERS conventions for non-rotating origin
        based ITRF.
      </action>
      <action dev="luc" type="update">
        Greatly improved accuracy of celestial/terrestrial frames transforms.
        We are now at sub-micro arcsecond level for IERS 2003/2010, both with
        equinox based and Non-Rotating Origin, at a sub-milli arcseconds
        for IERS 1996, both with equinox based and Non-Rotating Origin.
      </action>
      <action dev="luc" type="fix">
        Fixed missing nutation correction in Equation Of Equinoxes.
        Fixes issue #150.
      </action>
      <action dev="luc" type="fix">
        Fixed rate for TCB time scale.
      </action>
      <action dev="luc" type="add">
        Added new definition of astronomical unit from IAU-2012 resolution B2.
      </action>
      <action dev="luc" type="fix">
        Fixed Date/Time split problem when date is a few femto-seconds before the end of the day.
        Fixes issue #149.
      </action>
      <action dev="luc" type="fix">
        Fixed overflow problem in TimeComponents.
        Fixes issue #148.
      </action>
      <action dev="luc" type="update">
        Separate parsing from using Poisson series.
      </action>
      <action dev="luc" type="add" due-to="Steven Ports">
        Added support for parsing CCSDS ODM files (OPM, OMM and OEM).
      </action>
      <action dev="luc" type="update">
        Flattened ITRF frames tree so all supported ITRF realizations (2005, 2000, 97, 93) share the same
        parent ITRF2008. Previously, the tree was 2008 &lt;- 2005 &lt;- 2000 &lt;- {93,97} and the reference dates
        for Helmert transforms were all different. We now use the parameters provided at epoch 2000.0 and
        with respect to ITRF2008 at http://itrf.ensg.ign.fr/doc_ITRF/Transfo-ITRF2008_ITRFs.txt.
      </action>
      <action dev="luc" type="fix">
        Fixed azimuth parameter in the TopocentricFrame.pointAtDistance method.
        Fixes issue #145.
      </action>
      <action dev="luc" type="fix"  due-to="Matt Edwards">
        Fixed location of JAVA_EPOCH. As we now take the linear models between UTC and TAI
        that were used between 1961 and 1972, we have to consider the offset that was in
        effect on 1970-01-01 and which was precisely 8.000082s. Fixes issue #142.
      </action>
      <action dev="luc" type="update" >
        Vastly improved performances for Poisson series computations. Poisson series are often
        evaluated several components together (x/y/s in new non-rotating paradigm, ∆ψ/∆ε in old
        equinox paradigm for example). As the components are built from a common model, they
        share many nutation terms. We now evaluate these shared terms only once, as we evaluate
        the components in parallel thanks to a preliminary "compilation" phase performed when
        the Poisson series are set up. This dramatically improves speed: on a test case based
        on x/y/s evaluations over a one year time span without any caching,  we noticed a
        more than two-fold speedup: mean computation time reduced from 6.75 seconds (standard
        deviation 0.49s) to 3.07 seconds (standard deviation 0.04s), so it was a 54.5% reduction
        in mean computation time. At the same time, accuracy was also improved thanks to the
        Møller-Knuth TwoSum algorithm without branching now used for summing all series terms.
      </action>
      <action dev="luc" type="fix" >
        When UT1 time scale is used, it is now possible to choose which Earth Orientation
        Parameters history to use (formerly, only EOP compatible with IAU-2000/2006 was
        used, even for systems relying only on older conventions).
      </action>
      <action dev="luc" type="add" >
        Added Greenwich Mean Sidereal Time and Greenwich Apparent Sidereal Time
        to all supported IERS conventions (i.e. IERS 1996, IERS 2003 and IERS 2010).
      </action>
      <action dev="luc" type="add" >
        Classical equinox-based paradigm and new non-rotating origin paradigm for
        inertial and terrestrial frames are now supported with all IERS conventions.
        This means it is now possible to use MOD/TOD/GTOD with the recent precession/nutation
        models from recent conventions, and it is also possible to use CIRF/TIRF/ITRF with
        the older precession nutation models from ancient conventions. Of course, all these
        conventions and frames can be used at the same time, which is very important to
        support legacy systems and to convert coordinates between older and newer reference
        systems.
      </action>
      <action dev="luc" type="add" >
        Added IERS 1996 in the list of supported IERS conventions.
      </action>
      <action dev="luc" type="add" >
        Added factory methods to compute arbitrary Julian Epochs (J1900.0, J2000.0 ...)
        and Besselian Epochs (B1900.0, B1950.0 ...) that are used as reference dates
        in some models and frames.
      </action>
      <action dev="luc" type="fix" >
        Fixed non-bracketing exception while converting Cartesian points very close to equator into geodetic
        coordinates. Fixes issue #141.
      </action>
      <action dev="evan" type="add" >
        Added getAngularVelocity() to PVCoordinates.
      </action>
      <action dev="luc" type="add" >
        Added back serialization for some ephemerides produced by integration-based propagators.
        The ephemerides produced by NumericalPropagator are always serializable, and the ones
        produced by DSSTPropagator may be serializable or not depending on the force models used.
      </action>
      <action dev="luc" type="fix" >
        Fixed missing events detection when two events occurred at exactly the same time using an analytical
        propagator (like generated ephemerides for example). Fixes issue #138.
      </action>
      <action dev="luc" type="fix" >
        Fixed data loading from zip/jar. A more streamlined architecture has been set up, and each zip entry
        now uses its own input stream. Closing the stream triggers the switch to the next entry, and duplicate
        close are handled gracefully. Fixes issue #139.
      </action>
      <action dev="luc" type="fix" >
        Improved event bracketing by backporting changes made in Apache Commons Math (may fix issues #110
        and #136, but we cannot be sure as neither issues were reproducible even before this change...).
      </action>
      <action dev="luc" type="fix" >
        Fixed GTOD and Veis frame that did apply UT1-UTC correction when they should not (fixes issue #131).
      </action>
      <action dev="luc" type="fix" >
        Completely rewrote conversion from Cartesian to geodetic coordinates to improve
        numerical stability for very far points (typically when computing coordinates
        of Sun). Fixes issue #137.
      </action>
    </release>
    <release version="6.0" date="2013-04-23"
             description="Version 6.0 is a major release of Orekit. It introduces several new
             features and bug fixes. Several incompatibilities with respect to previous
             versions 5.x have been introduced. Users are strongly advised to upgrade to this
             version. The major features introduced in version 6.0 are the inclusion of the DSST
             semi-analytical propagator, an improved propagator architecture where all propagators
             can use events and step handlers, much better and faster gravity field force model,
             Jacobians availability for all force models, converters between different propagation
             models (which can be used to convert between mean and osculating elements), thread
             safety for many parts (mainly frames, but still excluding propagators) while still
             preserving caching for performances even in multi-threaded environments, time-dependent
             gravity fields, support for IERS 2010 conventions, support for INPOP and all DExxx
             ephemerides, new frames, new time scales, support for user-defined states in spacecraft
             state, availability of additional states in events, interpolators for many components
             like position-velocity, spacecraft state and attitude allowing to compute high order
             derivatives if desired, filtering of events, orphan frames, magnetic fields models,
             SP3 files support, visibility circles, support for Marshall Solar Activity Future
             Estimation of solar activity. Numerous bugs were also fixed. Version 6.0 now depends
             on version 3.2 of Apache commons math.">
      <action dev="pascal" type="fix" >
        Fixed conversion of mean anomaly to hyperbolic eccentric anomaly (fixes issue #135).
      </action>
      <action dev="luc" type="add" >
        Extracted fundamental nutation arguments from CIRF frame. This allows both reuse of
        the arguments for other computations (typically tides), and also allows to use
        convention-dependent arguments (they are similar for IERS conventions 2003 and 2010,
        but have changed before and may change in the future).
      </action>
      <action dev="luc" type="fix" >
        Fixed event g function correction when starting exactly at 0 with a backward
        propagation (fixes issue #125).
      </action>
      <action dev="luc" type="update" >
        Error messages properties are now loaded directly in UTF-8.
      </action>
      <action dev="luc" type="add" >
        Added a way to know which tide system is used in gravity fields (zero-tide,
        tide-free or unknown).
      </action>
      <action dev="luc" type="add" >
        Added orphan frame, i.e. trees that are not yet connected to the main
        frame tree but attached later on. This allows building frame trees
        from leaf to root. This change fixes feature request #98.
      </action>
      <action dev="luc" type="add" >
        Added a way to filter only increasing or decreasing events. The filtering
        occurs a priori, i.e. the filtered out events do not trigger a search.
        Only the interesting events are searched for and contribute to computation
        time. This change fixes feature request #104.
      </action>
      <action dev="pascal" type="add" >
        Added a semianalytical propagator based on the Draper Semianalytic
        Satellite Theory. The DSST accounts for all significant perturbations
        (central body including tesseral harmonics, third-body, drag, solar
        radiation pressure) and is applicable to all orbit classes.
        To begin with, only mean elements propagation is available.
      </action>
      <action dev="evan" type="update" >
        Greatly improved performance of time-stamped caches for data that is
        read only once (like UTC leap seconds history or EOP).
      </action>
      <action dev="luc" type="add" >
        Additional states can now be used in events. Note that waiting for the
        fix for issue MATH-965 in Apache Commons Math to be been officially
        published, a workaround has been used in Orekit. This workaround
        implies that events that should be triggered based on additional equations
        for integration-based propagator will be less accurate on the first step
        (full accuracy is recovered once the first step is accepted).
        So in these corner cases, users are advised to start propagation at least
        one step before the first event (or to use a version of Apache Commons Math
        that includes the fix, which has been added to the development version as
        of r1465654). This change fixes feature request #134.
      </action>
      <action dev="luc" type="add" >
        AdditionalStateProviders can now be used for all propagators, not
        only analytical ones. Note that when both state providers and
        additional differential equations are used in an integration-based
        propagator, they must used different states names. A state can only
        be handled by one type at a time, either already integrated or
        integrated by the propagator (fixes feature request #133).
      </action>
      <action dev="luc" type="add" >
        Added a way to store user data into SpacecraftState. User data are
        simply double arrays associated to a name. They are handled properly
        by interpolation, event handlers, ephemerides and adapter propagators.
        Note that since SpacecraftState instances are immutable, adding states
        generates a new instance, using a fluent API principle (fixes feature request #132).
      </action>
      <action dev="luc" type="add" >
        Added a way to retrieve all additional states at once from a step interpolator.
      </action>
      <action dev="luc" type="fix" >
        Fixed wrong orientation for ICRF and all IAU pole and prime meridians
        (a few tens milli-arcseconds). This error mainly induced an error in
        celestial bodies directions, including the Sun which is used in many
        places in Orekit (fixes bug #130).
      </action>
      <action dev="luc" type="add" >
        Added support for IERS conventions 2010. Note that Orekit still also
        support conventions 2003 in addition to conventions 2010. However, as
        IERS does not provide anymore data to link TIRF 2003 with ITRF, ITRF
        based on 2003 convention is not available. ITRF can only be based on
        either 2010 conventions for CIO-based paradigm or on 1996 conventions
        for equinox-based paradigm. 
      </action>
      <action dev="luc" type="add" >
        Atmosphere models now provide their central body frame.
      </action>
      <action dev="luc" type="add" >
        Added versions of angular coordinates and position-velocity that use
        any field instead of double (classes FieldAngularCoordinates and
        FieldPVCoordinates). This allows to compute derivatives of these quantities
        with respect to any number of variables and to any order (using DerivativeStructure
        for the field elements), or to compute at arbitrary precision (using Dfp for
        the field elements). Regular transforms as produced by frames
        handle these objects properly and compute partial derivatives for them.
      </action>
      <action dev="luc" type="update" >
        Converted Cunningham and Droziner force models to use the API of the new
        partial derivatives framework, despite they STILL USE finite differences.
        These two force models are now considered obsolete, they have been
        largely superseded by the Holmes-Featherstone model, which can be used
        for much larger degrees (Cunnigham and Droziner use un-normalized
        equations and coefficients which underflow at about degree 90), which
        already provides analytical derivatives, and which is twice faster. It
        was therefore considered a waste of time to develop analytical derivatives
        for them. As a consequence, they use finite differences to compute their
        derivatives, which adds another huge slow down factor when derivatives are
        requested. So users are strongly recommended to avoid these models when
        partial derivatives are desired...
      </action>
      <action dev="luc" type="add" >
        Added analytical computation of partial derivatives for third-body
        attraction.
      </action>
      <action dev="luc" type="add" >
        Added analytical computation of partial derivatives for constant
        thrust maneuvers.
      </action>
      <action dev="luc" type="update" >
        Converted Newtonian force model to use the new partial derivatives
        framework.
      </action>
      <action dev="luc" type="update" >
        Converted Holmes-Featherstone force model to use the new partial derivatives
        framework.
      </action>
      <action dev="luc" type="add" >
        Added analytical computation of partial derivatives for surface forces
        (drag and radiation pressure) for all supported spacecraft body shapes.
      </action>
      <action dev="luc" type="update" >
        Streamlined the force models partial derivatives computation for numerical
        propagation. It is now far simpler to compute analytically the derivatives
        with respect to state and with respect to force models specific parameters,
        thanks to the new Apache Commons Math differentiation framework. 
      </action>
      <action dev="luc" type="add" >
        Added a new force model for central body gravity field, based on Holmes and Featherstone
        algorithms. This model is a great improvement over Cunningham and Droziner models. It
        allows much higher degrees (it uses normalized coefficients and carefully crafted
        recursions to avoid overflows and underflows). It computes analytically all partial
        derivatives and hence can be used to compute accurate state transition matrices. It is
        also much faster than the other models (for example a 10 days propagation of a low Earth
        orbit with a 1cm tolerance setting and a 69x69 gravity field was about 45% faster with
        Holmes and Featherstone than with Cunningham).
      </action>
      <action dev="luc" type="fix" >
        Improved gravity field un-normalization to allow higher degrees/order with Cunningham and
        Droziner models. Formerly, the coefficients computation underflowed for square fields
        degree = order = 85, and for non-square fields at degree = 130 for order = 40. Now square
        fields can go slightly higher (degree = order = 89) and non-square fields can go much
        higher (degree = 393 for order = 63 for example). Attempts to use un-normalization past
        the underflow limit now raises an exception.
      </action>
      <action dev="luc" type="update" >
        Updated Orekit to version 3.1.1 of Apache Commons Math.
      </action>
      <action dev="luc" type="add" >
        Added support for time-dependent gravity fields. All recent gravity
        fields include time-dependent coefficients (linear trends and pulsations
        at several different periods). They are now properly handled by Orekit.
        For comparison purposes, it is still possible to retrieve only the constant
        part of a field even if the file contains time-dependent coefficients too.
      </action>
      <action dev="luc" type="update" >
        Added a way to speed up parsing and reduce memory consumption when
        loading gravity fields. Now the user can specify the maximal degree
        and order before reading the file.
      </action>
      <action dev="luc" type="fix" >
        The EGM gravity field reader did not complain when files with missing
        coefficients were provided, even when asked to complain.
      </action>
      <action dev="luc" type="fix" >
        Fixed serialization of all predefined frames. This fix implied
        also fixing serialization of celestial bodies as the predefined
        ICRF frame relies on them. Note for both types of objects, only
        some meta-data are really serialized in such a way that at
        deserialization time we retrieve singletons. So the serialized
        data are small (less than 500 bytes) and exchanging many time
        these objects in a distributed application does not imply anymore
        lots of duplication.
      </action>
      <action dev="tn" type="fix" due-to="Yannick Tanguy">
        Throw an exception if the conversion of mean anomaly to hyperbolic
        eccentric anomaly does not converge in KeplerianOrbit (fixes bug #114).
      </action>
      <action dev="luc" type="fix" due-to="Evan Ward">
        Removed weak hash maps in frames (fixes bug #122).
      </action>
        <action dev="luc" type="fix" due-to="Bruno Revelin">
        Improved documentation of interpolation methods (fixes bug #123).
      </action>
      <action dev="tn" type="fix" due-to="Evan Ward">
        Make TIRF2000Provider class thread-safe (fixes bug #118).
      </action>
      <action dev="tn" type="fix" due-to="Christophe Le Bris">
        Correct spelling of the inner class QuadratureComputation (fixes bug #120).
      </action>
      <action dev="tn" type="fix" due-to="Evan Ward">
        Remove unnecessary synchronization in UT1Scale (fixes bug #119).
      </action>
      <action dev="tn" type="fix" due-to="Carlos Casas">
        Clear caches in CelestialBodyFactory when removing CelestialBodyLoaders
        (fixes bug #106).
      </action>
      <action dev="tn" type="fix" due-to="Yannick Tanguy">
        Fix loading of JPL ephemerides files with overlapping periods
        (fixes bug #113).
      </action>
      <action dev="tn" type="fix" due-to="Simon Billemont">
        Prevent initialization exception in UTCScale in case no user-defined
        offsets are provided. (fixes bug #111).
      </action>
      <action dev="luc" type="fix" due-to="Evan Ward">
        Improved performance by caching EME2000 frame in AbstractCelestialBody
        (fixes bug #116).
      </action>
      <action dev="tn" type="fix" due-to="Evan Ward">
        Make TidalCorrections class thread-safe by using the new TimeStampedCache. 
        (fixes bug #117).
      </action>
      <action dev="tn" type="fix" due-to="Evan Ward">
        Convert position entries contained in SP3 files to meters instead of km
        (fixes bug #112).
      </action>
      <action dev="luc" type="add" >
        Added support for version 2011 of ICGEM gravity field format. Orekit
        still ignore the time-dependent part of these fields, though.
      </action>
      <action dev="luc" type="update" >
        Greatly simplified CelestialBodyLoader interface, now it is not related
        to DataLoader anymore (which implies users can more easily provide
        analytical models instead of the JPL/IMCCE ephemerides if they want)
      </action>
      <action dev="luc" type="fix" >
        Use the new thread-safe caches and the new Hermite interpolation feature on
        Transform, Earth Orientation Parameters, JPL/IMCCE ephemerides, UTC-TAI
        history and Ephemeris to remove thread-safety issues in all classes using
        cache (fixes #3).
      </action>
      <action dev="luc" type="add" >
        Added Hermite interpolation features for position-velocity coordinates,
        angular coordinates, orbits, attitudes, spacecraft states and transforms.
        Hermite interpolation matches sample points value and optionally first derivative.
      </action>
      <action dev="luc" type="add" >
        Added an AngularCoordinates as an angular counterpart to PVCoordinates.
      </action>
      <action dev="luc" type="add" >
        Transform now implements both TimeStamped and TimeShiftable. Note that this change
        implied adding an AbsoluteDate parameter to all transform constructors, so this
        is a backward incompatible change.
      </action>
      <action dev="luc" type="fix" >
        Fixed wrong transform for 3D lines (fixes bug #101).
      </action>
      <action dev="luc" type="add" >
        Upgraded support of CCSDS Unsegmented Time Code (CUC) to version 4 of the
        standard published in November 2010 (fixes bug #91), this includes support for
        an extended preamble field and longer time codes.
      </action>
      <action dev="luc" type="add" due-to="Francesco Rocca">
        Added a way to build TLE propagators with attitude providers and mass (fixes bug #84).
      </action>
      <action dev="luc" type="fix" >
        Fixed numerical stability errors for high order gravity field in Cunningham model (fixes bug #97).
      </action>
      <action dev="luc" type="fix" due-to="Yannick Tanguy">
        Fixed an error in radiation pressure for BoxAndSolarArraySpacecraft (fixes bug #92).
      </action>
      <action dev="thomas" type="add">
        Added models for tropospheric delay and geomagnetic field.
      </action>
      <action dev="luc" type="update">
        The existing general mechanism for shifting objects in time has been
        formalized as a parameterized interface implemented by AbsoluteDate, Attitude,
        Orbit, PVCoordinates and SpacecraftState.
      </action>
      <action dev="luc" type="update">
        Time scales are not serializable anymore (this induced problems for the UTC scale
        and its caching feature).
      </action>
      <action dev="luc" type="fix">
        Fixed TLE propagation in deep space when inclination is exactly 0 (fixes bug #88).
      </action>
      <action dev="pascal" type="add" due-to="Francesco Rocca">
        Added a package for spacecraft states to propagators conversion extending an
        original contribution for TLE (Orbit Converter for Two-Lines Elements) to all
        propagators.
      </action>
      <action dev="luc" type="fix">
        Improved testing of error messages.
      </action>
      <action dev="luc" type="fix">
        Removed too stringent test on trajectory in TLE propagator (fixes bug #86).
      </action>      
      <action dev="thomas" type="fix">
      	Set the initial state for a TLEPropagator (fixes bug #85).
      </action>
      <action dev="luc" type="update">
        Improved testing of error messages.
      </action>
      <action dev="luc" type="update">
        Updated IAU poles for celestial bodies according to the 2009 report and the
        2011 erratum from the IAU/IAG Working Group on Cartographic Coordinates and
        Rotational Elements of the Planets and Satellites (WGCCRE).
      </action>
      <action dev="luc" type="update">
        Removed code deprecated before 5.0.
      </action>
      <action dev="thomas" type="add">
        Added support for more recent JPL DExxx and INPOP ephemerides files (fixes feature #23).
      </action>
      <action dev="luc" type="fix">
        Fixed formatting of very small values in TLE lines (fixes bug #77).
      </action>
      <action dev="thomas" type="fix">
        Fixed formatting of TLE epoch (fixes bug #74).
      </action>
      <action dev="thomas" type="fix">
        Fixed performance issues when using the singleton UTCScale instance from
        multiple threads. Use a prototype pattern instead (fixes bug #33).
      </action>
      <action dev="luc" type="add">
        Added J2 effect on small maneuvers model.
      </action>
      <action dev="luc" type="fix">
        Fixed attitudeProvider field masking in IntegratedEphemeris.
      </action>
      <action dev="luc" type="add">
        Added a tutorial to compute Earth phased, Sun synchronous orbits.
      </action>
      <action dev="luc" type="add">
        Added a fitter for osculating parameters, allowing conversion to mean parameters.
      </action>
      <action dev="luc" type="update">
        Made Greenwich mean and apparent sidereal time publicly visible in GTOD frame.
      </action>
      <action dev="luc" type="update">
        Made equation of equinoxes sidereal time publicly visible in TOD frame.
      </action>
      <action dev="thomas" type="update">
        Added more german translations for error messages.
      </action>
      <action dev="luc" type="fix">
        Allow ClasspathCrawler and ZipJarCrawler data providers to work in
        OSGi environments by providing an explicit class loader (fixes bug #54).
      </action>
      <action dev="luc" type="update">
        Improved the small maneuvers analytical model to compute orbit Jacobian
        with respect to maneuver parameters.
      </action>
      <action dev="luc" type="fix">
        Force impulse maneuver to preserve orbit type and orbit frame.
      </action>
      <action dev="thomas" type="add">
        Added sp3 file parser.
      </action>
      <action dev="luc" type="add">
        Added a method to compute frames transforms Jacobians in the Transform class.
      </action>
      <action dev="luc" type="fix">
        Fixed a problem with propagation over null or negative ranges.
      </action>
      <action dev="luc" type="add">
        Added a multiplexer for step handlers.
      </action>
      <action dev="luc" type="add">
        Added init methods to step handlers and event handlers.
      </action>
      <action dev="luc" type="add">
        Added an adapter propagator that can add small maneuvers to any propagator, including
        ephemeris based ones.
      </action>
      <action dev="luc" type="add">
        Added an analytical model for the effect at date t1 of a small maneuver performed at date t0.
      </action>
      <action dev="luc" type="fix">
        Fixed a missing reinitialization of start date when state was reset in numerical propagator.
      </action>
      <action dev="luc" type="update">
        Added detection of attempts to create hyperbolic orbits as circular or equinoctial
        instances.
      </action>
      <action dev="pascal" type="fix">
        Fixed potential numerical failure in lightning ratio computation.
      </action>
      <action dev="luc" type="update">
        Simplified construction of atmosphere models, the Earth fixed frame is already present
        in the body shape, there was no need to pass a separate argument for it.
      </action>
      <action dev="pascal" type="add">
        Added Harris-Priester atmosphere model.
      </action>
      <action dev="luc" type="update">
        Changed the return value of eventOccurred method from an int to an enumerate.
      </action>
      <action dev="pascal" type="fix">
        Fixed frame for TLEPropagator (fixes bug #31).
      </action>
      <action dev="luc" type="add">
        Added getters/setters for impulse maneuvers.
      </action>
      <action dev="luc" type="add">
        Added getters/setters for attitude provider in all orbit propagators.
      </action>
      <action dev="luc" type="add">
        Added a method to compute visibility circles in TopocentricFrame.
      </action>
      <action dev="luc" type="add">
        Added an equinox-based version of ITRF.
      </action>
      <action dev="luc" type="add">
        Added getters for thrust, Isp and flow rate in constant thrust maneuvers.
      </action>
      <action dev="luc" type="add">
        Allow use of any supported Local Orbital Frames as the reference frame
        for LofOffset attitude modes.
      </action>
      <action dev="luc" type="add">
        Added support for LVLH, VVLH and VNC local orbital frames.
      </action>
      <action dev="luc" type="fix">
        Fixed a performance bug implying that some frames reloaded all EOP history files
        each time a transform was computed (fixes bug #26).
      </action>
      <action dev="luc" type="add" >
        Added support for columns-based IERS Rapid Data and Prediction files (finals.daily, finals.data
        and finals.all), the XML version was already supported since a few months
      </action>
      <action dev="luc" type="fix" >
        Fixed numerical issue in eccentricity computation (fixes bug #25)
      </action>
      <action dev="luc" type="update" >
        Changed step handling of abstract propagators, now they use a single step
        equal to the duration of the propagation in all cases except when a fixed step
        is requested in master mode. Previously, they arbitrarily used on hundredth of
        the Keplerian period as the step size, hence performing many steps even if not
        strictly required
      </action>
      <action dev="luc" type="add" >
        Added propagation of Jacobians matrices in circular, Keplerian and equinoctial
        parameters, using either true, eccentric or mean position angles. Formerly,
        propagation of Jacobians matrices was possible only in Cartesian parameters
      </action>
      <action dev="luc" type="add" >
        Added a way to propagate additional state along with orbit in abstract
        propagators, as an analytical counterpart to the additional equations that
        can be integrated by numerical propagators
      </action>
      <action dev="luc" type="fix" >
        Fixed missing partial derivatives data in ephemerides produced by a numerical
        propagator despite it was set up to computed them (fixes bug #16)
      </action>
      <action dev="luc" type="fix" >
        Added a new much simpler way to log events occurrences all at once (or
        only a subset of the events if desired)
      </action>
      <action dev="pascal" type="add" >
        Added alternative default name for ICGEM files
      </action>
      <action dev="pascal" type="fix" >
        Fixed EventState reset on propagation direction change (fixes bug #19)
      </action>
      <action dev="luc" type="fix" >
        Fixed Jacobianizer so it can handle force models that do change the spacecraft mass,
        like ConstantThrustManeuver (fixes bug #18)
      </action>
      <action dev="luc" type="add" >
        Added Jacobians between orbital parameters and Cartesian parameters for all orbits
        types (including hyperbolic orbits), all angles types (mean, eccentric, true) and in
        both directions
      </action>
      <action dev="luc" type="update" >
        Replaced the integers parameters used in orbit constructors (MEAN_ANOMALY, ECCENTRIC_ANOMALY ...)
        by a new PositionAngle enumerate for better value safety. The old public constants and the
        corresponding constructors are still available but are deprecated
      </action>
      <action dev="luc" type="fix" >
        Fixed ephemeris generation in numerical propagation. After getEphemeris has been
        called,  later calls to the numerical propagator did reset the already computed
        and returned ephemeris (fixes bug #14)
      </action>
      <action dev="luc" type="add" due-to="Bruno Revelin">
        Added support for the Marshall Solar Activity Future Estimation files
      </action>
      <action dev="luc" type="fix">
        TLEPropagator now implements the Propagator interface, and hence can benefit from all
        events detection and mode handling features (fixes features request #4)
      </action>
      <action dev="luc" type="update">
        improved events detection robustness, by decoupling events handling from adaptive step
        sizes in numerical integrators and  (fix contributed to Apache Commons Math) and from
        classical propagation in analytical and tabulated propagators. This implies the events
        will NOT reduce integration step sizes anymore, thus also increasing speed and in corner
        cases reducing local precision at event occurrence, reducing max step size is often
        sufficient to compensate for this drawback
      </action>
      <action dev="v&#233;ronique" type="add" >
        all propagators, including analytical ones or tabulated ones can now be used for
        event detection. Of course for tabulated propagators, setting up an event that
        would try to reset the state triggers an error when the event occurs
      </action>
      <action dev="v&#233;ronique" type="add" >
        propagation can now be done between two dates, regardless of the date of the initial state
      </action>
      <action dev="v&#233;ronique" type="add" >
        attitude can be specified either using a date only thanks to a new AttitudeLaw interface
        or using a date, a position-velocity provider and a frame (which can be any frame) thanks
        to a new AttitudeProvider interface, wrappers have been added to convert between the two
        interfaces. A side effect of this change is that LofOffset constructor now needs a reference
        to an inertial reference frame, otherwise the attitude woud be wrong if a non-inertial frame
        were passed to getAttitude, due to velocity composition (the computed LOF would not really
        be a LOF)
      </action>
      <action dev="luc" type="update">
        the notion of quasi-inertial frames has been renamed as pseudo-inertial because
        quasi-inertial has a precise relativistic meaning that is not considered here. We
        only consider these frames to be suitable for Newtonian mechanics.
      </action>
      <action dev="luc" type="update">
        the equinox based frames have been renamed to more standard names (MOD, and GTOD
        instead of MEME, and PEF). The implementation of TEME was also wrong (it was
        really a TOD), so now there are both a TOD with a proper name and a TEME with a
        proper implementation.
      </action>
      <action dev="luc" type="update">
        celestial bodies now provide both an inertially oriented body centered
        frame and a body oriented body centered frame, the bodies managed by
        CelestialBodyFactory use the IAU poles and prime meridian definitions
        to build the two frames
      </action>
      <action dev="luc" type="add">
        added the ICRF frame at the solar system barycenter
      </action>
      <action dev="luc" type="add">
        added the ITRF93, ITRF97, ITRF2000 and ITRF2008 frames (previously, only
        the ITRF2005 frame was available)
      </action>
      <action dev="luc" type="add">
        added a getPoint method to TopocentricFrame
      </action>
      <action dev="luc" type="add">
        added the Galileo System Time Scales and the Galileo start epoch.
      </action>
      <action dev="luc" type="add">
        added the UT1, TCB and GMST time scales used in CCSDS Orbit Data Messages
      </action>
      <action dev="luc" type="fix">
        fixed an error when parsing a date occurring during a leap second introduction
      </action>
      <action dev="luc" type="fix">
        fixed a dut1 interpolation error for the day just before a leap second introduction
      </action>
      <action dev="luc" type="fix">
        fixed an error in JPL ephemerides: they are in TDB time scale
      </action>
      <action dev="luc" type="fix">
        fixed an error in date creation/parsing for UTC dates which occur during a
        leap second
      </action>
      <action dev="luc" type="fix">
        fixed UTC time scale between 1961-01-01 and 1971-12-31 ; in this time range
        the offset between UTC and TAI was piecewise linear
      </action>
      <action dev="luc" type="add">
        added an enumerate for specifying months in dates and for simplifying parsing
        of some data files
      </action>
      <action dev="luc" type="add">
        completed support for CCSDS Time Code Format (CCSDS 301.0-B-3) ; now in addition
        to ASCII Calendar Segmented Time Code which has been supported for a while,
        Orekit also supports CCSDS Unsegmented Time Code (CUC), CCSDS Day Segmented
        Time Code (CDS) and CCSDS Calendar Segmented Time Code (CCS)
      </action>
      <action dev="luc" type="add">
        added a freeze method to the Frame and Transform classes, in order to build fixed
        frames from moving ones, this is useful for example to build a launch frame
        at launcher inertial navigation system reset time, or to build an equinox-based
        frame at a specific epoch
      </action>
      <action dev="luc" type="fix">
        fixed an out of memory error when lots of temporary frames were created in loops
        and discarded
      </action>
      <action dev="luc" type="update">
        use the new FastMath class from commons-math instead of the standard java.util.Math
        class for increased accuracy and speed
      </action>
      <action dev="luc" type="add">
        added support for the new bulletinB data published by Paris-Meudon observatory
        for IAU-1980 precession-nutation model (IERS has ceased publishing bulletinB
        files for both IAU-1980 precession-nutation model and IAU-2000
        precession-nutation model as of early 2010).
      </action>
      <action dev="luc" type="add">
        added support for the new XML files containing both bulletinA and bulletinB data
        published by IERS (both the finals and daily files are supported).
      </action>
      <action dev="luc" type="update">
        Orekit now depends on at least version 3.0 of Apache commons-math
      </action>
      <action dev="luc" type="add">
        added a way to list what data have been loaded through DataProvidersManager
      </action>
      <action dev="luc" type="add">
        PropagationException can now be created directly from OrekitException, thus simplifying
        wrapping lower Orekit errors in step handlers
      </action>
      <action dev="luc" type="update">
        improved exception propagation from low level java runtime and Apache commons-math libraries
        preserving initial error stack trace
      </action>
      <action dev="luc" type="update">
        changed exception localization framework to simplify messages handling
      </action>
      <action dev="luc" type="fix">
        greatly improved AbsoluteDate accuracy by shifting epoch when needed and separating
        long/double computations to avoid too large offsets and numerical cancellations, it is
        now possible to still have an absolute date accurate to about 1.0e-13s after shifting
        it 10000 times by 0.1s steps
      </action>
      <action dev="luc" type="fix">
        fixed an error in TopocentricFrame.getPVCoordinates: the coordinates returned were not the
        coordinates of the topocentric frame origin with respect to the specified frame, but were the
        coordinates of the specified frame origin with respect to the topocentric frame.
      </action>
      <action dev="luc" type="fix">
        fixed an errors in data loading in tutorials when one of the path in the classpath
        contained a space
      </action>
      <action dev="luc" type="fix">
        improved CelestialBodyPointed attitude mode: the spin now correctly includes
        the coupling effect of the phasing reference
      </action>
      <action dev="luc" type="fix">
        fixed an error in SpinStabilized attitude mode: the spin was reversed
        with respect to the specification
      </action>
      <action dev="pascal" type="add">
        added a GroundMaskElevationDetector dealing with local physical mask for visibility
      </action>
      <action dev="pascal" type="add">
        added an ApparentElevationDetector taking refraction into account in a terrestrial
        environment
      </action>
      <action dev="pascal" type="update">
        enhanced DateDetector behaviour to allow adding new event dates on the fly
      </action>
      <action dev="pascal" type="fix" due-to="Derek Surka">
        fixed an error in FramesFactory when getting ITRF2005 and TIRF2000 frames:
        ignoreTidalEffects was handled wrong.
      </action>
      <action dev="luc" type="update" >
        removed serialization of some cached data in frames
      </action>
      <action dev="luc" type="fix" >
        fixed deserialization problems of frame singletons, they were not unique any more
      </action>
      <action dev="v&#233;ronique" type="add" >
        numerical propagation can now be done either using Cartesian parameters, circular
        parameters, equinoctial parameters, or Keplerian parameters (elliptical or hyperbolic)
        and using mean, eccentric or true position angles for the parameters where it is relevant.
        So there are now 10 possible configurations for state vector. This allows propagation
        of any kind of trajectories, including hyperbolic orbits used for interplanetary missions,
        or atmospheric re-entry trajectories
      </action>
      <action dev="v&#233;ronique" type="update" >
        completely revamped the partial derivatives matrices computation using the additional
        equations mechanism
      </action>
      <action dev="v&#233;ronique" type="add" >
        added a mechanism to integrate user-supplied additional equations alongside with
        orbital parameters during numerical propagation
      </action>
      <action dev="luc" type="update">
        use A. W. Odell and R. H. Gooding (1986) fast and robust solver for Kepler equation
      </action>
      <action dev="luc" type="add">
        keplerian and cartesian orbits now support hyperbolic orbits (i.e. eccentricity greater
        than 1, and in this case negative semi major axis by convention)
      </action>
      <action dev="luc" type="fix">
        fixed an error in LofOffset attitude mode: the computed attitude was reversed
        with respect to the specification
      </action>
      <action dev="luc" type="add">
        added an AttitudesSequence class which can handle several laws, only one of
        which being active at any time. The active law changes as switch events are
        triggered. This can be used for example to alternate between daylight attitude mode
        and eclipse attitude mode, or between normal observing mode and special modes
        for ground contact or maneuvers.
      </action>
      <action dev="pascal" type="fix" due-to="Bruno Revelin">
        fixed an error when crawling a classpath or a directory a zip file was found.
        This might lead to select an inappropriate data provider.
      </action>
    </release>
    <release version="5.0.3" date="2011-07-12"
             description="version 5.0.3 is a bug-fix release.">
      <action dev="luc" type="fix">
        Fixed a performance bug implying that some frames reloaded all EOP history files
        each time a transform was computed  (fixes bug #26).
      </action>
      <action dev="luc" type="fix">
        Fixed a parsing bug in IERS Rapid Data and Prediction files for dates between 2000 and 2009.
      </action>
    </release>
    <release version="5.0.2" date="2011-07-11"
             description="version 5.0.2 is an interim release of Orekit with support for IERS
                          Rapid Data and Prediction files.">
      <action dev="luc" type="update">
        Added support for IERS Rapid Data and Prediction files finals.all, finals.data and finals.daily,
        for both IAU-1980 and IAU-2000 and with both columns and XML formats.
      </action>
    </release>
    <release version="5.0.1" date="2011-04-15"
             description="version 5.0.1 is a minor release of Orekit without any functional changes.
             The differences with respect to 5.0 are only related to packaging and deployement to
             maven central. There are NO bug fixes and NO evolutions.">
      <action dev="luc" type="update">
        updated packaging to allow deployment to maven central.
      </action>
    </release>
    <release version="5.0" date="2010-05-06"
             description="version 5.0 is a major release of Orekit. It introduces several new
             features and bug fixes. Some slight incompatibilities with respect to previous
             versions have been introduced, but they should be easy to overcome to users. Users
             are strongly advised to upgrade to this version. The major points introduced in version
             5.0 are a very general PVCoordinatesProvider interface, a new shiftedBy method allowing
             many time-dependent instances (AbsoluteDate, Orbit, PVCoordinates, Attitude and SpacecraftState)
             to be slightly shifted in time using simple evolution models (keplerian for orbit, fixed
             angular rate for attitude, fixed translation for position/velocity), a redesign of the
             attitude interfaces and an experimental (read subject to change) numerical propagator
             able to compute jacobians of the state with respect to both initial state and force
             models parameters. Version 5.0 now depends on version 2.1 of Apache commons math.">
      <action dev="pascal" type="add">
        a new experimental numerical propagator has been added, in addition to computing
        the spacecraft state at target time, it also computes the partial derivatives of
        this state with respect to the initial state (one jacobian) and with respect to
        models parameters (another jacobian). The jacobians are integrated alongside with
        the state, using variational equations for better accuracy and numerical robustness.
        This will help further implementation of orbit determination or optimization
        algorithms. This code is still considered to be experimental as of 5.0 and the API
        could change in the future.
      </action>
      <action dev="luc" type="add">
        a new SpacecraftFrame class has been added, taking into account orbit and
        attitude thanks to an underlying propagator. This allows to see the spacecraft just
        as another known geometrical object automatically handled and connected to all
        other frames. For an instantaneous view, Transform instances can also be built
        directly by SpacecraftState instances.
      </action>
      <action dev="luc" type="add">
        frames can now be flagged as quasi-inertial or not; only quasi-inertial frames
        are suitable for defining orbits
      </action>
      <action dev="luc" type="add">
        the Topocentric frame now provides a way to retrieve the body shape on which the
        frame is defined
      </action>
      <action dev="pascal" type="update">
        changed the way Veis 1950 frame is constructed.
        Now, its parent is the PEF frame with no EOP corrections applied.
      </action>
      <action dev="luc" type="fix" due-to="John Pritchard">
        fixed a parameters inversion in Earth Orientation Parameters for IAU-1980 models.
        The error could introduce up to a few meters error in position during transformations
        between TEME and MEME
      </action>
      <action dev="luc" type="add" >
        factories have been introduced for handling all data formats. Their default configuration
        correspond to the legacy formats used in previous versions (IERS format for UTC-TAI, EOPC04
        and bulletins B for Earth Orientation Parameters, JPL format for celestial bodies ...).
        Users can now add support for their own formats if they want (for example if they prefer
        using bulletins A instead of EOPC04 and bulletins B, or if they have their own gravity
        field format ...). Consequences of these changes are that the SolarSystemBody and
        the PotentialReaderFactory classes have been deprecated (replaced by CelestialBodyFactory and
        GravityFieldFactory) and that TimeScalesFactory and FramesFactory have been extended. All these
        factories follow the same generic pattern.
      </action>
      <action dev="luc" type="fix" >
        improved thread safety (however, Orekit is still NOT completely thread-safe).
      </action>
      <action dev="luc" type="add" >
        the loaders for gravity fields now can optionally allow missing coefficients (they will be
        replaced by 0.0 except c[0][0] which will be replaced by 1.0).
      </action>
      <action dev="luc" type="fix" >
        the loader for gravity fields in the ICGEM format now support empty lines in the file
        (there is for example one blank line at the end of the file in the orekit-data zip archive).
      </action>
      <action dev="luc" type="add" >
        added support for the GRGS gravity field files formats.
      </action>
      <action dev="luc" type="add" >
        added a way to list the available satellite numbers in TLE files.
      </action>
      <action dev="luc" type="update" >
        improved TLE elements loading. Now TLE lines are loaded using the standard data loading
        mechanism (thus allowing loading from disk files, network, classpath ...), they can
        contain TLE for several objects in one file, and they may contain some non-TLE lines
        if desired.
      </action>
      <action dev="v&#233;ronique" type="add" >
        a new PVCoordinatesProvider interface has been created on top of several existing classes
        and interfaces (orbit propagator, celestial bodies, some moving frames ...). This is a
        major generalization that allows to use either satellites or celestial bodies in many
        algorithms (attitude pointing target, eclipses and field of view events ...)
      </action>
      <action dev="luc" type="fix" >
        improved numerical propagator efficiency when used from an outside loop: the initial
        state is automatically set to the last state at propagation end, thus allowing to
        restart from here without recomputing everything
      </action>
      <action dev="luc" type="add" >
        added a reset feature in all propagators, allowing to reuse an already configured
        propagator for several different orbits
      </action>
      <action dev="luc" type="fix" >
        fixed a mode handling error in NumericalPropagator: when a propagator was reused
        with a new mode setting, the previous step handlers were still used in addition to
        the new ones instead of replacing them
      </action>
      <action dev="luc" type="fix" >
        fixed an interpolation error for orbits crossing the -PI/+PI singularity between
        entries in the Ephemeris class
      </action>
      <action dev="luc" type="update" >
        KeplerianPropagator now preserve orbits types
      </action>
      <action dev="luc" type="add" >
        AbsoluteDate, Orbit, PVCoordinates, Attitude and SpacecraftState instances can now all
        be slightly shifted in time using simple evolution models (keplerian for orbit, fixed
        angular rate for attitude, fixed translation for position/velocity). This is not a
        replacement for proper propagation but is useful for known simple motions or small
        time shifts or when coarse accuracy is sufficient
      </action>
      <action dev="luc" type="fix" >
        changed AttitudeLaw.getState signature to use complete orbit. This is an incompatible
        change introduced to fix a major bug in spin computation for some attitude laws. The laws
        for which orientation depends on satellite velocity have a spin vector that depends on
        acceleration. This can be computed only if complete orbit is available. This change
        should be simple to handle from a users point of view, as the caller generally already
        has the orbit available and attitude laws implementations can retrieve all the former
        parameters (date, position/velocity, frame) directly from orbit.
      </action>
      <action dev="luc" type="fix" >
        fixed spin rate computation errors in almost all attitude modes
      </action>
      <action dev="luc" type="add" >
        added a new simple linear attitude mode: FixedRate
      </action>
      <action dev="luc" type="fix" >
        fixed an error in event detection: when two events were very close (for example a very
        short ground station visibility), the second one may be ignored despite the first one
        was detected.
      </action>
      <action dev="luc" type="fix" >
        fixed corner cases in event detection during orbit propagation, sometimes
        an already detected and handled event prevented the propagator to go further in time.
      </action>
      <action dev="luc" type="add" >
        added an EventShifter wrapper allowing to slightly shift raw events in time. This is useful
        for example to switch an attitude mode from solar pointing to something else a few minutes
        before eclipse entry and going back to solar pointing mode a few minutes after eclipse exit.
      </action>
      <action dev="pascal" type="add">
        added a new AlignmentDetector.
      </action>
      <action dev="pascal" type="add" >
        added a new EclipseDetector handling either umbra or penumbra entry and exit events.
      </action>
      <action dev="v&#233;ronique" type="add" >
        added new CircularFieldOfViewDetector and DihedralFieldOfViewDetector handling
        field of view entry and exit events for any type of target.
      </action>
      <action dev="luc" type="add" >
        added an experimental implementation of a BoxAndSolarArray spacecraft model considering a convex
        body (either parallelepipedic or defined by a set of facets) and a rotating solar array, for
        accurate modeling of surface forces with attitude. Beware that this class is still considered
        experimental, so use it with care!
      </action>
      <action dev="luc" type="update" >
        completely changed the RadiationSensitive and DragSensitive interfaces to be more comprehensive
        and handle properly lift and side force effects when used with non-symmetric spacecrafts/flux geometry
      </action>
      <action dev="luc" type="fix" due-to="Christelle Blandin">
        fixed denormalization of gravity field coefficients, the last coefficient
        was not initialized
      </action>
      <action dev="luc" type="add" >
        added a relative constructor and a getMomentum method to PVCoordinates
      </action>
      <action dev="luc" type="add">
        added a special implementation improving performances for the frequent case of identity transform
      </action>
      <action dev="luc" type="fix">
        fixed forgotten radians to degrees conversions for inclination and RAAN in CircularOrbit.toString()
      </action>
      <action dev="luc" type="add">
        added a Constants interface including a few useful physical constants.
      </action>
      <action dev="luc" type="add">
        added a way to build date components from week components (this can be used
        for scheduled operations with week-related periods)
      </action>
      <action dev="luc" type="add">
        added string parsing features for dates and times components supporting ISO-8601 formats
      </action>
      <action dev="luc" type="add">
        Orekit is now packaged as an OSGi bundle
      </action>
      <action dev="pascal" type="add">
        added some pieces of an UML model for the library (available in the source distribution)
      </action>
      <action dev="luc" type="update" >
        updated error message localization to be more consistent with Java exception. Now getMessage
        returns a non-localized message and only getLocalizedMessage returns a message localized for
        the platform default locale. A new getMessage(Locale) method has also been added to
        retrieve the message in any desired locale, not only the platform default one. The messages
        are also built and translated only when needed, so if an exception is triggered and
        never displayed, the message will never be built.
      </action>
    </release>
    <release version="4.1" date="2009-08-18"
             description="version 4.1 is an upgrade bringing some new features and fixing a
             few bugs. The equinox-based frames family with IAU1980 precession-nutation
             models that are still used by many legacy systems are now supported. This
             simplifies interoperability with legacy systems and helps migrating from this
             old frames family to the new CIO-based ones that is supported by orekit since its
             first versions. The data loading mechanism used to retrieve IERS data (Earth
             Orientation Parameters, UTC-TAI history) and JPL ephemerides is now also used
             to retrieve gravity potential files. This mechanism has also been vastly improved
             to support new use cases (loading from disk, from classpath, from network delegating
             loading to an external library ...). Another change is the addition of the TDB
             time scale. Some minor incompatibilities have been introduced but they are easy
             to solve for users, the explanations are provided in detailed changes report.">
      <action dev="aude" type="add" >
        added TDB time scale
      </action>
      <action dev="luc" type="update" >
        the RadiationSensitive and DragForce interfaces now have an
        additional SpacecraftState parameter in all their get methods.
        This allows to implement models that take into account solar
        arrays rotation. Note that this changes breaks compatibility
        for users that did add their own implementations, but it is
        simple to deal with (simply add one parameter in the signature
        and ignore it) so its was considered acceptable.
       </action>
      <action dev="luc" type="add" due-to="James Housden">
        added german localization for error messages
      </action>
      <action dev="luc" type="update">
        added a feature allowing all tests to clear the already built reference
        objects (frames, time scales, solar system bodies ...) between each tests,
        thus removing the need to launch tests in separate JVMS. This allows to
        launch all tests directly from eclipse, and this speeds up maven tests by
        a factor 4 at least
      </action>
      <action dev="luc" type="update">
        set up a custom ant build independent from the maven 2 build
      </action>
      <action dev="luc" type="update">
        changed all tests from Junit 3 to Junit 4
      </action>
      <action dev="thierry" type="fix">
        fixed accuracy of PEF frame
      </action>
      <action dev="luc" type="fix" due-to="Aude Privat">
        fixed configuration problems on Windows systems
      </action>
      <action dev="luc" type="fix" due-to="Sébastien Herbinière">
        fixed a reversed sign in solar radiation pressure
      </action>
      <action dev="pascal" type="update" >
        Orekit supports the two different naming patterns for bulletins B provided by IERS
        on http://www.iers.org/ and http://hpiers.obspm.fr/eop-pc/.
      </action>
      <action dev="luc" type="update" >
        the predefined times scales (TAI, UTC ...) are now built using a factory. The various
        XXXScale.getInstance() methods defined in each predefined time scales classes
        are still available, but have been deprecated and will be removed in the future,
        they are replaced by TimeScalesFactory.getXXX().
      </action>
      <action dev="pascal" type="update" >
        the Frame class was split into a FramesFactory class, dealing with the predefined
        reference frames, and a Frame class for the creation of new frames and the navigation
        through any frames tree. The Frame.getXXX() methods for the predefined reference
        frames are still available, but have been deprecated and will be removed in the future,
        they are replaced by FramesFactory.getXXX().
      </action>
      <action dev="pascal" type="add" >
        3 new predefined reference frames have been added in Orekit : MEME, TEME and PEF. They
        implement the classical paradigm of equinox-based transformations including the IAU-76
        precession model, the IAU-80 nutation model and the IAU-82 sidereal time model, with
        the capability to apply the nutation corrections provided by IERS through the EOP data
        files for better agreement with the IAU 2000 precession-nutation model.
      </action>
      <action dev="luc" type="update" >
        the ChronologicalComparator class is not a singleton anymore, this didn't really make sense
      </action>
      <action dev="luc" type="fix" >
        fixed a state reset error: orbital state changed by event detectors like
        ImpulseManeuver were overwritten by other event detectors
      </action>
      <action dev="luc" type="fix" >
        fixed stop date of abstract propagators (Keplerian and Eckstein-Heschler). They used to
        stop at the first event after target date when an event detector was set up, instead of
        stopping at the target date
      </action>
      <action dev="luc" type="fix" >
        the gravity coefficients for solar system bodies are now extracted from JPL files headers
      </action>
      <action dev="luc" type="update" >
        the eventOccurred method in EventDetector interface and its various implementations
        has an additional parameter specifying if the switching function increases or
        decreases at event time. This allows simpler events identification has many switching
        functions have two switches (start/end, raising/setting, entry/exit ...). Note that
        this changes breaks compatibility for users that did implement their own events, but
        it is simple to deal with (simply add one parameter in the signature and ignore it)
        so its was considered acceptable.
      </action>
      <action dev="luc" type="fix" due-to="Christophe Pipo">
        fixed an error occurring when DE406 JPL ephemerides were loaded before DE405 ones
      </action>
      <action dev="luc" type="fix" due-to="Sébastien Herbinière">
        fixed an error in EGM potential file loader
      </action>
      <action dev="luc" type="update">
        trigger exceptions when no data can be loaded
      </action>
      <action dev="luc" type="update">
        remove predefined leap seconds, they are not useful anymore since other
        parts of the library do need configuration data (solar system bodies) and
        since data configuration has been vastly improved
      </action>
      <action dev="luc" type="add" >
        added support for the ICGEM format for gravity fields
      </action>
      <action dev="luc" type="update" >
        load gravity potential data using the same mechanism already used for Earth
        Orientation Parameters, UTC-TAI history and JPL ephemerides files
      </action>
      <action dev="luc" type="add" due-to="quinput and Kai Ruhl">
        re-activated a way to load data from the classpath using a
        data provider plugin.
      </action>
      <action dev="luc" type="add">
        added a way to load data directly from network (either
        locally or through a proxy server) using a data provider plugin.
      </action>
      <action dev="luc" type="add">
        added a small plugin-like mechanism to delegate data loading to a
        user-provided mechanism, thus enabling smooth integration in existing
        systems.
      </action>
      <action dev="luc" type="update">
        updated to latest version of commons-math.
      </action>
      <action dev="luc" type="add" due-to="Silvia Ríos Bergantiños">
        added galician localization for error messages.
      </action>
      <action dev="luc" type="fix" due-to="Guylaine Prat">
        improved javadoc comments in orbit classes.
      </action>
      <action dev="pascal" type="add">
        tidal corrections are now available for ITRF and TIRF frames. Both frames are
        provided in two versions, the standard one with tidal corrections and a stripped
        down one without tidal corrections. A cache/interpolation mechanism is used to
        keep the computation cost of tidal correction to a minimum. With this mechanism,
        the penalty to use tidal correction is slightly above 20% in run time for a
        transformation between GCRF and ITRF. A raw implementation without this mechanism
        would lead to a 550% penalty, or even a 1100% penalty if TIRF and ITRF parts were
        computed independently.
      </action>
    </release>
    <release version="4.0" date="2008-10-13"
             description="major upgrade with new features (GCRF and ITRF2005 frames, DE 405
             and DE 406 ephemerides support, improved and greatly simplified date/time support,
             vastly improved data configuration with zip files support, new tutorials, improved
             performances, more tests and all identified bugs fixed, new translation files for
             italian, spanish and norse.">
      <action dev="pascal" type="fix">
        The ephemeris produced by numerical propagator now checks date validity in
        propagate method.
      </action>
      <action dev="luc" type="fix">
        The EME2000/J2000 frame was slightly mis-oriented (about 20 milli arcseconds).
        It really was the GCRF frame. This has been fixed and now both the GCRF and
        the EME2000/J2000 are available.
      </action>
      <action dev="luc" type="fix">
        Dates in UTC within leap seconds are now displayed correctly (i.e. a 61st
        second is added to the minute).
      </action>
      <action dev="luc" type="fix" due-to="quinput">
        Fixed an overflow error in AbsoluteDate that generated an exception when any
        attempts was made to print dates far away like AbsoluteDate.JULIAN_EPOCH or
        AbsoluteDate.MODIFIED_JULIAN_EPOCH.
      </action>
      <action dev="luc" type="fix">
        Changed test configuration to always use a new JVM for each test. This prevents
        some false positive to be generated.
      </action>
      <action dev="luc" type="update">
        The GeodeticPoint constructor arguments has been reordered to reflect more
        traditional usage, latitude coming before longitude.
      </action>
      <action dev="luc" type="update">
        The low accuracy Sun model based on Newcomb theory and the Moon model based
        on Brown theory have been withdrawn as they are superseded by the support of JPL
        DE 405 binary ephemerides files.
      </action>
      <action dev="luc" type="update">
        The ThirdBody abstract class has been removed and its specific method
        getMu has been moved up into CelestialBody interface and
        renamed getGM.
      </action>
      <action dev="luc" type="update">
        Improved external data configuration. The java property is now called
        orekit.data.path and is a colon or semicolon separated path containing
        directories or zip archives, themselves containing embedded directories
        or zip archives and data files. This allows easy roll-out of system-wide
        configuration data that individual users can override by prepending their
        own data trees in front of the path. This also allows simple configuration
        since many data files can be stored in easy to handle zip archives.
      </action>
      <action dev="luc" type="update">
        Renamed the iers package into data, as it is not IERS specific anymore. Some
        classes where also moved out of the package and into the frame and time
        package and their visibility reduced to package only. This improves decoupling
        and reduces clutter on users by limiting the number of visible classes.
      </action>
      <action dev="luc" type="update">
        The performance of IAU-2000 precession-nutation model computation has been
        tremendously improved, using a combined caching and interpolation approach. The
        simplified model (which was quite inaccurate in version 3.1) has therefore been
        removed as it was not needed anymore.
      </action>
      <action dev="luc" type="update">
        The ITRF 2005 frame is now supported instead of the older ITRF 2000 frame. The
        Earth Orientation Parameters data handling classes have been updated to match
        this change and read the new file format provided by IERS.
      </action>
      <action dev="luc" type="update">
        The J2000 frame has been renamed as EME2000 as this name seems to be more
        widely accepted and reduces confusion with the J2000.0 epoch. The
        Frame.getJ2000() method is still available, but has been deprecated
        and will be removed in the future.
      </action>
      <action dev="luc" type="update">
        Changed TimeScale from base abstract class to interface only.
      </action>
      <action dev="luc" type="update">
        Renamed some classes for better understanding: ChunkedDate is now DateComponents,
        ChunkedTime is now TimeComponents, ChunksPair is now DateTimeComponents. The
        getChunks method from AbsoluteDate as also been renamed into getComponents accordingly.
      </action>
      <action dev="pascal" type="add">
        Added new tutorials.
      </action>
      <action dev="luc" type="add">
        Added predefined local orbital frames: the (t, n, w) frame aligned with velocity
        and the (q, s, w) frame aligned with position.
      </action>
      <action dev="luc" type="add">
        Added a predefined detector for altitude crossing events.
      </action>
      <action dev="luc" type="add">
        Added methods to get zenith, nadir, north, south, east and west direction for
        any GeodeticPoint.
      </action>
      <action dev="luc" type="add" due-to="Silvia Ríos Bergantiños">
        Added spanish localization for error messages.
      </action>
      <action dev="luc" type="add" due-to="Espen Bjørntvedt">
        Added norse localization for error messages.
      </action>
      <action dev="luc" type="add" due-to="Francesco Coccoluto">
        Added italian localization for error messages.
      </action>
      <action dev="luc" type="add" due-to="Derek Surka">
        Added support for mean motion first and second derivatives fields in TLE.
      </action>
      <action dev="luc" type="add" >
        Added a way to rebuild the two lines of TLE instances.
      </action>
      <action dev="luc" type="add" due-to="Derek Surka">
        Added constructor from already parsed elements for TLE.
      </action>
      <action dev="luc" type="add">
        Added a method to retrieve a body-centered inertial frame to the
        CelestialBody interface. As a consequence, thirteen new frames are
        predefined: Sun, Moon, planets and barycenters provided by JPL binary
        ephemerides.
      </action>
      <action dev="luc" type="add">
        Support for the JPL DE 405 and DE 406 binary ephemerides files has been added
        and a factory class SolarSystemBody uses these files to provide implementations
        of the CelestialBody interface for Sun, Moon, the eight solar system
        planets,the Pluto dwarf planet as well as the solar system barycenter and Earth-Moon
        barycenter points.
      </action>
      <action dev="luc" type="add">
        The CelestialBody interface now provides velocity as well as position.
      </action>
      <action dev="luc" type="add">
        A getCalls() method has been added to the NumericalPropagator class to count the
        number of calls to the differential equations computation method. This helps
        tuning the underlying integrator settings in order to improve performances.
      </action>
      <action dev="luc" type="add">
        A lot more classes and interfaces are now serializable, to help users embed
        instance in their own serializable classes.
      </action>
      <action dev="luc" type="add">
        Added predefined leap seconds to allow proper turn-key use of the library
        even without an already configured environment. All known leap seconds at
        time of writing (2008) are predefined, from 1972-01-01 to 2009-01-01 (the
        last one has been announced in Bulletin C 36 on 2008-07-04 and is not yet
        present in the UTC-TAI.history published file)
      </action>
      <action dev="luc" type="add">
        Improved user-friendliness of the time-scales by changing methods parameters
        types to more easily understandable ones.
      </action>
      <action dev="luc" type="add">
        Improved user-friendliness of the AbsoluteDate class by adding several
        new constructors and methods for common cases. It is in particular now possible
        to use offsets within a time scale, for example to build a date given as a
        fractional number of days since a reference date in UTC, explicitly ignoring
        intermediate leap seconds.
      </action>
      <action dev="luc" type="add">
        Improved the class handling date/time components: added a constructor to allow building
        from an offset with respect to a reference epoch, implemented Comparable interface and
        added equals and hashCode methods.
      </action>
      <action dev="luc" type="add">
        Improved the class handling date components: added a constructor to allow building
        from any reference epoch, not only J2000.0 (thus simplifying use of modified julian day),
        added getMJD() method, added several constants JULIAN_EPOCH, MODIFIED_JULIAN_EPOCH,
        FIFTIES_EPOCH, GPS_EPOCH, J2000_EPOCH and JAVA_EPOCH.
      </action>
      <action dev="luc" type="add">
        Added a new time scale: GPSScale.
      </action>
      <action dev="luc" type="add">
        Added the changes page to the generated site.
      </action>
    </release>
    <release version="3.1" date="2008-07-16"
             description="This release is the first public release of Orekit."/>
  </body>
</document><|MERGE_RESOLUTION|>--- conflicted
+++ resolved
@@ -20,7 +20,6 @@
     <title>Orekit Changes</title>
   </properties>
   <body>
-<<<<<<< HEAD
     <release version="10.0" date="2019-06-24"
              description="Orekit 10.0 is a major new release. It includes DSST OD,
              propagation in non-inertial frames, specialized propagators for GNSS
@@ -36,14 +35,12 @@
              description of the changes.">
       <action dev="evan" type="fix" issue="566">
         Make ITRFVersionLoader public.
-=======
-    <release version="10.0" date="TBD" description="TBD">
+      </action>
       <action dev="bryan" type="fix" issue="564">
         Fixed private argument of getLLimits() abstract method.
       </action>
       <action dev="bryan" type="fix" issue="565">
         Fixed static loading of UTC for GLONASS reference epoch.
->>>>>>> 5235e1b7
       </action>
       <action dev="luc" type="fix" issue="547">
         Added a tile/sampling aiming direction that diverts singularity outside of a
