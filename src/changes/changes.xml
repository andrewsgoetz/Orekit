--- conflicted
+++ resolved
@@ -21,14 +21,12 @@
   </properties>
   <body>
     <release version="10.0" date="TBD" description="TBD">
-<<<<<<< HEAD
+      <action dev="luc" type="remove" issue="530">
+        Event detectors, field of view and attitude providers are not serializable anymore.
+      </action>
       <action dev="bryan" type="update" issue="526">
         Replaced private class BilinearInterpolatingFunction of Saastamoinen model
         by the one of Hipparchus
-=======
-      <action dev="luc" type="remove" issue="530">
-        Event detectors, field of view and attitude providers are not serializable anymore.
->>>>>>> 96e4eae0
       </action>
       <action dev="evan" type="add" issue="507">
         Add Action.RESET_EVENTS to check all detectors for events without recomputing the
