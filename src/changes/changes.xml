<?xml version="1.0" encoding="UTF-8" ?>
<!-- Copyright 2002-2019 CS Systèmes d'Information
  Licensed to CS Systèmes d'Information (CS) under one or more
  contributor license agreements.  See the NOTICE file distributed with
  this work for additional information regarding copyright ownership.
  CS licenses this file to You under the Apache License, Version 2.0
  (the "License"); you may not use this file except in compliance with
  the License.  You may obtain a copy of the License at

    http://www.apache.org/licenses/LICENSE-2.0

  Unless required by applicable law or agreed to in writing, software
  distributed under the License is distributed on an "AS IS" BASIS,
  WITHOUT WARRANTIES OR CONDITIONS OF ANY KIND, either express or implied.
  See the License for the specific language governing permissions and
  limitations under the License.
-->
<document>
  <properties>
    <title>Orekit Changes</title>
  </properties>
  <body>
    <release version="10.1" date="TBD" description="TBD">
<<<<<<< HEAD
      <action def="luc" type="fix" issue="632" due-to="Evan Ward">
        Fixed projection to ellipsoid at pole.
=======
      <action dev="evan,luc,yannick" type="add" issue="607">
        Add DataContext, a way to load separate sets of EOP, leap seconds, etc.
>>>>>>> 256cb8f2
      </action>
      <action def="luc" type="fix" issue="630">
        Improve performance of UnixCompressFilter.
      </action>
      <action def="luc" type="fix" issue="631">
        Improve performance of HatanakaCompressFilter.
      </action>
      <action def="evan" type="fix" issue="629">
        Improve performance of ZipJarCrawler.
      </action>
      <action dev="bryan" type="add" issue="625">
      	Added default constructors for DSSTZonal and DSSTTesseral. 
      </action>   
      <action dev="bryan" type="add" issue="622">
      	Added OrekitException for unknown number of frequencies in ANTEX files. 
      </action>
      <action dev="bryan" type="add" issue="621">
      	Added OrekitException in the case where IONEX header is corrupted. 
      </action>
      <action dev="dylan" type="add" issue="359">
      	Added a specific test for issue 359 in BatchLSEstimatorTest.
      	The test verifies that a Newtonian attraction is known
      	by both the propagator builder and the propagator when
      	it is not added explicitly.
      </action>
      <action dev="dylan" type="add" issue="367">
      	Added write of covariance matrices in OEMWriter.
      </action>
      <action dev="dylan" type="fix" issue="619">
        Fixed origin transform in CcsdsModifierFrame.
      </action>
      <action dev="bryan" type="add" issue="611">
        Added SBAS orbit propagator.
      </action>
      <action dev="bryan" type="fix" issue="617">
        Fixed null pointer exception in MultiplexedMeasurement.
      </action>
      <action dev="luc" type="fix" issue="575">
        Allow users to provide custom convergence checkers for
        batch least squares orbit determination.
      </action>
      <action dev="luc" type="add" issue="614">
        Added multiplexed measurements.
      </action>
      <action dev="luc" type="fix" issue="616">
        Fixed missed changes updates in ParameterDriversList embedding
        other ParameterDriversList instances.
      </action>
      <action dev="luc" type="update">
        Moved tutorials to a separate sister project.
      </action>
      <action dev="bryan" type="add" due-to="Shiva Iyer">
        Added Laplace method for initial orbit determination.
      </action>
      <action dev="bryan" type="fix" issue="612">
        Fixed DSST orbit determination tutorial.
      </action>
      <action dev="bryan" type="add" issue="610">
        Added IRNSS orbit propagator.
      </action>
      <action dev="bryan" type="add" issue="608">
        Added support for RINEX 3.04 files.
      </action>
      <action dev="gabb" type="fix" issue="533">
        Fixed bugs in the derivatives computation in IodGooding.
        Fixed bugs in IodLambert when there's more than an half revolution
        between start and final position.
      </action>
      <action dev="bryan" type="fix" issue="604">
        Fixed parsing of compact RINEX files with wrong key in header
        produced by some Septentrio receivers.
      </action>
      <action dev="luc" type="fix" issue="603">
        Fixed parsing of compact RINEX files with missing types in header
        produced by some Septentrio receivers.
      </action>
      <action dev="evan" type="fix" issue="589">
        Improve performance of AggregateBoundedPropagator by factor of 2.
      </action>
      <action dev="luc" type="fix" issue="600">
        Fixed parsing of compact RINEX files with many observation types.
      </action>
      <action dev="bryan" type="fix">
        Fixed poor design of GLONASS numerical propagator.
      </action>
      <action dev="luc" type="fix" issue="599">
        Fixed an issue in projection to flat ellipse.
      </action>
      <action dev="bryan" type="fix" issue="598">
        Added lazily addition of Newtonian attraction to the DSST and
        numerical propagator builders.
      </action>
      <action dev="luc" type="add" issue="595">
        Added EllipticalFieldOfView (with two different ways to define the
        ellipticity constraint) that can be used in FieldOfViewDetector,
        GroundFieldOfViewDetector and FootprintOverlapDetector.
      </action>
      <action dev="luc" type="add">
        Fields of view with regular polygonal shape can now be built either
        based on a defining cone inside the Fov and touching it at edges
        middle points, or based on a defining cone outside the Fov and touching
        it at vertices.
      </action>
      <action dev="luc" type="add" issue="594">
        Added CircularFieldOfView that can be used in FieldOfViewDetector,
        GroundFieldOfViewDetector and FootprintOverlapDetector.
      </action>
      <action dev="luc" type="add">
        Set up a general hierarchy for Field Of View with various shapes. At
        start, it includes DoubleDihedraFieldOfView and PolygonalFieldOfView.
      </action>
      <action dev="luc" type="add" issue="592">
        Added FilesListCrawler to load files from an explicit list.
      </action>
      <action dev="evan" type="fix" issue="583">
        Fix AbsoluteDate.compareTo() for future/past infinity.
      </action>
      <action dev="luc" type="fix" issue="588">
        Fixed wrong handling of spacecraft states in multi-satellites orbit determination
        and multi-satellite measurements generation.
      </action>
      <action dev="bryan" type="fix" issue="585">
        Improved contributing guide.
      </action>
      <action dev="petrus" type="fix" issue="570">
        Make FieldOfView.getFootprint public.
      </action>
      <action dev="bryan" type="add">
        Added combination of measurements.
      </action>
      <action dev="bryan" type="fix">
        Fix values of GPS C2D, L2D, D2D and S2D frequencies.
      </action>
      <action dev="bryan" type="add">
        Add Nequick ionospheric model.
      </action>
      <action dev="luc" type="fix" issue="581">
        Fixed spurious empty line insertion during Rinex 2 decompression
        when the number of observations per satellite is a multiple of 5
      </action>
      <action dev="luc" type="fix" issue="580">
        Fixed decompression of very small negative values in Hatanaka
        Compact RINEX format.
      </action>
      <action dev="luc" type="fix" issue="578">
        Orbit determination tutorials (and tests too) now supports compressed
        measurement files (gzip, Unix compress, Hatanaka Compact RINEX).
      </action>
      <action dev="luc" type="fix" issue="579">
        Handle properly special events flags in Hatanaka Compact RINEX format.
      </action>
      <action dev="luc" type="fix" issue="483">
        Reset additional state changed by event handlers and not managed by any
        additional state providers.
      </action>
      <action dev="luc" type="add" issue="472">
        Added support for Hatanaka Compact RINEX format.
      </action>
      <action dev="luc" type="fix" issue="574">
        Cope with input stream readers that keep asking for new bytes after end
        of Unix compressed files has been reached.
      </action>
      <action dev="luc" type="fix" issue="573">
        Added detection of some corrupted Unix-compressed files.
      </action>
      <action dev="bryan" type="fix" issue="572">
        Fixed the Saastamoinen model when station altitude is bigger than 5000.0 meters.
      </action>
      <action dev="luc" type="fix" issue="568">
        Fixed too fast step increase in a bracketing attempt.
      </action>
      <action dev="luc" type="add">
        Added phase measurement builder.
      </action>
      <action dev="luc" type="add">
        Added getWavelength in GNSS Frequency.
      </action>
    </release>
    <release version="10.0" date="2019-06-24"
             description="Orekit 10.0 is a major new release. It includes DSST OD,
             propagation in non-inertial frames, specialized propagators for GNSS
             constellations, a new ionospheric model, modeling for phase measurements, the
             LAMBDA method for phase ambiguity resolution, Shapiro effect for range
             measurements, improved documentation, as well as several other new features
             and bug fixes. This release fixes a security denial of service bug regarding
             itrf-versions.conf present since Orekit 9.2. Some APIs have incompatibly
             changed since the 9.X series including the format of itrf-versions.conf,
             removal of deprecated methods, reorganization of the models package, as well
             as updates to AbstractDetector, AbstractGNSSAttitudeProvider, DragSensitive,
             RadiationSensitive, and ZipJarCrawler. See the list below for a full
             description of the changes.">
      <action dev="evan" type="fix">
        Fix  name of GLONASS G2 frequency.
      </action>
      <action dev="luc" type="fix" >
        Fixed accuracy of dates conversions from java dates.
      </action>
      <action dev="evan" type="fix" issue="566">
        Make ITRFVersionLoader public.
      </action>
      <action dev="bryan" type="fix" issue="564">
        Fixed private argument of getLLimits() abstract method.
      </action>
      <action dev="bryan" type="fix" issue="565">
        Fixed static loading of UTC for GLONASS reference epoch.
      </action>
      <action dev="luc" type="fix" issue="547">
        Added a tile/sampling aiming direction that diverts singularity outside of a
        area of interest. This is mainly useful when sampling areas of interest that
        cover the pole as the pole is singular for classical aiming directions (constant
        azimuth or along track).
      </action>
      <action dev="luc" type="update" >
        Removed latitude limitation in AlongTrackAiming. If latitude is above (resp. below)
        the maximum (resp. minimum) latitude reached by the defining orbit, then aiming
        will be towards East for prograde orbits and towards West for retrograde orbits.
      </action>
      <action dev="bryan" type="fix">
        Fixes broken links on Orekit JavaDoc.
      </action>
       <action dev="pascal" type="fix" issue="558">
        Fixes broken links on Maven site.
      </action>
      <action dev="luc" type="fix" issue="559">
        Take into account changes in MSAFE files names published by NASA.
      </action>
      <action dev="bryan" type="add">
        Add Global Ionosphere Map model.
      </action>
      <action dev="maxime" type="add" issue="554">
        Added propagation in inertial frame.
      </action>
      <action dev="luc" type="fix" issue="557">
        Improved documentation about DatesSelector not being reusable across several
        schedulers during measurements generation.
      </action>
      <action dev="evan" type="fix">
        Fix some possible NPEs in AntexLoader, FieldAngularCoordinates.
      </action>
      <action dev="evan" type="fix">
        Fix locale dependent comparisons in SP3File, TDMParser, and YUMAParser.
      </action>
      <action dev="evan" type="fix">
        Ensure opened streams are closed in ZipJarCrawler, DTM2000, IERSConventions, and
        OceanLoadDeformationCoefficients.
      </action>
      <action dev="bryan" type="add">
        Add DSST Orbit Determination for both Kalman Filter and Batch Least Squares estimator.
      </action>
      <action dev="romaric" type="add">
        Add a events detector based on the geomagnetic field intensity at the satellite altitude
        or at sea level above the satellite, and the associated tests
      </action>
      <action dev="maxime" type="update" issue="549">
        Deleted deprecated methods in EclipseDetector.
      </action>
      <action dev="romaric" type="fix" issue="553">
        Fix the bug of attitude transition with Ephemeris propagator
        by adding a way for the LocalPVProvider to get the attitude at the end of the transition
      </action>
      <action dev="petrus" type="update" issue="518">
        Changing AbstractGNSSAttitudeProvider from public to package-private.
      </action>
      <action dev="romaric" type="fix" issue="551">
        Fix the bug of attitude transition with analytical propagator 
        by refreshing the attitude after the events triggering
      </action>
      <action dev="romaric" type="fix" issue="552">
        Fix the bug of attitude transition if a reset occurs during the transition
        by adding margins to the reset of TimeSpanMap to keep the one corresponding to the "after" attitude law.
      </action>
      <action dev="bryan" type="add" issue="522">
        Generalized the GPSPropagator class to handle all GNSS constellations using
        the same algorithm.
      </action>
      <action dev="bryan" type="add" issue="519">
        Added numerical and analytical GLONASS propagators.
      </action>
      <action dev="luc" type="add" >
        Added ambiguity resolution for phase measurements.
        This feature is not complete yet and is considered experimental.
      </action>
      <action dev="bryan" type="update" issue="548">
        Reorganized models package by adding new sub-packages.
      </action>
      <action dev="maxime" type="update" issue="546">
        Updated Hipparchus dependency to version 1.5 in pom.xml file.
      </action>
      <action dev="maxime" type="update" issue="514">
        Deleted unused DerivativeStructure acceleration computation methods.
        In interfaces radiationPressureAcceleration and dragAcceleration, and all their implementations and their tests.
      </action>
      <action dev="evan" type="update" issue="543">
        Change format of itrf-versions.conf to use prefix matching instead of Regular
        Expression matching. All existing itrf-versions.conf files will need to be
        updated. This is to avoid a potential denial of service where a crafted
        itrf-versions.conf could cause the application to hang.
      </action>
      <action dev="evan" type="update" issue="543">
        ZipJarCrawler now uses "!/" to denote the start of the path within the archive
        which matches the convention used by JarURLConnection. ZipJarCrawler used to use
        "!".
      </action>
      <action dev="bryan" type="fix" issue="544" due-to="Josef Probst">
        Fixed endless loop on GPSPropagator and (Field)KeplerianOrbit.
      </action>
      <action dev="maxime" type="add" issue="403">
        Added tests for class UnivariateProcessNoise.
        Working tests for non-Cartesian orbit propagation are still needed.
      </action>
      <action dev="maxime" type="fix" issue="514">
        Deprecated unused DerivativeStructure acceleration computation methods.
        In interfaces radiationPressureAcceleration and dragAcceleration, and all their implementations and their tests. 
      </action>
      <action dev="luc" type="add" issue="536">
        Take target radius into account in CircularFieldOfViewDetector and FieldOfViewDetector.
      </action>
      <action dev="maxime" type="fix" issue="539">
        Fixed DTM2000.getDensity method, made it independent of user time zone.
      </action>
      <action dev="luc" type="add" issue="535">
        Take occulting body flattening into account in eclipse detector.
      </action>
      <action dev="maxime" type="fix" issue="538" due-to="Dorian Gegout">
        Fixed default method compareTo in interface ComparableMeasurement.
      </action>
      <action dev="luc" type="add" issue="532">
        Added Shapiro effect modifier for Range and InterSatelliteRange measurements.
      </action>
      <action dev="evan" type="update" issue="389">
        Fix type parametrization of AbstractDetector so that multiple with* methods can be
        called when the type parameter is '?'.
      </action>
      <action dev="evan" type="remove" issue="506">
        Remove EventHandler.Action and FieldEventHandler.Action. Use
        org.hipparchus.ode.events.Action instead.
      </action>
      <action dev="bryan" type="update" issue="527">
        Changed API for magnetic field model to a SI base unit API.
      </action>
      <action dev="evan" type="fix">
        OrekitException preserves the stack trace when formatting the message throws
        another exception.
      </action>
      <action dev="luc" type="remove" issue="530">
        Event detectors, field of view and attitude providers are not serializable anymore.
      </action>
      <action dev="bryan" type="update" issue="526">
        Replaced private class BilinearInterpolatingFunction of Saastamoinen model
        by the one of Hipparchus
      </action>
      <action dev="evan" type="add" issue="507">
        Add Action.RESET_EVENTS to check all detectors for events without recomputing the
        propagation step.
      </action>
      <action dev="evan" type="add" issue="507">
        Add Action.RESET_EVENTS to check all detectors for events without recomputing the
        propagation step.
      </action>
      <action dev="evan" type="add" issue="507">
        Add toString() implementations to SpacecraftState, RecordAndContinue.Event and
        Field versions.
      </action>
      <action dev="evan" type="add" issue="507">
        Add Field version of RecordAndContinue.
      </action>
      <action dev="evan" type="add" issue="507">
        Add Field version of LatitudeCrossingDetector.
      </action>
      <action dev="luc" type="update">
        Removed classes and methods deprecated in the 9.X series.
      </action>
      <action dev="luc" type="fix" issue="528" due-to="Gowtham Sivaraman">
        Fixed parsing of clock in SP3 files.
      </action>
    </release>
    <release version="9.3.1" date="2019-03-16" description="Version 9.3.1 is a minor version of Orekit.
    It fixes an issue with GPS week rollover.">
      <action dev="luc" type="add" issue="534">
        Handle GPS week rollover in GPSDate.
      </action>
    </release>
    <release version="9.3" date="2019-01-25" description="Version 9.3 is a minor version of Orekit.
    It includes both new features and bug fixes. New features introduced in 9.3 are: a new GPSDate class,
    changed OrekitException from checked to unchecked exceptions, parameter drivers scales and reference
    value can be changed, access to Kalman filter internal matrices, position-only measurements in orbit determination,
    support for unofficial versions 2.12 and 2.20 of Rinex files (mainly for spaceborne receivers),
    direct building of appropriate attitude law with eclipses for all GNSS satellite types, inter-satellites
    view detector, measurement generation feature, possibility fo use Marshall Solar Activity Future Estimation
    to feed NRL MSISE 2000 atmosphere model, new tropospheric models: Mendes-Pavlis, Vienna 1, Vienna 3, estimated model,
    new mapping functions for tropospheric effect: Global Mapping Function, Niell Mapping Function, Global
    Pression Temperature Models GPT and GPT2, possibility to estimate tropospheric zenith delay,
    clock offset that can be estimated (both for ground station and satellite clocks).">
      <action dev="luc" type="add" issue="516">
        Added a way to manage clock corrections from GPSPropagator.
      </action>
      <action dev="bryan" type="add" issue="498">
        Added several tropospheric models: Mendes-Pavlis, Vienna 1, Vienna 3, estimated model
        where the total zenith delay can be estimated during Orbit Determination.
      </action>
      <action dev="bryan" type="add" issue="498">
        Added Global Mapping Function and Niell Mapping Function to be used with tropospheric
        models.
      </action>
      <action dev="luc" type="add" issue="515">
        Added clock offset parameter at satellites level for orbit determination.
      </action>
      <action dev="luc" type="add" issue="513">
        Added clock offset parameter at ground stations level for orbit determination.
      </action>
      <action dev="bryan" type="add" issue="512">
        Added weather model Global Pressure and Temperature 2.
      </action>
      <action dev="bryan" type="add" issue="511">
        Added weather model Global Pressure and Temperature.
      </action>
      <action dev="luc" type="fix" issue="510">
        Fixed dropped derivatives in TimeStampedFieldPVCoordinates.shiftedBy(dt).
      </action>
      <action dev="luc" type="fix" issue="509">
        Fixed scaling error in ParameterFunction differentiation.
      </action>
      <action dev="luc" type="fix" issue="508">
        Fixed inconsistency leading to inaccuracies in conversions from AbsoluteDate to FieldAbsoluteDate.
      </action>
      <action dev="pascal" type="fix" issue="495">
        The MarshallSolarActivityFutureEstimation class implements
        the NRLMSISE00InputParameters interface.
      </action>
      <action dev="evan" type="fix" issue="486">
        Make FieldTransform.shiftedBy(T) public.
      </action>
      <action dev="evan" type="fix" issue="496">
        Fix JavaDoc for TimeComponents.getSecond().
      </action>
      <action dev="evan" type="update" issue="501">
        Deprecate GFunction in favor of ToDoubleFunction.
      </action>
      <action dev="luc" type="add" issue="494">
        Added a measurements generation feature for use with orbit determination.
        Fixes issue #494
      </action>
      <action dev="luc" type="add">
        Added adapter for event detectors, allowing to wrap existing detector
        while changing their behaviour.
      </action>
      <action dev="luc" type="add">
        Added ground at night detector.
      </action>
      <action dev="luc" type="add">
        Added inter-satellites direct view detector.
      </action>
      <action dev="luc" type="add">
        Added constants defined by IAU 2015 resolution B3 for Sun, Earth and Jupiter.
      </action>
      <action dev="luc" type="add" issue="500">
        Added retrieval of full time span (start time, end time and data) containing
        a specified date in TimeSpanMap.
        Fixes issue #500
      </action>
      <action dev="luc" type="add">
        Added direct building of attitude provider from GNSS satellite type.
      </action>
      <action dev="luc" type="add">
        Added parsing of unofficial versions 2.12 and 2.20 of Rinex files
        (used by some spaceborne receivers like IceSat 1).
      </action>
      <action dev="luc" type="add">
        Added a way to retrieve Rinex header directly from the observations data set.
      </action>
      <action dev="luc" type="add">
        Added position-only measurements in orbit determination.
      </action>
      <action dev="luc" type="fix" issue="491">
        Allow parsing of SP3 files that use non-predefined orbit types.
        Fixes issue #491.
      </action>
	  <action dev="maxime" type="add" issue="485">
        Added access to Kalman filter matrices.
		KalmanEstimation interface now has methods returning the physical values of:
		state transition matrix phi, measurement matrix H, innovation matrix S and Kalman gain matrix K.
		The methods are implemented in Model class. A class ModelTest was added to test these values.
		Fixes issue #485
      </action>
      <action dev="luc" type="fix" issue="492" due-to="Lebas">
        Fixed error message for TLE with incorrect checksum.
        Fixes issue #492.
      </action>
      <action dev="maxime" type="fix" issue="490">
        Fixed reference value of parameter drivers updating in Kalman filter. 
        When resetting the orbit in the propagator builder, the reference values
        of the drivers are now reset too.
        Fixes issue #490.
      </action>
      <action dev="maxime" type="add" issue="489">
        Made ParameterDriver class fully mutable.
        By adding setters for attributes scale, reference, minimum and maximum values.
        Fixes issue #489.
      </action>
      <action dev="maxime" type="fix" issue="488">
        Fixed method unNormalizeStateVector in Model class of Kalman estimator.
        Previous value did not take into account the reference values of the drivers.
        Fixes issue #488.
      </action>
      <action dev="luc" type="fix" issue="484" due-to="Yannick Jeandroz">
        Changed OrekitException from checked to unchecked exception.
        Most functions do throw such exceptions. As they are unchecked, they are
        not advertised in either `throws` statements in the function signature or
        in the javadoc. So users must consider that as soon as they use any Orekit
        feature, an unchecked `OrekitException` may be thrown. In most cases, users
        will not attempt to recover for this but will only use them to display or
        log a meaningful error message.
        Fixes #484.
      </action>
      <action dev="luc" type="fix" issue="480">
        Added GPSDate class to convert back and forth with AbsoluteDate.
        Fixes #480.
      </action>
      <action dev="evan" type="fix" issue="476">
        Fix generics in EventEnablingPredicateFilter.
        Fixes #476.
      </action>
      <action dev="maxime" type="fix" issue="473">
        Fixed wrong values of radec generated in AngularRaDecMeasurementCreator.
        Fixed wrong values of range rate generated in RangeRateMeasurementCreator.
        Added tests that check the values of measurements for each type of measurement.
        Upgraded precision in Kalman and batch least-squares OD tests that are using range-rate and radec measurements.
        Fixes issue #473.
      </action>
      <action dev="luc" type="fix">
        Derivatives with respect to mass are not computed anymore since several versions,
        some remnants of former computation remained and have now been removed.
      </action>
    </release>
    <release version="9.2" date="2018-05-26" description="Version 9.2 is a minor release of Orekit.
    It introduces several new features and bug fixes. New features introduced in version 9.2 are
    Kalman filter for orbit determination, loading of RINEX files, loading of ANTEX files, loading
    of version d of SP3 files (version a to c were already supported), on-the-fly decompression of .Z
    files, code measurements, phase measurements (but only a very basic implementation for now),
    specific attitude laws (GPS, GLONASS, GALILEO, BEIDOU) with midnight/noon turns, possibility to
    use backward propagation in LS orbit determination, support for any ITRF version, even if EOP
    files do not match the desired version, attitude overriding in constant thrust maneuvers,
    FunctionalDetector, filtering mechanism to insert specific decompression or deciphering algorithms
    during data loading, frames for Lagrange L1 and L2 point for any two related celestial bodies.
    WARNING: phase measurements, GNSS attitude and time-dependent process noise are considered
    experimental features for now, they should not be used yet for operational systems.
    Several bugs have been fixed.">
      <action dev="luc" type="fix">
        Fixed missing eclipse detectors in field version of Solar radiation pressure.
        Fixes issue #366.
      </action>
      <action dev="evan" type="fix">
        Fixed issue where EventHandler.init() was never called.
        Fixes issue #471.
      </action>
      <action dev="luc" type="fix">
        Fixed error in relative humidity units in Marini-Murray tropospheric model.
        Fixes issue #352.
      </action>
      <action dev="luc" type="fix">
        Fixed DSST events detection in the osculating case.
        Fixes issue #398.
      </action>
      <action dev="luc" type="fix">
        Allow several TLE with same date in TLESeries.
        Fixes issue #411.
      </action>
      <action dev="luc" type="fix">
        Fixed compilation problems with JDK 1.8
        Fixes issue #462.
      </action>
      <action dev="luc" type="add" >
        Added specific attitude mode for GNSS satellites: GPS (block IIA, block IIF, block IIF),
        GLONASS, GALILEO, BEIDOU (GEO, IGSO, MEO). This is still considered experimental as there
        are some problems when Sun crosses the orbital plane during a midnight/noon turn maneuver
        (which is a rare event but nevertheless occurs)
      </action>
      <action dev="luc" type="add" >
        Added natural order for observed measurements primarily based on
        chronological order, but with also value comparisons if measurements
        are simultaneous (which occurs a lot in GNSS), and ensuring no
        measurements are lost if stored in SortedSet
      </action>
      <action dev="luc" type="add" due-to="Albert Alcarraz García">
        Added GNSS code measurements
      </action>
      <action dev="luc" type="add" due-to="Albert Alcarraz García">
        Added GNSS phase measurements (very basic implementation for now, not usable as is)
      </action>
      <action dev="luc" type="add" due-to="Albert Alcarraz García">
        Added loading of RINEX observation files (versions 2 and 3)
      </action>
      <action dev="luc" type="fix">
        Fixed compression table reset problem in .Z files
        Fixes issue #450.
      </action>
      <action dev="maxime" type="fix">
        Fixed de-activation of event detection.
        In the propagate(startDate, endDate) function of class "AbstractIntegratedPropagator",
        for dates out of the time interval defined by ]startDate, endDate].
        Fixes issue #449.
      </action>
      <action dev="luc" type="add">
        Added support for loading Unix-compressed files (ending in .Z).
        This file compression algorithm is still widely used in the GNSS
        community (SP3 files, clock files, Klobuchar coefficients...)
        Fixes issue #447.
      </action>
      <action dev="luc" type="add">
        Added a customizable filtering capability in data loading.
        This allows users to insert layers providing features like
        custom decompression algorithms, deciphering, monitoring...
        Fixes issue #446.
      </action>
      <action dev="luc" type="add">
        Allow direct retrieval of rotation part without derivatives from
        LOFType without computing the full transform from inertial frame.
      </action>
      <action dev="maxime" type="fix">
        Added a provider for time-dependent process noise in Kalman estimator.
        This providers allow users to set up realistic models where the process
        noise increases in the along track direction.
        Fixes issue #403.
      </action>
      <action dev="maxime" type="add">
        Increased visibility of attributes in ConstantThrustManeuver class.
        Added getters for all attributes. Also added an attribute name that
        allows the differentiation of the maneuvers, both from a parameter driver
        point of view and from a force model point of view.
        Fixes issue #426.
      </action>
      <action dev="maxime" type="add">
        Increased visibility of attributes in propagator builders.
        By adding getters for all attributes in NumericalPropagatorBuilder
        and AbstractPropagatorBuilder.
        Also made the method findByName in ParameterDriversList public.
        Fixes issue #425.
      </action>
      <action dev="luc" type="fix">
        Ensure the correct ITRF version is used in CCSDS files, regardless
        of the EOP source chosen, defaulting to ITRF-2014.
      </action>
      <action dev="luc" type="fix">
        Split initial covariance matrix and process noise matrix in two
        methods in the covariance matrix provider interface.
      </action>
      <action dev="luc" type="add">
        Added VersionedITRF frame that allow users with needs for very high
        accuracy to specify which ITRF version they want, and stick to it
        regardless of their EOP source.
        Fixes issue #412.
      </action>
      <action dev="luc" type="add">
        Added an itrf-versions.conf configuration file allowing to specify
        which ITRF version each EOP file defines for which date
      </action>
      <action dev="luc" type="add">
        EOP history now contains the ITRF version corresponding to each
        EOP entry on a per date basis
      </action>
      <action dev="luc" type="add">
        Added an ITRFVersion enumerate to simplify conversion between ITRF frames,
        even when no direct Helmert transformation is available
      </action>
      <action dev="luc" type="add">
        Added TransformProviderUtility to reverse or combine TransformProvider instances.
      </action>
      <action dev="luc" type="add">
        Allow attitude overriding during constant-thrust maneuvers.
        Fixes issue #410.
      </action>
      <action dev="luc" type="fix">
        Fixed out-of-sync attitude computation near switch events in AttitudeSequence.
        Fixes issue #404.
      </action>
      <action dev="luc" type="add">
        Added a method to extract sub-ranges from TimeSpanMap instances.
      </action>
      <action dev="luc" type="fix">
        Fixed TLE creation with B* coefficients having single digits like 1.0e-4.
        Fixes issue #388.
      </action>
      <action dev="evan" type="add">
        Add FunctionalDetector.
      </action>
      <action dev="luc" type="add">
        Added handling of IGS ANTEX GNSS antenna models file.
      </action>
      <action dev="luc" type="add">
        Added support for SP3-d files.
      </action>
      <action dev="luc" type="fix">
        Improved SP3 files parsing.
        Some files already operationally produced by IGS Multi-GNSS Experiment (MGEX)
        exceed the maximum number of satellites supported by the regular SP3-c file
        format (which is 85 satellites) and extended the header, without updating the
        format version to SP3-d, which specifically raises the 85 satellites limitation.
        Fixes issue #376.
      </action>
      <action dev="maxime" type="add">
        Allow backward propagation in batch LS orbit determination.
        Fixes issue #375.
      </action>
      <action dev="maxime" type="add">
        Added covariance matrix to PV measurements.
        Fixes issue #374.
      </action>
      <action dev="luc" type="fix">
        Fixed issue when converting very far points (such as Sun center) to geodetic coordinates.
        Fixes issue #373.
      </action>
      <action dev="luc" type="add" >
        Added more conversions between PV coordinates and DerivativeStructure.
        This simplifies for example getting the time derivative of the momentum.
      </action>
      <action dev="maxime" type="fix">
        Fixed weights for angular measurements in W3B orbit determination.
        Fixed in test and tutorial.
        Fixes issue #370.
      </action>
      <action dev="luc" type="add" due-to="Julio Hernanz">
        Added frames for L1 and L2 Lagrange points, for any pair of celestial bodies.
      </action>
    </release>
    <release version="9.1" date="2017-11-26"
             description="Version 9.1 is a minor release of Orekit. It introduces a few new
             features and bug fixes. New features introduced in version 9.1 are some
             frames in OEM parser, retrieval of EOP from frames and ground station displacements
             modelling (both displacements due to tides and displacements due to ocean loading),
             and retrieval of covariance matrix in orbit determination. Several bugs have been fixed.
             Version 9.1 depends on Hipparchus 1.2.">
      <action dev="evan" type="add">
        Added ITRF2005 and ITRF2008 to the frames recognized by OEMParser.
        Fixes issue #361.
      </action>
      <action dev="evan" type="fix">
        Fixed FiniteDifferencePropagatorConverter so that the scale factor is only applied
        once instead of twice.
        Fixes issue #362.
      </action>
      <action dev="maxime" type="fix">
        Fixed derivatives computation in turn-around range ionospheric delay modifier.
        Fixes issue #369.
      </action>
      <action dev="evan" type="fix">
        Disabled XML external resources when parsing rapid XML TDM files.
        Part of issue #368.
      </action>
      <action dev="evan" type="fix">
        Disabled XML external resources when parsing rapid XML EOP files.
        Part of issue #368.
      </action>
      <action dev="evan" type="fix">
        Fixed NPE in OrekitException when localized string is null.
      </action>
      <action dev="luc" type="fix">
        Fixed a singularity error in derivatives for perfectly circular orbits in DSST third body force model.
        Fixes issue #364.
      </action>
      <action dev="luc" type="fix" due-to="Lucian Bărbulescu">
        Fixed an error in array size computation for Hansen coefficients.
        Fixes issue #363.
      </action>
      <action dev="luc" type="add">
        Added a way to retrieve EOP from frames by walking the frames hierarchy tree
        using parent frame links. This allows to retrieve EOP from topocentric frames,
        from Earth frames, from TOD...
      </action>
      <action dev="luc" type="add">
        Take ground stations displacements into account in orbit determination.
        The predefined displacement models are the direct effect of solid tides
        and the indirect effect of ocean loading, but users can add their own models
        too.
      </action>
      <action dev="luc" type="add">
        Added ground stations displacements due to ocean loading as per IERS conventions,
        including all the 342 tides considered in the HARDISP.F program.
        Computation is based on Onsala Space Observatory files in BLQ format.
      </action>
      <action dev="luc" type="add">
        Added ground points displacements due to tides as per IERS conventions.
        We have slightly edited one entry in table 7.3a from IERS 2010 conventions
        to fix a sign error identified by Dr. Hana Krásná from TU Wien (out of phase
        radial term for the P₁ tide, which is -0.07mm in conventions when it should be
        +0.07mm). This implies that our implementation may differ up to 0.14mm from
        other implementations.
      </action>
      <action dev="luc" type="fix">
        Avoid intermixed ChangeForwarder instances calling each other.
        Fixes issue #360.
      </action>
      <action dev="maxime" type="fix">
        Modified the way the propagation parameter drivers are mapped in the
        Jacobian matrix in class "Model".
        Added a test for multi-sat orbit determination with estimated
        propagation parameters (µ and SRP coefficients).
        Fixes issue #354.
      </action>
      <action dev="luc" type="fix">
         Added a convenience method to retrieve covariance matrix in
         physical units in orbit determination.
         Fixes issue #353.
      </action>
      <action dev="luc" type="fix" due-to="Rongwang Li">
         Fixed two errors in Marini-Murray model implementation.
         Fixes issue #352.
      </action>
      <action dev="luc" type="fix">
         Prevent duplicated Newtonian attraction in FieldNumericalPropagator.
         Fixes issue #350.
      </action>
      <action dev="luc" type="fix">
         Copy additional states through impulse maneuvers.
         Fixes issue #349.
      </action>
      <action dev="luc" type="fix">
         Removed unused construction parameters in ShiftingTransformProvider
         and InterpolatingTransformProvider.
         Fixes issue #356.
      </action>
      <action dev="luc" type="fix">
         Fixed wrong inertial frame for Earth retrieved from CelestialBodyFactory.
         Fixes issue #355.
      </action>
      <action dev="luc" type="update">
        Use a git-flow like branching workflow, with a develop branch for bleeding-edge
        development, and master branch for stable published versions.
      </action>
    </release>
    <release version="9.0.1" date="2017-11-01"
            description="Version 9.0.1 is a patch release of Orekit.
            It fixes security issus 368.">
      <action dev="evan" type="fix">
        Disabled XML external resources when parsing rapid XML TDM files.
        Part of issue #368.
      </action>
      <action dev="evan" type="fix">
        Disabled XML external resources when parsing rapid XML EOP files.
        Part of issue #368.
      </action>
    </release>
    <release version="9.0" date="2017-07-26"
             description="Version 9.0 is a major release of Orekit. It introduces several new
             features and bug fixes. New features introduced in version 9.0 are Taylor algebra
             propagation (for high order uncertainties propagation or very fast Monte-Carlo
             studies), multi-satellites orbit determination, parallel multi-satellites propagation,
             parametric accelerations (polynomial and harmonic), turn-around measurements,
             inter-satellite range measurements, rigth ascension/declination measurements,
             Antenna Phase Center measurements modifiers, EOP estimation in precise orbit
             determination, orbit to attitude coupling in partial derivatives, parsing of CCSDS
             Tracking Data Messages, parsing of university of Bern Astronomical Institute files
             for Klobuchar coefficients, ITRF 2014, preservation of non-Keplerian orbits derivatives,
             JB2008 atmosphere model, NRL MSISE 2000 atmosphere model, boolean combination of events
             detectors, ephemeris writer, speed improvements when tens of thousands of measurements
             are used in orbit determination, Danish translations. Several bugs have been fixed.">
     <action dev="luc" type="add">
       Added on-board antenna phase center effect on inter-satellites range measurements.
     </action>
     <action dev="luc" type="add">
       Added on-board antenna phase center effect on turn-around range measurements.
     </action>
     <action dev="luc" type="add">
       Added on-board antenna phase center effect on range measurements.
     </action>
     <action dev="luc" type="update">
       Moved Bias and OutlierFilter classes together with the other estimation modifiers.
     </action>
     <action dev="luc" type="update">
       Forced states derivatives to be dimension 6 rather than either 6 or 7. The
       additional mass was not really useful, it was intended for maneuvers calibration,
       but in fact during maneuver calibration we adjust either flow rate or specific
       impulse but not directly mass itself. 
     </action>
      <action dev="luc" type="add">
        Added parametric acceleration force models, where acceleration amplitude is a
        simple parametric function. Acceleration direction is fixed in either inertial
        frame, or spacecraft frame, or in a dedicated attitude frame overriding spacecraft
        attitude. The latter could for example be used to model solar arrays orientation if
        the force is related to solar arrays). Two predefined implementations are provided,
        one for polynomial amplitude and one for harmonic amplitude. Users can add other
        cases at will. This allows for example to model the infamous GPS Y-bias, which is
        thought to be related to a radiator thermal radiation.
      </action>
      <action dev="luc" type="remove">
        Removed obsolete Cunningham and Droziner attraction models. These models have
        been superseded by Holmes-Featherstone attraction model available since 2013
        in Orekit.
      </action>
      <action dev="luc" type="update">
        Take orbit to attitude coupling into account in the partial derivatives for all attitude modes.
        Fixes issue #200.
      </action>
      <action dev="luc" type="update">
        Merged FieldAttitudeProvider into AttitudeProvider.
      </action>
      <action dev="luc" type="update">
        Simplified ForceModel interface. It does not require dedicated methods anymore for
        computing derivatives with respect to either state or parameters.
      </action>
      <action dev="luc" type="remove">
        Removed Jacchia-Bowman 2006 now completely superseded by Jacchia-Bowman 2008.
      </action>
      <action dev="luc" type="update">
        Make Jacchia-Bowman 2008 thread-safe and field-aware.
      </action>
      <action dev="luc" type="update">
        Make NRL MSISE 2000 thread-safe and field-aware.
      </action>
      <action dev="luc" type="update">
        Make DTM2000 thread-safe and field-aware.
      </action>
      <action dev="luc" type="add">
        Added support for ITRF 2014.
        As of mid-2017, depending on the source of EOP, the ITRF retrieved using
        FramesFactory.getITRF will be either ITRF-2014 (if using EOP 14 C04) or
        ITRF-2008 (if using EOP 08 C04, bulletins A, bulletins B, or finals .all).
        If another ITRF is needed, it can be built using HelmertTransformation.
      </action>
      <action dev="luc" type="remove">
        Removed classes and methods deprecated in 8.0.
      </action>
      <action dev="luc" type="add">
        Added coordinates of all intermediate participants in estimated measurements.
        This will allow estimation modifiers to get important vectors (sighting
        directions for example) without recomputing everything from the states.
      </action>
      <action dev="luc" type="add">
        Added a multi-satellites orbit determination feature.
      </action>
      <action dev="luc" type="add">
        Added one-way and two-way inter-satellites range measurements.
      </action>
      <action dev="luc" type="fix" due-to="Glenn Ehrlich">
        Avoid clash with Python reserved keywords and, or and not in BooleanDetector.
      </action>
      <action dev="luc" type="add" due-to="Maxime Journot">
        Added right ascension and declination angular measurements.
      </action>
      <action dev="luc" type="add">
        Added a parallel propagation feature for addressing multi-satellites needs.
        Propagators of different types (analytical, semi-analytical, numerical,
        ephemerides ...) can be mixed at will.
      </action>
      <action dev="luc" type="fix">
        Fixed Gaussian quadrature inconsistent with DSST theory when orbit derivatives are present.
        Fixes issue #345.
      </action>
      <action dev="luc" type="fix">
        Fixed infinite recursion when attempting two orbit determinations in row.
        Fixes issue #347.
      </action>
      <action dev="luc" type="add" due-to="Lars Næsbye Christensen">
        Added Danish translations.
        Fixes issue #346.
      </action>
      <action dev="luc" type="add" >
        Allow estimation of polar motion (offset plus linear drift) and prime meridian
        correction (offset plus linear drift) in orbit determination. This is essentially
        equivalent to add correction to the xp, yp, dtu1 and lod Earth Orientation Parameters.
      </action>
      <action dev="luc" type="add">
        Parameters in orbit determination can be associated with a per-parameter reference date.
      </action>
      <action dev="luc" type="fix">
        Fixed wrong generation of FieldTransforms by time stamped cache, when generation
        happens backward in time.
        Fixes issue #344.
      </action>
      <action dev="luc" type="update">
        Improved computation ground station parameters derivatives
        in orbit determination.
      </action>
      <action dev="luc" type="update" >
        Use automatic differentiation for all orbit determination measurements types.
        This allows simpler evolutions to estimate parameters for which derivatives
        are not straightforward to compute; some of these parameters are needed for
        precise orbit determination.
      </action>
      <action dev="luc" type="add" due-to="Maxime Journot">
        Added parsing of University of Bern Astronomical Institute files for α and β Klobuchar coefficients.
      </action>
      <action dev="luc" type="add" due-to="Maxime Journot">
        Added parsing of CCSDS TDM (Tracking Data Messages) files, both text and XML.
      </action>
      <action dev="luc" type="fix" due-to="Florentin-Alin Butu">
        Fixed lighting ratio in solar radiation pressure for interplanetary trajectories.
      </action>
      <action dev="hank" type="fix">
        Allow small extrapolation before and after ephemeris.
        Fixes issue #261.
      </action>
      <action dev="luc" type="fix">
        Fixed missing attitude in DSST mean/osculating conversions.
        Fixes issue #339.
      </action>
      <action dev="luc" type="fix">
        Optionally take lift component of the drag force into account in BoxAndSolarArraySpacecraft.
        Fixes issue #324.
      </action>
      <action dev="luc" type="fix" due-to="James Schatzman">
        Change visibility of getTargetPV in GroundPointing to public so it can be subclassed by
        users in other packages.
        Fixes issue #341.
      </action>
      <action dev="luc" type="update">
        Deprecated the TLESeries class. The file format used was considered to be too specific and
        the API not really well designed. Users are encouraged to use their own parser for series of TLE.
      </action>
      <action dev="luc" type="fix" due-to="Gavin Eadie">
        Removed dead code in deep SDP4 propagation model.
        Fixes issue #342.
      </action>
      <action dev="luc" type="fix" due-to="Quentin Rhone">
        Added a way to prefix parameters names when estimating several maneuvers
        in one orbit determination.
        Fixes issue #338.
      </action>
      <action dev="luc" type="fix" due-to="Pascal Parraud">
        Removed unneeded reset at end of sample creation in propagators conversion.
        Fixes issue #335.
      </action>
      <action dev="luc" type="fix" due-to="Michiel Zittersteijn">
        Fixed wrong angle wrapping computation in IodLambert.
      </action>
      <action dev="luc" type="fix" due-to="Lucian Barbulescu">
        Fixed boundaries of thrust parameter driver in ConstantThrustManeuver.
        Fixes issue #327.
      </action>
      <action dev="luc" type="fix" due-to="Hao Peng">
        Allow some old version of TLE format to be parsed correctly.
        Fixes issue #330.
      </action>
      <action dev="luc" type="fix" due-to="James Schatzman">
        Fixed ArrayOutOfBoundException appearing when converting dates at past or future infinity
        to string.
        Fixes issue #340.
      </action>
      <action dev="luc" type="fix">
        Extended range of DateComponents to allow the full integer range as days offset
        from J2000.
      </action>
      <action dev="luc" type="fix">
        Prevent NaN appearing in UTC-TAI offsets for dates at past or future infinity.
      </action>
      <action dev="luc" type="fix">
        Prevent central attraction coefficient from being adjusted in TLEPropagatorBuilder,
        as it is specified by the TLE theory.
        Fixes issue #313.
      </action>
      <action dev="luc" type="fix" due-to="Hao Peng">
        Added a flag to prevent resetting initial state at the end of integrating propagators.
        Fixes issue #251.
      </action>
      <action dev="luc" type="fix">
        Tutorials now all rely on orekit-data being in user home folder.
        Fixes issue #245.
      </action>
       <action dev="luc" type="fix">
        Apply delay corresponding to h = 0 when station altitude is below 0 in SaastamoinenModel.
        Fixes issue #202.
      </action>
      <action dev="luc" type="add">
        Added derivatives to orbits computed from non-Keplerian models, and use
        these derivatives when available. This improves shiftedBy() accuracy,
        and as a consequence also the accuracy of EventShifter. As example, when
        comparing shiftedBy and numerical model on a low Earth Sun Synchronous Orbit,
        with a 20x20 gravity field, Sun and Moon third bodies attractions, drag and
        solar radiation pressure, shifted position errors without derivatives are 18m
        after 60s, 72m after 120s, 447m after 300s; 1601m after 600s and 3141m after
        900s, whereas the shifted position errors with derivatives are 1.1m after 60s,
        9.1m after 120s, 140m after 300s; 1067m after 600s and 3307m after 900s.
      </action>
      <action dev="luc" type="fix">
        Preserved non-Keplerian acceleration in spacecraft state when computed from numerical propagator.
        Fixes issue #183.
      </action>
      <action dev="luc" type="fix">
        Fixed accuracy of FieldAbsoluteDate.
        Fixes issue #337.
      </action>
      <action dev="luc" type="fix">
        Fixed eccentricity computation for hyperbolic Cartesian orbits.
        Fixes issue #336.
      </action>
      <action dev="luc" type="fix">
        Fixed an array out of bounds error in DSST zonal short periodics terms.
      </action>
      <action dev="luc" type="fix" due-to="Maxime Journot">
        Fixed a factor two error in tropospheric and ionospheric modifiers.
      </action>
      <action dev="luc" type="add" due-to="Maxime Journot">
        Added turn-around (four-way range) measurements to orbit determination.
      </action>
      <action dev="luc" type="update">
        Updated dependency to Hipparchus 1.1, released on 2017, March 16th.
        Fixes issue #329.
      </action>
      <action dev="evan" type="add">
        Added simple Boolean logic with EventDetectors.
      </action>
      <action dev="luc" type="add">
        Added getGMSTRateFunction to IEEEConventions to compute accurately Earth rotation rate.
      </action>
      <action dev="luc" type="update">
        OneAxisEllipsoid can now transform FieldGeodeticPoint from any field
        and not only DerivativeStructure.
      </action>
      <action dev="luc" type="add">
        Completed field-based Cartesian and angular coordinates with missing
        features that were only in the double based versions.
      </action>
      <action dev="luc" type="update" due-to="Maxime Journot">
        Use DerivativeStructure to compute derivatives for Range measurements.
      </action>
      <action dev="luc" type="update">
        Improved conversion speed from Cartesian coordinates to geodetic coordinates
        by about 15%.
      </action>
      <action dev="evan" type="add">
        Replace OrbitFile interface with EphemerisFile, adding support for multiple
        ephemeris segments and the capability to create a propagator from an ephemeris.
      </action>
      <action dev="hank" type="add">
        Added EphemerisFileWriter interface for serializing EphemerisFiles to external
        file formats, and implemented the OEMWriter for CCSDS OEM file export support.
      </action>
      <action dev="hank" type="add">
        Added OrekitEphemerisFile object for encapsulating propagator outputs into an 
        EphemerisFile which can then be exported with EphemerisFileWriter classes.
      </action>
      <action dev="luc" type="fix">
        Fixed thread-safety issues in DTM2000 model.
        Fixes issue #258.
      </action>
      <action dev="pascal" type="add">
        Added JB2008 atmosphere model.
      </action>
      <action dev="pascal" type="add">
        Added NRLMSISE-00 atmosphere model.
      </action>
      <action dev="luc" type="fix" due-to="Hao Peng">
        Fixed outliers configuration parsing in orbit determination tutorial and test.
        Fixes issue #249
      </action>
       <action dev="luc" type="fix" >
        Greatly improved orbit determination speed when a lot of measurements are used
        (several thousands).
      </action>
      <action dev="luc" type="fix" >
        Fixed ant build script to run Junit tests.
        Fixes issue #246.
      </action>
      <action dev="luc" type="update">
        Added a protection against zero scale factors for parameters drivers.
      </action>
      <action dev="evan" type="fix">
        Fix AbsoluteDate.createMJDDate when the time scale is UTC and the date
        is during a leap second.
        Fixes issue #247
      </action>
      <action dev="luc" type="fix" >
        Fixed ant build script to retrieve Hipparchus dependencies correctly.
        Fixes issue #244.
      </action>
    </release>
    <release version="8.0.1" date="2017-11-01"
            description="Version 8.0.1 is a patch release of Orekit.
            It fixes security issus 368.">
      <action dev="evan" type="fix">
        Disabled XML external resources when parsing rapid XML EOP files.
        Part of issue #368.
      </action>
    </release>
    <release version="8.0" date="2016-06-30"
             description="Version 8.0 is a major release of Orekit. It introduces several new
             features and bug fixes as well as a major dependency change. New features introduced
             in version 8.0 are orbit determination, specialized propagator for GPS satellites
             based on SEM or YUMA files, computation of Dilution Of Precision and a new angular
             separation event detector. Several bugs have been fixed. A major change introduced
             with version 8.0 is the switch from Apache Commons Math to Hipparchus as the
             mathematical library, which also implied switching from Java 6 to Java 8.">
      <action dev="luc" type="fix" due-to="Andrea Antolino">
        Improved accuracy of orbits Jacobians.
        Fixes issue #243.
      </action>
      <action dev="luc" type="update">
        Deprecated PropagationException, replaced by OrekitException.
      </action>
      <action dev="evan" type="fix" due-to="Greg Carbott">
        Fix bug in restarting propagation with a ConstantThrustManeuver with an
        updated initial condition.
      </action>
      <action dev="luc" type="fix">
        Fixed a display error for dates less than 0.5ms before a leap second.
      </action>
      <action dev="luc" type="update">
        Use ParameterDriver with scale factor for both orbit determination, conversion,
        and partial derivatives computation when finite differences are needed.
      </action>
      <action dev="luc" type="fix">
        Apply impulse maneuver correctly in backward propagation.
        Fixes issue #241.
      </action>
      <action dev="luc" type="add">
        Added angular separation detector. This is typically used to check separation
        between spacecraft and the Sun as seen from a ground station, to avoid interferences
        or damage.
      </action>
      <action dev="luc" type="update">
        All class and methods that were deprecated in the 7.X series have been removed.
      </action>
      <action dev="luc" type="update">
        Allow ICGEM gravity field reader to parse non-Earth gravity fields.
      </action>
      <action dev="evan" type="add">
        Add methods for a integration step handler to tell if the start/end of the step is
        interpolated due to event detection. Also added ability to add a step handler in
        ephemeris mode.
      </action>
      <action dev="evan" type="fix">
        Switch to a continuous Ap to Kp geomagnetic index conversion.
        Fixes issue #240.
      </action>
      <action dev="pascal" type="add">
        Added computation of Dilution Of Precision (DOP).
      </action>
      <action dev="pascal" type="add">
        Added a specialized propagator for GPS spacecrafts, based on
        SEM or YUMA files.
      </action>
      <action dev="luc" type="update">
        Ported the new Hipparchus event handling algorithm to Orekit.
        This improves robustness in corner cases, typically when different
        event detectors triggers at very close times and one of them
        resets the state such that it affects the other detectors.
      </action>
      <action dev="luc" type="update">
        Simplified step interpolators API, replacing the setDate/getState
        pair with an interpolated state getter taking a date argument.
      </action>
      <action dev="luc" type="update">
        Switched from Apache Commons Math to Hipparchus library.
      </action>
      <action dev="luc" type="add">
        Added an orbit determination feature!
      </action>
      <action dev="evan" type="add">
        Add EventHandler to record all events.
      </action>
      <action dev="evan" type="fix">
        Fix exception during event detection using
        NumericalPropagator.getGeneratedEphemeris() near the start/end date of
        the generated ephemeris.
        Fixes issue #238
      </action>
    </release>
    <release version="7.2.1" date="2017-11-01"
            description="Version 7.2.1 is a patch release of Orekit.
            It fixes security issus 368.">
      <action dev="evan" type="fix">
        Disabled XML external resources when parsing rapid XML EOP files.
        Part of issue #368.
      </action>
    </release>
    <release version="7.2" date="2016-04-05"
             description="Version 7.2 is a minor release of Orekit. It introduces several new
             features and bug fixes. The most important features introduced in version 7.2
             are handling of GLONASS and QZSS time scales, support for local time zones
             according to ISO-8601 standard, and finer tuning of short period terms in
             DSST propagator. Version 7.2 depends on version 3.6.1 of Apache Commons Math,
             which also fixes a bug related to close events detection.">
      <action dev="luc" type="add">
        Added GLONASS and QZSS time scales. These time scales my be used in SP3-c files.
      </action>
      <action dev="luc" type="add">
        Added parsing and displaying of local time according to ISO-8601 standard.
      </action>
      <action dev="luc" type="fix">
        Added some protections against malformed SP3 files.
      </action>
      <action dev="luc" type="fix">
        Fixed Newcomb operators generation in DSST for high degree gravity fields.
        Fixes issue #237
      </action>
      <action dev="luc" type="update">
        Improved tuning of DSST tesseral force models. Users can now tune max degree,
        max eccentricity power and max frequency in mean longitude for short
        period terms, as well as for m-daily terms.
      </action>
      <action dev="luc" type="update">
        Improved tuning of DSST zonal force models. Users can now tune max degree,
        max eccentricity power and max frequency in true longitude for short
        period terms.
      </action>
      <action dev="luc" type="fix">
        Fixed wrong continuous maneuver handling in backward propagation.
        Fixes issue #236
      </action>
    </release>
    <release version="7.1" date="2016-02-07"
             description="Version 7.1 is a minor release of Orekit. It introduces several new
             features and bug fixes. The most important features introduced in version 7.1
             are a lot of new event detectors (field of view based detectors supporting any FoV
             shape, either on ground targetting spacecraft or on spacecraft and targetting
             ground defined zones with any shape, extremum elevation detector, anomaly,
             latitude argument, or longitude argument crossing detectors, either true, mean
             or eccentric, latitude and longitude extremum detectors, latitude and longitude
             crossing detectors), new event filtering capability based on user-provided
             predicate function, ability to customize DSST interpolation grid for short period
             elements, ability to retrieve DSS short periodic coefficients, removed some arbitrary
             limitations in DSST tesseral and zonal contribution, ability to set short period
             degree/order to smaller values than mean elements in DSST, vastly improved
             frames transforms efficiency for various Earth frames, three different types of
             solar radiation pressure coefficients, new tabulated attitudes related to Local
             Orbital Frame, smooth attitude transitions in attitudes sequences, with derivatives
             continuity at both endpoint, ground zone sampling either in tiles or grid with fixed
             or track-based orientation, derivatives handling in geodetic points, parsing of TLE
             with non-unclassified modifiers, support for officiel WMM coefficients from NOAA,
             support for tai-utc.dat file from USNO, tropospheric refraction model following
             Recommendation ITU-R P.834-7, geoid model based on gravity field, and use of the new
             Apache Commons Math rotation API with either Frame transform convention or vector
             operator convention. Numerous bugs were also fixed.
             Version 7.1 depends on version 3.6 of Apache Commons Math.">
      <action dev="thierry" type="add">
        Added tropospheric refraction correction angle following Recommendation ITU-R P.834-7.
      </action>
      <action dev="luc" type="add">
        Added a way to configure max degree/order for short periods separately
        from the mean elements settings in DSST tutorial.
      </action>
      <action dev="luc" type="fix">
        Fixed limitation to degree 12 on zonal short periods, degree/order 8 on
        tesseral short periods, and degree/order 12 for tesseral m-dailies in DSST.
      </action>
      <action dev="luc" type="fix">
        Fixed wrong orbit type in propagator conversion. The type specified by
        user was ignored when computing variable stepsize integrator tolerances.
      </action>
      <action dev="luc" type="add">
        Set up three different implementations of radiation pressure coefficients,
        using either a single reflection coefficient, or a pair of absorption
        and specular reflection coefficients using the classical convention about
        specular reflection, or a pair of absorption and specular reflection
        coefficients using the legacy convention from the 1995 CNES book.
        Fixes issue #170
      </action>
      <action dev="luc" type="fix">
        Fixed wrong latitude normalization in FieldGeodeticPoint.
      </action>
      <action dev="luc" type="fix">
        Fixed blanks handling in CCSDS ODM files.
        Fixes issue #232
      </action>
      <action dev="luc" type="fix">
        Fixed FramesFactory.getNonInterpolatingTransform working only
        in one direction.
        Fixes issue #231
      </action>
      <action dev="evan" type="add">
        Added Field of View based event detector for ground based sensors.
      </action>
      <action dev="luc" type="add">
        Added a getFootprint method to FieldOfView for projecting Field Of View
        to ground, taking limb of ellipsoid into account (including flatness) if
        Field Of View skims over horizon.
      </action>
      <action dev="luc" type="add">
        Added a pointOnLimb method to Ellipsoid for computing points that lie
        on the limb as seen from an external observer.
      </action>
      <action dev="luc" type="add">
        Added an isInside predicate method to Ellipsoid for checking points location.
      </action>
      <action dev="evan" type="fix">
        Support parsing lowercase values in CCSDS orbit data messages.
        Fixes issue #230
      </action>
      <action dev="luc" type="add">
        Added a generic FieldOfViewDetector that can handle any Field Of View shape.
        The DihedralFieldOfViewDetector is deprecated, but the CircularFieldOfViewDetector
        which corresponds to a common case that can be computed more accurately and faster
        than the new generic detector is preserved.
      </action>
      <action dev="luc" type="add">
        Added a FieldOfView class to model Fields Of View with any shape.
      </action>
      <action dev="luc" type="add">
        Added a FootprintOverlapDetector which is triggered when a sensor
        Field Of View (any shape, even split in non-connected parts or
        containing holes) overlaps a geographic zone, which can be non-convex,
        split in different sub-zones, have holes, contain the pole...
        Fixes issue #216
      </action>
      <action dev="luc" type="fix" due-to="Carlos Casas">
        Added a protection against low altitudes in JB2006 model.
        Fixes issue #214
      </action>
      <action dev="luc" type="fix" due-to="Petrus Hyvönen">
        Enlarged access to SGP4 and DeepSDP4 propagators.
        Fixes issue #207
      </action>
      <action dev="luc" type="fix">
        Fixed covariance matrices units when read from CCSDS ODM files. The
        data returned at API level are now consistent with SI units, instead of being
        kilometer-based.
        Fixes issue #217
      </action>
      <action dev="luc" type="fix">
        Fixed DSST ephemeris generation.
        Fixes issue #222
      </action>
      <action dev="luc" type="update">
        Vastly improved DSS short period terms interpolation.
      </action>
      <action dev="luc" type="fix">
        Use new Rotation API from Apache Commons Math 3.6.
        This API allows to use both vector operator convention and frames
        transform convention naturally. This is useful when axis/angles are
        involved, or when composing rotations. This probably fixes one of
        the oldest stumbling blocks for Orekit users.
      </action>
      <action dev="luc" type="fix">
        Fixed state partial derivatives in drag force model.
        Fixes issue #229
      </action>
      <action dev="evan" type="fix">
        Fixed incorrect density in DTM2000 when the input position is not in ECI
        or ECEF.
        Fixes issue #228
      </action>
      <action dev="evan" type="add">
        Added capability to use a single EventHandler with multiple types of
        EventDetectors.
      </action>
      <action dev="luc" type="add" >
        Added a way to customize interpolation grid in DSST, either using a fixed number
        of points or a maximum time gap between points, for each mean elements integration
        step.
      </action>
      <action dev="luc" type="add" >
        Added TabulatedLofOffset for attitudes defined by tabulating rotations between Local Orbital Frame
        and spacecraft frame.
        Fixes issue #227
      </action>
      <action dev="luc" type="fix" >
        Fixed wrong ephemeris generation for analytical propagators with maneuvers.
        Fixes issue #224.
      </action>
       <action dev="luc" type="fix" >
        Fixed date offset by one second for TLE built from their components,
        if a leap second was introduced earlier in the same year.
        Fixes issue #225.
      </action>
      <action dev="luc" type="fix" >
        Allow parsing TLE with non-unclassified modifier.
      </action>
      <action dev="luc" type="add" >
        As a side effect of fixing issue #223, KeplerianPropagator and
        Eckstein-Hechler propagator are now serializable.
      </action>
      <action dev="luc" type="fix" >
        Fixed missing additional states handling in ephemeris propagators
        created from analytical propagators.
      </action>
      <action dev="luc" type="fix" >
        Fixed NPE and serialization issues in ephemeris propagators created
        from analytical propagators.
        Fixes issue #223.
      </action>
      <action dev="luc" type="fix" >
        Fixed time scale issues in JPL ephemerides and IAU pole models.
        The time used for internal computation should be TDB, not TT.
      </action>
      <action dev="luc" type="fix" >
        Fixed an issue with backward propagation on analytical propagator.
        During first step, the analytical interpolator wrongly considered the
        propagation was forward.
      </action>
      <action dev="luc" type="add" >
        Added a way to retrieve short period coefficients from DSST as
        spacecraft state additional parameters. This is mainly intended
        for test and validation purposes.
      </action>
      <action dev="luc" type="fix" >
        Prevent small overshoots of step limits in event detection.
        Fixes issue #218.
      </action>
      <action dev="luc" type="fix" >
        Handle string conversion of dates properly for dates less than 1 millisecond
        before midnight (they should not appear as second 60.0 of previous minute but
        should rather wrap around to next minute).
        Partly fixes issue #218.
      </action>
      <action dev="luc" type="fix" >
        Enforce Lexicographical order in DirectoryCrawler, to ensure reproducible
        loading. Before this changes, some tests could fail in one computer while
        succeeding in another computer as we use a mix of DE-4xx files, some having
        a different EMRAT (81.30056907419062 for DE-431, 81.30056 for DE-405 and DE-406).
      </action>
      <action dev="luc" type="add" >
        Added EventEnablingPredicateFilter to filter event based on an user-provided
        enabling predicate function. This allow for example to dynamically turn some
        events on and off during propagation or to set up some elaborate logic like
        triggering on elevation first time derivative (i.e. one elevation maximum)
        but only when elevation itself is above some threshold.
      </action>
      <action dev="luc" type="update" >
        Renamed EventFilter into EventSlopeFilter.
      </action>
      <action dev="luc" type="add" >
        Added elevation extremum event detector.
      </action>
      <action dev="luc" type="fix" >
        Fixed ellipsoid tessellation with large tolerances.
        Fixes issue #215.
      </action>
      <action dev="evan" type="fix" >
        Fixed numerical precision issues for start/end dates of generated
        ephemerides.
        Fixes issues #210
      </action>
      <action dev="luc" type="add" >
        Added anomaly, latitude argument, or longitude argument crossings detector,
        either true, mean or eccentric.
        Fixes issue #213.
      </action>
      <action dev="luc" type="add" >
        Added latitude and longitude extremum detector.
      </action>
      <action dev="luc" type="add" >
        Added latitude and longitude crossing detector.
      </action>
      <action dev="luc" type="add" >
        Added a way to convert between PVA and geodetic points with time derivatives.
      </action>
      <action dev="luc" type="add" >
        Allow truncation of tiles in ellipsoid tessellation.
      </action>
      <action dev="luc" type="add" >
        Propagator builders can now be configured to accept any orbit types
        and any position angle types in the input flat array.
        Fixes issue #208.
      </action>
      <action dev="luc" type="add" >
        Added smooth attitude transitions in attitudes sequences, with derivatives
        continuity at both endpoints of the transition that can be forced to match
        rotation, rotation rate and rotation acceleration.
        Fixes issue #6.
      </action>
      <action dev="luc" type="fix" >
        Fixed attitudes sequence behavior in backward propagation.
        Fixes issue #206.
      </action>
      <action dev="luc" type="add" >
        Added factory methods to create AbsoluteDate instances from MJD or JD.
        Fixes issue #193.
      </action>
      <action dev="luc" type="fix" due-to="Joris Olympio">
        Fixed wrong attitude switches when an event occurs but the active attitude mode
        is not the one it relates to.
        Fixes issue #190.
      </action>
      <action dev="luc" type="add"  due-to="Joris Olympio">
        Added a way to be notified when attitude switches occur.
        Fixes issue #190.
      </action>
      <action dev="luc" type="fix" >
        Ensure Keplerian propagator uses the specified mu and not only the one from the initial orbit.
        Fixes issue #184.
      </action>
      <action dev="luc" type="update" >
        Improved frames transforms efficiency for various Earth frames.
      </action>
      <action dev="luc" type="fix" >
        Specify inertial frame to compute orbital velocity for ground pointing laws.
        Fixes issue #115.
      </action>
      <action dev="luc" type="fix" >
        Activated two commented-out tests for DTM2000, after ensuring we
        get the same results as the original fortran implementation.
        Fixes issue #204.
      </action>
      <action dev="luc" type="fix" due-to="Javier Martin Avila">
        Fixed resetting of SecularAndHarmonic fitting.
        Fixes issue #205.
      </action>
      <action dev="luc" type="add">
        Added a way to sample a zone on an ellipsoid as grids of inside points.
        Fixes issue #201.
      </action>
      <action dev="luc" type="fix">
        Fixed an event detection problem when two really separate events occur within
        the event detector convergence threshold.
        Fixes issue #203.
      </action>
      <action dev="luc" type="fix">
        Added protections against TLE parameters too large to fit in the format.
        Fixes issue #77.
      </action>
      <action dev="luc" type="fix">
        Allowed slightly malformed TLE to be parsed.
        Fixes issue #196.
      </action>
      <action dev="luc" type="fix">
        Fixed overlapping issue in ellipsoid tessellation, typically for independent
        zones (like islands) close together.
        Fixes issue #195.
      </action>
      <action dev="tn" type="add">
        Added support to load WMM coefficients from the official model file
        provided by NOAA.
      </action>
      <action dev="tn" type="fix">
        Fixed javadoc of method "GeoMagneticField#calculateField(...)": 
        the provided altitude is expected to be a height above the WGS84 ellipsoid.
      </action>
      <action dev="luc" type="update">
        Added a simpler interface for creating custom UTC-TAI offsets loaders.
      </action>
      <action dev="luc" type="add">
        Added support for USNO tai-utc.dat file, enabled by default, in
        addition to the legacy support for IERS UTC-TAI.history file
        which is still supported and also enabled by default.
      </action>
      <action dev="luc" type="add">
        Added a way to load TAI-UTC data from Bulletin A. Using this feature
        is however NOT recommended as there are known issues in TAI-UTC data
        in some bulletin A (for example bulletina-xix-001.txt from 2006-01-05
        has a wrong year for last leap second and bulletina-xxi-053.txt from
        2008-12-31 has an off by one value for TAI-UTC on MJD 54832). This
        feature is therefore not enabled by default, and users wishing to
        rely on it should do it carefully and take their own responsibilities.
      </action>
      <action dev="luc" type="add">
        Added ellipsoid tessellation, with tiles either oriented along track
        (ascending or descending) or at constant azimuth.
      </action>
      <action dev="luc" type="fix">
        Added customization of EOP continuity check threshold.
        Fixes issue #194.
      </action>
      <action dev="evan" type="add">
        Added geoid model based on gravity field.
        Fixes issue #192.
      </action>
      <action dev="luc" type="fix">
        Added automatic loading of Marshall Solar Activity Future Estimation data.
        Fixes issue #191.
      </action>
      <action dev="luc" type="update">
        Simplified Cartesian to ellipsoidal coordinates transform and greatly improved its performances.
      </action>
      <action dev="luc" type="fix">
        Fixed target point in BodyCenterPointing attitude.
        Fixes issue #100.
      </action>
    </release>
    <release version="7.0" date="2015-01-11"
             description="Version 7.0 is a major release of Orekit. It introduces several new
             features and bug fixes. New features introduced in version 7.0 are the complete
             DSST semi-analytical propagator with short-periodics terms (only mean elements
             were available in previous version), extension to second order derivatives for
             many models (Cartesian coordinates, angular coordinates, attitude modes, ...),
             bilinear interpolator in Saastamoinen model, attitude overriding during impulsive
             maneuvers, general relativity force model, geographic zone detector, and ecliptic
             frame.
             Several bugs have been fixed. One noteworthy fix concerns an inconsistency in
             Eckstein-Hechler propagator velocity, which leads to a change of the generated
             orbit type.">
      <action dev="hankg" type="add">
        Added bilinear interpolator and use it on Saastamoinen model.
        Implements feature #182.
      </action>
      <action dev="luc" type="update">
        Removed old parts that were deprecated in previous versions.
      </action>
      <action dev="luc" type="update">
        Updated dependency to Apache Commons Math 3.4, released on 2014-12-26.
      </action>
      <action dev="luc" type="fix">
        Fixed null vector normalization when attempting to project to ground a point already on ground.
        Fixes issue #181.
      </action>
      <action dev="luc" type="add" due-to="Lucian Barbulescu">
        Added Romanian localization for error messages.
      </action>
      <action dev="luc" type="fix">
        Fixed velocity inconsistency in orbit generation in Eckstein-Hechler propagator.
        The Eckstein-Hechler propagator now generated Cartesian orbits, with velocity
        computed to be fully consistent with model evolution. A side effect is that
        if users rebuild circular parameters from the generated orbits, they will
        generally not math exactly the input circular parameters (but position will
        match exactly).
        Fixes issue #180.
      </action>
      <action dev="luc" type="fix">
        Improved acceleration output in Eckstein-Hechler model.
      </action>
      <action dev="luc" type="add">
        Added projection of moving point (i.e. position and derivatives too) to
        ground surface.
      </action>
      <action dev="luc" type="add">
        Added a general 3 axes ellipsoid class, including a feature to compute
        any plane section (which result in a 2D ellipse).
      </action>
      <action dev="luc" type="add">
        Added support for IERS bulletin A (rapid service and prediction)
      </action>
      <action dev="tn" type="fix">
        Fixed various issues in geomagnetic fields models:
        GeoMagneticField.getDecimalYear() returned a slightly wrong result: e.g. for 1/1/2005
        returned 2005.0020 instead of 2005.0, GeoMagneticFieldFactory.getModel() returned
        wrong interpolation near models validity endpoints, GeoMagneticField.transformModel(double)
        method did not check year validity. Added more unit tests and adapted existing tests for
        IGRF/WMM with sample values / results as they have changed slightly.
        Fixes issue #178.
      </action>
      <action dev="luc" type="fix" due-to="Patrice Mathieu">
        Fixed closest TLE search. When filtering first from satellite ID and
        then extracting closest date, the returned satellite was sometime wrong.
      </action>
      <action dev="luc" type="add" due-to="Hank Grabowski">
        Allow attitude overriding during impulsive maneuvers.
        Fixes issue #176.  
      </action>
      <action dev="evan" type="add">
          Added general relativity force model.
      </action>
      <action dev="luc" type="add" due-to="Ioanna Stypsanelli">
        added Greek localization for error messages.
      </action>
      <action dev="evan" type="fix">
          Fixed incorrect partial derivatives for force models that depend on satellite velocity.
          Fixes #174.
      </action>
      <action dev="evan" type="fix">
          Fixed incorrect parameters set in NumericalPropagatorBuilder.
          Fixes #175.
      </action>
      <action dev="luc" type="update" >
        Significantly reduced size of various serialized objects.
      </action>
      <action dev="luc" type="update" >
        PVCoordinatesProvider now produces time-stamped position-velocities.
      </action>
      <action dev="luc" type="update" >
        Tabulated attitude provider can be built directly from time-stamped angular coordinates
        lists, in addition to attitudes lists.
      </action>
      <action dev="luc" type="add" >
        Added time-stamped versions of position-velocity and angular coordinates.
      </action>
      <action dev="luc" type="fix" due-to="Daniel Aguilar Taboada">
        Fixed wrong rotation interpolation for rotations near π.
        Fixes issue #173.
      </action>
      <action dev="luc" type="update" >
        Updated dependency to Apache Commons Math 3.3.
      </action>
      <action dev="luc" type="update" due-to="Lucian Barbulescu, Nicolas Bernard">
        Added short periodics for DSST propagation.
      </action>
      <action dev="luc" type="add" >
        Added a GeographicZoneDetector event detector for complex geographic zones traversal.
        Fixes issue #163.
      </action>
      <action dev="evan" type="fix">
        Add Ecliptic frame. Agrees with JPL ephemerides to within 0.5 arcsec.
        Issue #166.
      </action>
      <action dev="evan" type="fix">
        Fix cache exception when propagating backwards with an interpolated
        gravity force model.
        Fixes issue #169.
      </action>
      <action dev="luc" type="fix">
        Fixed parsing of dates very far in the future.
        Fixes issue #171.
      </action>
      <action dev="luc" type="fix">
        Trigger an exception when attempting to interpolate attitudes without rotation rate
        using only one data point.
      </action>
      <action dev="evan" type="fix">
        Fixed SpacecraftState date mismatch exception with some attitude providers.
      </action>
      <action dev="luc" type="fix" >
        Fixed wrong scaling in JPL ephemeris when retrieving coordinates in a frame
        that is not the defining frame of the celestial body.
        Fixes issue #165.
      </action>
      <action dev="luc" type="update" due-to="Lucian Barbulescu">
        Prepare generation of either mean or osculating orbits by DSST propagator.
        The short periodics terms are not computed yet, but there is ongoing work
        to add them.
      </action>
      <action dev="luc" type="update" due-to="Lucian Barbulescu">
        Avoid recomputing Chi and Chi^2 in Hansen coefficients for tesseral.
      </action>
      <action dev="luc" type="update" due-to="Nicolas Bernard">
        Added better handling of Hansen kernel computation through use of PolynomialFunction.
      </action>
      <action dev="luc" type="update" due-to="Petre Bazavan">
        Compute Hansen coefficients using linear transformation.
      </action>
      <action dev="luc" type="fix" >
        Fixed a non-bracketing exception in event detection, in some rare cases of noisy g function.
        Fixes issue #160.
      </action>
      <action dev="luc" type="fix" >
        Fixed a missing reset of resonant tesseral terms in DSST propagation.
        Fixes issue #159.
      </action>
      <action dev="luc" type="fix" >
        Improved default max check interval for NodeDetector, so it handles correctly
        highly eccentric orbits.
        Fixes issue #158.
      </action>
    </release>
    <release version="6.1" date="2013-12-13"
             description="Version 6.1 is a minor release of Orekit. It introduces several new
             features and bug fixes. The most important features introduced in version 6.1
             are solid tides force model, including pole tide at user choice, and following
             either IERS 1996, IERS 2003 or IERS 2010 conventions ; ocean tides force model,
             including pole tide at user choice, loading a user provided model ; simultaneous
             support for IERS 1996, 2003 and 2010 for frames definition, which is very
             important to support legacy systems and to convert coordinates between older and
             newer reference systems ; greatly improved accuracy of celestial/terrestrial
             frames transforms (we are now at sub-micro arcsecond level for IERS 2003/2010,
             both with equinox based and Non-Rotating Origin, at a sub-milli arcseconds for
             IERS 1996, both with equinox based and Non-Rotating Origin) ; classical
             equinox-based paradigm and new non-rotating origin paradigm for inertial and
             terrestrial frames are now supported with all IERS conventions ; automatic
             conversion of IERS Earth Orientation Paramters from equinoxial to non-rotating
             paradigm ; support for CCSDS Orbit Data Message ; improved API for events,
             allowing separation of event detection and event handling (the older API is still
             available for compatibility) ; merged all the elevation related events, allowing
             to use both refraction model and antenna mask at the same time if desired ;
             new attitude mode based on interpolation on a table. Numerous bugs were also fixed.
             Version 6.1 depends on version 3.2 of Apache commons math.">
      <action dev="luc" type="fix" >
        Reduced number of calls to the g function in event detectors.
        Fixes issue #108.
      </action>
      <action dev="luc" type="fix" >
        Fixed a spurious backward propagation.
        Fixes issue #107.
      </action>
      <action dev="luc" type="fix" >
        Improved error detection for numerical and DSST propagation for cases
        where user attempts to compute integrator tolerances with an orbit for
        which Jacobian is singular (for example equatorial orbit while using
        Keplerian representation).
        Fixes issue #157.
      </action>
      <action dev="luc" type="add" >
        Added a method to get the number or calls to getNeighbors in the generic time stamped cache,
        to allow performing measurements while tuning the cache.
      </action>
      <action dev="luc" type="add" >
        Added high degree ocean load deformation coefficients computed by Pascal
        Gégout (CNRS / UMR5563 - GET).
      </action>
      <action dev="luc" type="add" >
        Time scales are now serializable.
      </action>
      <action dev="luc" type="add" due-to="Nicolas Bernard">
        Improved DSST tesseral computation efficiency by caching Jacobi polynomials.
      </action>
      <action dev="luc" type="fix" due-to="Daniel Aguilar Taboada">
        Fixed yaw steering attitude law, which didn't project spacecraft velocity correctly.
        Fixes issue #156.
      </action>
      <action dev="luc" type="add" >
        Added a way to set the maximum number of iterations for events detection.
        Fixes issue #155.
      </action>
      <action dev="luc" type="add">
        Added an attitude provider from tabulated attitudes.
        Fixes issue #154.
      </action>
      <action dev="luc" type="add" due-to="Hank Grabowski">
        Improved test coverage.
        Fixes issue #153.
      </action>
      <action dev="luc" type="add" due-to="Hank Grabowski">
        Merged all elevation detectors into one. The new detector supports all
        features from the previous (and now deprecated) ApparentElevationDetector
        and GroundMaskElevationDetector.
        Fixes issue #144.  
      </action>
      <action dev="luc" type="add" due-to="Hank Grabowski">
        Added a DetectorEventHandler interface aimed at handling only the
        event occurrence part in propagation. This allows to separate the
        event detection itself (which is declared by the EventDetector interface)
        from the action to perform once the event has been detected. This also
        allows to avoid subclassing of events, which was cumbersome. It also allows
        to share a single handler for several events.
        The previous behavior with eventOccurred declared at detector level and
        subclassing is still available but is deprecated and will be removed in
        the next major release.
      </action>
      <action dev="luc" type="fix" due-to="Christophe Le Bris">
        Fixed an indexing error in Harris-Priester model.
        Fixes issue #152.
      </action>
      <action dev="luc" type="add">
        Added a new force model for ocean tides in numerical propagation, including pole tides.
        Fixes issue #11.
      </action>
      <action dev="luc" type="fix" due-to="Lucian Barbulescu">
        Fixed conversion from position-velocity to Keplerian, when the orbit is
        perfectly equatorial.
        Fixes issue #151.
      </action>
      <action dev="luc" type="add">
        Added a new force model for solid tides in numerical propagation, including pole tides.
        Fixes issue #10.
      </action>
      <action dev="luc" type="add">
        Added a way to select IERS conventions for non-rotating origin
        based ITRF.
      </action>
      <action dev="luc" type="update">
        Greatly improved accuracy of celestial/terrestrial frames transforms.
        We are now at sub-micro arcsecond level for IERS 2003/2010, both with
        equinox based and Non-Rotating Origin, at a sub-milli arcseconds
        for IERS 1996, both with equinox based and Non-Rotating Origin.
      </action>
      <action dev="luc" type="fix">
        Fixed missing nutation correction in Equation Of Equinoxes.
        Fixes issue #150.
      </action>
      <action dev="luc" type="fix">
        Fixed rate for TCB time scale.
      </action>
      <action dev="luc" type="add">
        Added new definition of astronomical unit from IAU-2012 resolution B2.
      </action>
      <action dev="luc" type="fix">
        Fixed Date/Time split problem when date is a few femto-seconds before the end of the day.
        Fixes issue #149.
      </action>
      <action dev="luc" type="fix">
        Fixed overflow problem in TimeComponents.
        Fixes issue #148.
      </action>
      <action dev="luc" type="update">
        Separate parsing from using Poisson series.
      </action>
      <action dev="luc" type="add" due-to="Steven Ports">
        Added support for parsing CCSDS ODM files (OPM, OMM and OEM).
      </action>
      <action dev="luc" type="update">
        Flattened ITRF frames tree so all supported ITRF realizations (2005, 2000, 97, 93) share the same
        parent ITRF2008. Previously, the tree was 2008 &lt;- 2005 &lt;- 2000 &lt;- {93,97} and the reference dates
        for Helmert transforms were all different. We now use the parameters provided at epoch 2000.0 and
        with respect to ITRF2008 at http://itrf.ensg.ign.fr/doc_ITRF/Transfo-ITRF2008_ITRFs.txt.
      </action>
      <action dev="luc" type="fix">
        Fixed azimuth parameter in the TopocentricFrame.pointAtDistance method.
        Fixes issue #145.
      </action>
      <action dev="luc" type="fix"  due-to="Matt Edwards">
        Fixed location of JAVA_EPOCH. As we now take the linear models between UTC and TAI
        that were used between 1961 and 1972, we have to consider the offset that was in
        effect on 1970-01-01 and which was precisely 8.000082s. Fixes issue #142.
      </action>
      <action dev="luc" type="update" >
        Vastly improved performances for Poisson series computations. Poisson series are often
        evaluated several components together (x/y/s in new non-rotating paradigm, ∆ψ/∆ε in old
        equinox paradigm for example). As the components are built from a common model, they
        share many nutation terms. We now evaluate these shared terms only once, as we evaluate
        the components in parallel thanks to a preliminary "compilation" phase performed when
        the Poisson series are set up. This dramatically improves speed: on a test case based
        on x/y/s evaluations over a one year time span without any caching,  we noticed a
        more than two-fold speedup: mean computation time reduced from 6.75 seconds (standard
        deviation 0.49s) to 3.07 seconds (standard deviation 0.04s), so it was a 54.5% reduction
        in mean computation time. At the same time, accuracy was also improved thanks to the
        Møller-Knuth TwoSum algorithm without branching now used for summing all series terms.
      </action>
      <action dev="luc" type="fix" >
        When UT1 time scale is used, it is now possible to choose which Earth Orientation
        Parameters history to use (formerly, only EOP compatible with IAU-2000/2006 was
        used, even for systems relying only on older conventions).
      </action>
      <action dev="luc" type="add" >
        Added Greenwich Mean Sidereal Time and Greenwich Apparent Sidereal Time
        to all supported IERS conventions (i.e. IERS 1996, IERS 2003 and IERS 2010).
      </action>
      <action dev="luc" type="add" >
        Classical equinox-based paradigm and new non-rotating origin paradigm for
        inertial and terrestrial frames are now supported with all IERS conventions.
        This means it is now possible to use MOD/TOD/GTOD with the recent precession/nutation
        models from recent conventions, and it is also possible to use CIRF/TIRF/ITRF with
        the older precession nutation models from ancient conventions. Of course, all these
        conventions and frames can be used at the same time, which is very important to
        support legacy systems and to convert coordinates between older and newer reference
        systems.
      </action>
      <action dev="luc" type="add" >
        Added IERS 1996 in the list of supported IERS conventions.
      </action>
      <action dev="luc" type="add" >
        Added factory methods to compute arbitrary Julian Epochs (J1900.0, J2000.0 ...)
        and Besselian Epochs (B1900.0, B1950.0 ...) that are used as reference dates
        in some models and frames.
      </action>
      <action dev="luc" type="fix" >
        Fixed non-bracketing exception while converting Cartesian points very close to equator into geodetic
        coordinates. Fixes issue #141.
      </action>
      <action dev="evan" type="add" >
        Added getAngularVelocity() to PVCoordinates.
      </action>
      <action dev="luc" type="add" >
        Added back serialization for some ephemerides produced by integration-based propagators.
        The ephemerides produced by NumericalPropagator are always serializable, and the ones
        produced by DSSTPropagator may be serializable or not depending on the force models used.
      </action>
      <action dev="luc" type="fix" >
        Fixed missing events detection when two events occurred at exactly the same time using an analytical
        propagator (like generated ephemerides for example). Fixes issue #138.
      </action>
      <action dev="luc" type="fix" >
        Fixed data loading from zip/jar. A more streamlined architecture has been set up, and each zip entry
        now uses its own input stream. Closing the stream triggers the switch to the next entry, and duplicate
        close are handled gracefully. Fixes issue #139.
      </action>
      <action dev="luc" type="fix" >
        Improved event bracketing by backporting changes made in Apache Commons Math (may fix issues #110
        and #136, but we cannot be sure as neither issues were reproducible even before this change...).
      </action>
      <action dev="luc" type="fix" >
        Fixed GTOD and Veis frame that did apply UT1-UTC correction when they should not (fixes issue #131).
      </action>
      <action dev="luc" type="fix" >
        Completely rewrote conversion from Cartesian to geodetic coordinates to improve
        numerical stability for very far points (typically when computing coordinates
        of Sun). Fixes issue #137.
      </action>
    </release>
    <release version="6.0" date="2013-04-23"
             description="Version 6.0 is a major release of Orekit. It introduces several new
             features and bug fixes. Several incompatibilities with respect to previous
             versions 5.x have been introduced. Users are strongly advised to upgrade to this
             version. The major features introduced in version 6.0 are the inclusion of the DSST
             semi-analytical propagator, an improved propagator architecture where all propagators
             can use events and step handlers, much better and faster gravity field force model,
             Jacobians availability for all force models, converters between different propagation
             models (which can be used to convert between mean and osculating elements), thread
             safety for many parts (mainly frames, but still excluding propagators) while still
             preserving caching for performances even in multi-threaded environments, time-dependent
             gravity fields, support for IERS 2010 conventions, support for INPOP and all DExxx
             ephemerides, new frames, new time scales, support for user-defined states in spacecraft
             state, availability of additional states in events, interpolators for many components
             like position-velocity, spacecraft state and attitude allowing to compute high order
             derivatives if desired, filtering of events, orphan frames, magnetic fields models,
             SP3 files support, visibility circles, support for Marshall Solar Activity Future
             Estimation of solar activity. Numerous bugs were also fixed. Version 6.0 now depends
             on version 3.2 of Apache commons math.">
      <action dev="pascal" type="fix" >
        Fixed conversion of mean anomaly to hyperbolic eccentric anomaly (fixes issue #135).
      </action>
      <action dev="luc" type="add" >
        Extracted fundamental nutation arguments from CIRF frame. This allows both reuse of
        the arguments for other computations (typically tides), and also allows to use
        convention-dependent arguments (they are similar for IERS conventions 2003 and 2010,
        but have changed before and may change in the future).
      </action>
      <action dev="luc" type="fix" >
        Fixed event g function correction when starting exactly at 0 with a backward
        propagation (fixes issue #125).
      </action>
      <action dev="luc" type="update" >
        Error messages properties are now loaded directly in UTF-8.
      </action>
      <action dev="luc" type="add" >
        Added a way to know which tide system is used in gravity fields (zero-tide,
        tide-free or unknown).
      </action>
      <action dev="luc" type="add" >
        Added orphan frame, i.e. trees that are not yet connected to the main
        frame tree but attached later on. This allows building frame trees
        from leaf to root. This change fixes feature request #98.
      </action>
      <action dev="luc" type="add" >
        Added a way to filter only increasing or decreasing events. The filtering
        occurs a priori, i.e. the filtered out events do not trigger a search.
        Only the interesting events are searched for and contribute to computation
        time. This change fixes feature request #104.
      </action>
      <action dev="pascal" type="add" >
        Added a semianalytical propagator based on the Draper Semianalytic
        Satellite Theory. The DSST accounts for all significant perturbations
        (central body including tesseral harmonics, third-body, drag, solar
        radiation pressure) and is applicable to all orbit classes.
        To begin with, only mean elements propagation is available.
      </action>
      <action dev="evan" type="update" >
        Greatly improved performance of time-stamped caches for data that is
        read only once (like UTC leap seconds history or EOP).
      </action>
      <action dev="luc" type="add" >
        Additional states can now be used in events. Note that waiting for the
        fix for issue MATH-965 in Apache Commons Math to be been officially
        published, a workaround has been used in Orekit. This workaround
        implies that events that should be triggered based on additional equations
        for integration-based propagator will be less accurate on the first step
        (full accuracy is recovered once the first step is accepted).
        So in these corner cases, users are advised to start propagation at least
        one step before the first event (or to use a version of Apache Commons Math
        that includes the fix, which has been added to the development version as
        of r1465654). This change fixes feature request #134.
      </action>
      <action dev="luc" type="add" >
        AdditionalStateProviders can now be used for all propagators, not
        only analytical ones. Note that when both state providers and
        additional differential equations are used in an integration-based
        propagator, they must used different states names. A state can only
        be handled by one type at a time, either already integrated or
        integrated by the propagator (fixes feature request #133).
      </action>
      <action dev="luc" type="add" >
        Added a way to store user data into SpacecraftState. User data are
        simply double arrays associated to a name. They are handled properly
        by interpolation, event handlers, ephemerides and adapter propagators.
        Note that since SpacecraftState instances are immutable, adding states
        generates a new instance, using a fluent API principle (fixes feature request #132).
      </action>
      <action dev="luc" type="add" >
        Added a way to retrieve all additional states at once from a step interpolator.
      </action>
      <action dev="luc" type="fix" >
        Fixed wrong orientation for ICRF and all IAU pole and prime meridians
        (a few tens milli-arcseconds). This error mainly induced an error in
        celestial bodies directions, including the Sun which is used in many
        places in Orekit (fixes bug #130).
      </action>
      <action dev="luc" type="add" >
        Added support for IERS conventions 2010. Note that Orekit still also
        support conventions 2003 in addition to conventions 2010. However, as
        IERS does not provide anymore data to link TIRF 2003 with ITRF, ITRF
        based on 2003 convention is not available. ITRF can only be based on
        either 2010 conventions for CIO-based paradigm or on 1996 conventions
        for equinox-based paradigm. 
      </action>
      <action dev="luc" type="add" >
        Atmosphere models now provide their central body frame.
      </action>
      <action dev="luc" type="add" >
        Added versions of angular coordinates and position-velocity that use
        any field instead of double (classes FieldAngularCoordinates and
        FieldPVCoordinates). This allows to compute derivatives of these quantities
        with respect to any number of variables and to any order (using DerivativeStructure
        for the field elements), or to compute at arbitrary precision (using Dfp for
        the field elements). Regular transforms as produced by frames
        handle these objects properly and compute partial derivatives for them.
      </action>
      <action dev="luc" type="update" >
        Converted Cunningham and Droziner force models to use the API of the new
        partial derivatives framework, despite they STILL USE finite differences.
        These two force models are now considered obsolete, they have been
        largely superseded by the Holmes-Featherstone model, which can be used
        for much larger degrees (Cunnigham and Droziner use un-normalized
        equations and coefficients which underflow at about degree 90), which
        already provides analytical derivatives, and which is twice faster. It
        was therefore considered a waste of time to develop analytical derivatives
        for them. As a consequence, they use finite differences to compute their
        derivatives, which adds another huge slow down factor when derivatives are
        requested. So users are strongly recommended to avoid these models when
        partial derivatives are desired...
      </action>
      <action dev="luc" type="add" >
        Added analytical computation of partial derivatives for third-body
        attraction.
      </action>
      <action dev="luc" type="add" >
        Added analytical computation of partial derivatives for constant
        thrust maneuvers.
      </action>
      <action dev="luc" type="update" >
        Converted Newtonian force model to use the new partial derivatives
        framework.
      </action>
      <action dev="luc" type="update" >
        Converted Holmes-Featherstone force model to use the new partial derivatives
        framework.
      </action>
      <action dev="luc" type="add" >
        Added analytical computation of partial derivatives for surface forces
        (drag and radiation pressure) for all supported spacecraft body shapes.
      </action>
      <action dev="luc" type="update" >
        Streamlined the force models partial derivatives computation for numerical
        propagation. It is now far simpler to compute analytically the derivatives
        with respect to state and with respect to force models specific parameters,
        thanks to the new Apache Commons Math differentiation framework. 
      </action>
      <action dev="luc" type="add" >
        Added a new force model for central body gravity field, based on Holmes and Featherstone
        algorithms. This model is a great improvement over Cunningham and Droziner models. It
        allows much higher degrees (it uses normalized coefficients and carefully crafted
        recursions to avoid overflows and underflows). It computes analytically all partial
        derivatives and hence can be used to compute accurate state transition matrices. It is
        also much faster than the other models (for example a 10 days propagation of a low Earth
        orbit with a 1cm tolerance setting and a 69x69 gravity field was about 45% faster with
        Holmes and Featherstone than with Cunningham).
      </action>
      <action dev="luc" type="fix" >
        Improved gravity field un-normalization to allow higher degrees/order with Cunningham and
        Droziner models. Formerly, the coefficients computation underflowed for square fields
        degree = order = 85, and for non-square fields at degree = 130 for order = 40. Now square
        fields can go slightly higher (degree = order = 89) and non-square fields can go much
        higher (degree = 393 for order = 63 for example). Attempts to use un-normalization past
        the underflow limit now raises an exception.
      </action>
      <action dev="luc" type="update" >
        Updated Orekit to version 3.1.1 of Apache Commons Math.
      </action>
      <action dev="luc" type="add" >
        Added support for time-dependent gravity fields. All recent gravity
        fields include time-dependent coefficients (linear trends and pulsations
        at several different periods). They are now properly handled by Orekit.
        For comparison purposes, it is still possible to retrieve only the constant
        part of a field even if the file contains time-dependent coefficients too.
      </action>
      <action dev="luc" type="update" >
        Added a way to speed up parsing and reduce memory consumption when
        loading gravity fields. Now the user can specify the maximal degree
        and order before reading the file.
      </action>
      <action dev="luc" type="fix" >
        The EGM gravity field reader did not complain when files with missing
        coefficients were provided, even when asked to complain.
      </action>
      <action dev="luc" type="fix" >
        Fixed serialization of all predefined frames. This fix implied
        also fixing serialization of celestial bodies as the predefined
        ICRF frame relies on them. Note for both types of objects, only
        some meta-data are really serialized in such a way that at
        deserialization time we retrieve singletons. So the serialized
        data are small (less than 500 bytes) and exchanging many time
        these objects in a distributed application does not imply anymore
        lots of duplication.
      </action>
      <action dev="tn" type="fix" due-to="Yannick Tanguy">
        Throw an exception if the conversion of mean anomaly to hyperbolic
        eccentric anomaly does not converge in KeplerianOrbit (fixes bug #114).
      </action>
      <action dev="luc" type="fix" due-to="Evan Ward">
        Removed weak hash maps in frames (fixes bug #122).
      </action>
        <action dev="luc" type="fix" due-to="Bruno Revelin">
        Improved documentation of interpolation methods (fixes bug #123).
      </action>
      <action dev="tn" type="fix" due-to="Evan Ward">
        Make TIRF2000Provider class thread-safe (fixes bug #118).
      </action>
      <action dev="tn" type="fix" due-to="Christophe Le Bris">
        Correct spelling of the inner class QuadratureComputation (fixes bug #120).
      </action>
      <action dev="tn" type="fix" due-to="Evan Ward">
        Remove unnecessary synchronization in UT1Scale (fixes bug #119).
      </action>
      <action dev="tn" type="fix" due-to="Carlos Casas">
        Clear caches in CelestialBodyFactory when removing CelestialBodyLoaders
        (fixes bug #106).
      </action>
      <action dev="tn" type="fix" due-to="Yannick Tanguy">
        Fix loading of JPL ephemerides files with overlapping periods
        (fixes bug #113).
      </action>
      <action dev="tn" type="fix" due-to="Simon Billemont">
        Prevent initialization exception in UTCScale in case no user-defined
        offsets are provided. (fixes bug #111).
      </action>
      <action dev="luc" type="fix" due-to="Evan Ward">
        Improved performance by caching EME2000 frame in AbstractCelestialBody
        (fixes bug #116).
      </action>
      <action dev="tn" type="fix" due-to="Evan Ward">
        Make TidalCorrections class thread-safe by using the new TimeStampedCache. 
        (fixes bug #117).
      </action>
      <action dev="tn" type="fix" due-to="Evan Ward">
        Convert position entries contained in SP3 files to meters instead of km
        (fixes bug #112).
      </action>
      <action dev="luc" type="add" >
        Added support for version 2011 of ICGEM gravity field format. Orekit
        still ignore the time-dependent part of these fields, though.
      </action>
      <action dev="luc" type="update" >
        Greatly simplified CelestialBodyLoader interface, now it is not related
        to DataLoader anymore (which implies users can more easily provide
        analytical models instead of the JPL/IMCCE ephemerides if they want)
      </action>
      <action dev="luc" type="fix" >
        Use the new thread-safe caches and the new Hermite interpolation feature on
        Transform, Earth Orientation Parameters, JPL/IMCCE ephemerides, UTC-TAI
        history and Ephemeris to remove thread-safety issues in all classes using
        cache (fixes #3).
      </action>
      <action dev="luc" type="add" >
        Added Hermite interpolation features for position-velocity coordinates,
        angular coordinates, orbits, attitudes, spacecraft states and transforms.
        Hermite interpolation matches sample points value and optionally first derivative.
      </action>
      <action dev="luc" type="add" >
        Added an AngularCoordinates as an angular counterpart to PVCoordinates.
      </action>
      <action dev="luc" type="add" >
        Transform now implements both TimeStamped and TimeShiftable. Note that this change
        implied adding an AbsoluteDate parameter to all transform constructors, so this
        is a backward incompatible change.
      </action>
      <action dev="luc" type="fix" >
        Fixed wrong transform for 3D lines (fixes bug #101).
      </action>
      <action dev="luc" type="add" >
        Upgraded support of CCSDS Unsegmented Time Code (CUC) to version 4 of the
        standard published in November 2010 (fixes bug #91), this includes support for
        an extended preamble field and longer time codes.
      </action>
      <action dev="luc" type="add" due-to="Francesco Rocca">
        Added a way to build TLE propagators with attitude providers and mass (fixes bug #84).
      </action>
      <action dev="luc" type="fix" >
        Fixed numerical stability errors for high order gravity field in Cunningham model (fixes bug #97).
      </action>
      <action dev="luc" type="fix" due-to="Yannick Tanguy">
        Fixed an error in radiation pressure for BoxAndSolarArraySpacecraft (fixes bug #92).
      </action>
      <action dev="thomas" type="add">
        Added models for tropospheric delay and geomagnetic field.
      </action>
      <action dev="luc" type="update">
        The existing general mechanism for shifting objects in time has been
        formalized as a parameterized interface implemented by AbsoluteDate, Attitude,
        Orbit, PVCoordinates and SpacecraftState.
      </action>
      <action dev="luc" type="update">
        Time scales are not serializable anymore (this induced problems for the UTC scale
        and its caching feature).
      </action>
      <action dev="luc" type="fix">
        Fixed TLE propagation in deep space when inclination is exactly 0 (fixes bug #88).
      </action>
      <action dev="pascal" type="add" due-to="Francesco Rocca">
        Added a package for spacecraft states to propagators conversion extending an
        original contribution for TLE (Orbit Converter for Two-Lines Elements) to all
        propagators.
      </action>
      <action dev="luc" type="fix">
        Improved testing of error messages.
      </action>
      <action dev="luc" type="fix">
        Removed too stringent test on trajectory in TLE propagator (fixes bug #86).
      </action>      
      <action dev="thomas" type="fix">
      	Set the initial state for a TLEPropagator (fixes bug #85).
      </action>
      <action dev="luc" type="update">
        Improved testing of error messages.
      </action>
      <action dev="luc" type="update">
        Updated IAU poles for celestial bodies according to the 2009 report and the
        2011 erratum from the IAU/IAG Working Group on Cartographic Coordinates and
        Rotational Elements of the Planets and Satellites (WGCCRE).
      </action>
      <action dev="luc" type="update">
        Removed code deprecated before 5.0.
      </action>
      <action dev="thomas" type="add">
        Added support for more recent JPL DExxx and INPOP ephemerides files (fixes feature #23).
      </action>
      <action dev="luc" type="fix">
        Fixed formatting of very small values in TLE lines (fixes bug #77).
      </action>
      <action dev="thomas" type="fix">
        Fixed formatting of TLE epoch (fixes bug #74).
      </action>
      <action dev="thomas" type="fix">
        Fixed performance issues when using the singleton UTCScale instance from
        multiple threads. Use a prototype pattern instead (fixes bug #33).
      </action>
      <action dev="luc" type="add">
        Added J2 effect on small maneuvers model.
      </action>
      <action dev="luc" type="fix">
        Fixed attitudeProvider field masking in IntegratedEphemeris.
      </action>
      <action dev="luc" type="add">
        Added a tutorial to compute Earth phased, Sun synchronous orbits.
      </action>
      <action dev="luc" type="add">
        Added a fitter for osculating parameters, allowing conversion to mean parameters.
      </action>
      <action dev="luc" type="update">
        Made Greenwich mean and apparent sidereal time publicly visible in GTOD frame.
      </action>
      <action dev="luc" type="update">
        Made equation of equinoxes sidereal time publicly visible in TOD frame.
      </action>
      <action dev="thomas" type="update">
        Added more german translations for error messages.
      </action>
      <action dev="luc" type="fix">
        Allow ClasspathCrawler and ZipJarCrawler data providers to work in
        OSGi environments by providing an explicit class loader (fixes bug #54).
      </action>
      <action dev="luc" type="update">
        Improved the small maneuvers analytical model to compute orbit Jacobian
        with respect to maneuver parameters.
      </action>
      <action dev="luc" type="fix">
        Force impulse maneuver to preserve orbit type and orbit frame.
      </action>
      <action dev="thomas" type="add">
        Added sp3 file parser.
      </action>
      <action dev="luc" type="add">
        Added a method to compute frames transforms Jacobians in the Transform class.
      </action>
      <action dev="luc" type="fix">
        Fixed a problem with propagation over null or negative ranges.
      </action>
      <action dev="luc" type="add">
        Added a multiplexer for step handlers.
      </action>
      <action dev="luc" type="add">
        Added init methods to step handlers and event handlers.
      </action>
      <action dev="luc" type="add">
        Added an adapter propagator that can add small maneuvers to any propagator, including
        ephemeris based ones.
      </action>
      <action dev="luc" type="add">
        Added an analytical model for the effect at date t1 of a small maneuver performed at date t0.
      </action>
      <action dev="luc" type="fix">
        Fixed a missing reinitialization of start date when state was reset in numerical propagator.
      </action>
      <action dev="luc" type="update">
        Added detection of attempts to create hyperbolic orbits as circular or equinoctial
        instances.
      </action>
      <action dev="pascal" type="fix">
        Fixed potential numerical failure in lightning ratio computation.
      </action>
      <action dev="luc" type="update">
        Simplified construction of atmosphere models, the Earth fixed frame is already present
        in the body shape, there was no need to pass a separate argument for it.
      </action>
      <action dev="pascal" type="add">
        Added Harris-Priester atmosphere model.
      </action>
      <action dev="luc" type="update">
        Changed the return value of eventOccurred method from an int to an enumerate.
      </action>
      <action dev="pascal" type="fix">
        Fixed frame for TLEPropagator (fixes bug #31).
      </action>
      <action dev="luc" type="add">
        Added getters/setters for impulse maneuvers.
      </action>
      <action dev="luc" type="add">
        Added getters/setters for attitude provider in all orbit propagators.
      </action>
      <action dev="luc" type="add">
        Added a method to compute visibility circles in TopocentricFrame.
      </action>
      <action dev="luc" type="add">
        Added an equinox-based version of ITRF.
      </action>
      <action dev="luc" type="add">
        Added getters for thrust, Isp and flow rate in constant thrust maneuvers.
      </action>
      <action dev="luc" type="add">
        Allow use of any supported Local Orbital Frames as the reference frame
        for LofOffset attitude modes.
      </action>
      <action dev="luc" type="add">
        Added support for LVLH, VVLH and VNC local orbital frames.
      </action>
      <action dev="luc" type="fix">
        Fixed a performance bug implying that some frames reloaded all EOP history files
        each time a transform was computed (fixes bug #26).
      </action>
      <action dev="luc" type="add" >
        Added support for columns-based IERS Rapid Data and Prediction files (finals.daily, finals.data
        and finals.all), the XML version was already supported since a few months
      </action>
      <action dev="luc" type="fix" >
        Fixed numerical issue in eccentricity computation (fixes bug #25)
      </action>
      <action dev="luc" type="update" >
        Changed step handling of abstract propagators, now they use a single step
        equal to the duration of the propagation in all cases except when a fixed step
        is requested in master mode. Previously, they arbitrarily used on hundredth of
        the Keplerian period as the step size, hence performing many steps even if not
        strictly required
      </action>
      <action dev="luc" type="add" >
        Added propagation of Jacobians matrices in circular, Keplerian and equinoctial
        parameters, using either true, eccentric or mean position angles. Formerly,
        propagation of Jacobians matrices was possible only in Cartesian parameters
      </action>
      <action dev="luc" type="add" >
        Added a way to propagate additional state along with orbit in abstract
        propagators, as an analytical counterpart to the additional equations that
        can be integrated by numerical propagators
      </action>
      <action dev="luc" type="fix" >
        Fixed missing partial derivatives data in ephemerides produced by a numerical
        propagator despite it was set up to computed them (fixes bug #16)
      </action>
      <action dev="luc" type="fix" >
        Added a new much simpler way to log events occurrences all at once (or
        only a subset of the events if desired)
      </action>
      <action dev="pascal" type="add" >
        Added alternative default name for ICGEM files
      </action>
      <action dev="pascal" type="fix" >
        Fixed EventState reset on propagation direction change (fixes bug #19)
      </action>
      <action dev="luc" type="fix" >
        Fixed Jacobianizer so it can handle force models that do change the spacecraft mass,
        like ConstantThrustManeuver (fixes bug #18)
      </action>
      <action dev="luc" type="add" >
        Added Jacobians between orbital parameters and Cartesian parameters for all orbits
        types (including hyperbolic orbits), all angles types (mean, eccentric, true) and in
        both directions
      </action>
      <action dev="luc" type="update" >
        Replaced the integers parameters used in orbit constructors (MEAN_ANOMALY, ECCENTRIC_ANOMALY ...)
        by a new PositionAngle enumerate for better value safety. The old public constants and the
        corresponding constructors are still available but are deprecated
      </action>
      <action dev="luc" type="fix" >
        Fixed ephemeris generation in numerical propagation. After getEphemeris has been
        called,  later calls to the numerical propagator did reset the already computed
        and returned ephemeris (fixes bug #14)
      </action>
      <action dev="luc" type="add" due-to="Bruno Revelin">
        Added support for the Marshall Solar Activity Future Estimation files
      </action>
      <action dev="luc" type="fix">
        TLEPropagator now implements the Propagator interface, and hence can benefit from all
        events detection and mode handling features (fixes features request #4)
      </action>
      <action dev="luc" type="update">
        improved events detection robustness, by decoupling events handling from adaptive step
        sizes in numerical integrators and  (fix contributed to Apache Commons Math) and from
        classical propagation in analytical and tabulated propagators. This implies the events
        will NOT reduce integration step sizes anymore, thus also increasing speed and in corner
        cases reducing local precision at event occurrence, reducing max step size is often
        sufficient to compensate for this drawback
      </action>
      <action dev="v&#233;ronique" type="add" >
        all propagators, including analytical ones or tabulated ones can now be used for
        event detection. Of course for tabulated propagators, setting up an event that
        would try to reset the state triggers an error when the event occurs
      </action>
      <action dev="v&#233;ronique" type="add" >
        propagation can now be done between two dates, regardless of the date of the initial state
      </action>
      <action dev="v&#233;ronique" type="add" >
        attitude can be specified either using a date only thanks to a new AttitudeLaw interface
        or using a date, a position-velocity provider and a frame (which can be any frame) thanks
        to a new AttitudeProvider interface, wrappers have been added to convert between the two
        interfaces. A side effect of this change is that LofOffset constructor now needs a reference
        to an inertial reference frame, otherwise the attitude woud be wrong if a non-inertial frame
        were passed to getAttitude, due to velocity composition (the computed LOF would not really
        be a LOF)
      </action>
      <action dev="luc" type="update">
        the notion of quasi-inertial frames has been renamed as pseudo-inertial because
        quasi-inertial has a precise relativistic meaning that is not considered here. We
        only consider these frames to be suitable for Newtonian mechanics.
      </action>
      <action dev="luc" type="update">
        the equinox based frames have been renamed to more standard names (MOD, and GTOD
        instead of MEME, and PEF). The implementation of TEME was also wrong (it was
        really a TOD), so now there are both a TOD with a proper name and a TEME with a
        proper implementation.
      </action>
      <action dev="luc" type="update">
        celestial bodies now provide both an inertially oriented body centered
        frame and a body oriented body centered frame, the bodies managed by
        CelestialBodyFactory use the IAU poles and prime meridian definitions
        to build the two frames
      </action>
      <action dev="luc" type="add">
        added the ICRF frame at the solar system barycenter
      </action>
      <action dev="luc" type="add">
        added the ITRF93, ITRF97, ITRF2000 and ITRF2008 frames (previously, only
        the ITRF2005 frame was available)
      </action>
      <action dev="luc" type="add">
        added a getPoint method to TopocentricFrame
      </action>
      <action dev="luc" type="add">
        added the Galileo System Time Scales and the Galileo start epoch.
      </action>
      <action dev="luc" type="add">
        added the UT1, TCB and GMST time scales used in CCSDS Orbit Data Messages
      </action>
      <action dev="luc" type="fix">
        fixed an error when parsing a date occurring during a leap second introduction
      </action>
      <action dev="luc" type="fix">
        fixed a dut1 interpolation error for the day just before a leap second introduction
      </action>
      <action dev="luc" type="fix">
        fixed an error in JPL ephemerides: they are in TDB time scale
      </action>
      <action dev="luc" type="fix">
        fixed an error in date creation/parsing for UTC dates which occur during a
        leap second
      </action>
      <action dev="luc" type="fix">
        fixed UTC time scale between 1961-01-01 and 1971-12-31 ; in this time range
        the offset between UTC and TAI was piecewise linear
      </action>
      <action dev="luc" type="add">
        added an enumerate for specifying months in dates and for simplifying parsing
        of some data files
      </action>
      <action dev="luc" type="add">
        completed support for CCSDS Time Code Format (CCSDS 301.0-B-3) ; now in addition
        to ASCII Calendar Segmented Time Code which has been supported for a while,
        Orekit also supports CCSDS Unsegmented Time Code (CUC), CCSDS Day Segmented
        Time Code (CDS) and CCSDS Calendar Segmented Time Code (CCS)
      </action>
      <action dev="luc" type="add">
        added a freeze method to the Frame and Transform classes, in order to build fixed
        frames from moving ones, this is useful for example to build a launch frame
        at launcher inertial navigation system reset time, or to build an equinox-based
        frame at a specific epoch
      </action>
      <action dev="luc" type="fix">
        fixed an out of memory error when lots of temporary frames were created in loops
        and discarded
      </action>
      <action dev="luc" type="update">
        use the new FastMath class from commons-math instead of the standard java.util.Math
        class for increased accuracy and speed
      </action>
      <action dev="luc" type="add">
        added support for the new bulletinB data published by Paris-Meudon observatory
        for IAU-1980 precession-nutation model (IERS has ceased publishing bulletinB
        files for both IAU-1980 precession-nutation model and IAU-2000
        precession-nutation model as of early 2010).
      </action>
      <action dev="luc" type="add">
        added support for the new XML files containing both bulletinA and bulletinB data
        published by IERS (both the finals and daily files are supported).
      </action>
      <action dev="luc" type="update">
        Orekit now depends on at least version 3.0 of Apache commons-math
      </action>
      <action dev="luc" type="add">
        added a way to list what data have been loaded through DataProvidersManager
      </action>
      <action dev="luc" type="add">
        PropagationException can now be created directly from OrekitException, thus simplifying
        wrapping lower Orekit errors in step handlers
      </action>
      <action dev="luc" type="update">
        improved exception propagation from low level java runtime and Apache commons-math libraries
        preserving initial error stack trace
      </action>
      <action dev="luc" type="update">
        changed exception localization framework to simplify messages handling
      </action>
      <action dev="luc" type="fix">
        greatly improved AbsoluteDate accuracy by shifting epoch when needed and separating
        long/double computations to avoid too large offsets and numerical cancellations, it is
        now possible to still have an absolute date accurate to about 1.0e-13s after shifting
        it 10000 times by 0.1s steps
      </action>
      <action dev="luc" type="fix">
        fixed an error in TopocentricFrame.getPVCoordinates: the coordinates returned were not the
        coordinates of the topocentric frame origin with respect to the specified frame, but were the
        coordinates of the specified frame origin with respect to the topocentric frame.
      </action>
      <action dev="luc" type="fix">
        fixed an errors in data loading in tutorials when one of the path in the classpath
        contained a space
      </action>
      <action dev="luc" type="fix">
        improved CelestialBodyPointed attitude mode: the spin now correctly includes
        the coupling effect of the phasing reference
      </action>
      <action dev="luc" type="fix">
        fixed an error in SpinStabilized attitude mode: the spin was reversed
        with respect to the specification
      </action>
      <action dev="pascal" type="add">
        added a GroundMaskElevationDetector dealing with local physical mask for visibility
      </action>
      <action dev="pascal" type="add">
        added an ApparentElevationDetector taking refraction into account in a terrestrial
        environment
      </action>
      <action dev="pascal" type="update">
        enhanced DateDetector behaviour to allow adding new event dates on the fly
      </action>
      <action dev="pascal" type="fix" due-to="Derek Surka">
        fixed an error in FramesFactory when getting ITRF2005 and TIRF2000 frames:
        ignoreTidalEffects was handled wrong.
      </action>
      <action dev="luc" type="update" >
        removed serialization of some cached data in frames
      </action>
      <action dev="luc" type="fix" >
        fixed deserialization problems of frame singletons, they were not unique any more
      </action>
      <action dev="v&#233;ronique" type="add" >
        numerical propagation can now be done either using Cartesian parameters, circular
        parameters, equinoctial parameters, or Keplerian parameters (elliptical or hyperbolic)
        and using mean, eccentric or true position angles for the parameters where it is relevant.
        So there are now 10 possible configurations for state vector. This allows propagation
        of any kind of trajectories, including hyperbolic orbits used for interplanetary missions,
        or atmospheric re-entry trajectories
      </action>
      <action dev="v&#233;ronique" type="update" >
        completely revamped the partial derivatives matrices computation using the additional
        equations mechanism
      </action>
      <action dev="v&#233;ronique" type="add" >
        added a mechanism to integrate user-supplied additional equations alongside with
        orbital parameters during numerical propagation
      </action>
      <action dev="luc" type="update">
        use A. W. Odell and R. H. Gooding (1986) fast and robust solver for Kepler equation
      </action>
      <action dev="luc" type="add">
        keplerian and cartesian orbits now support hyperbolic orbits (i.e. eccentricity greater
        than 1, and in this case negative semi major axis by convention)
      </action>
      <action dev="luc" type="fix">
        fixed an error in LofOffset attitude mode: the computed attitude was reversed
        with respect to the specification
      </action>
      <action dev="luc" type="add">
        added an AttitudesSequence class which can handle several laws, only one of
        which being active at any time. The active law changes as switch events are
        triggered. This can be used for example to alternate between daylight attitude mode
        and eclipse attitude mode, or between normal observing mode and special modes
        for ground contact or maneuvers.
      </action>
      <action dev="pascal" type="fix" due-to="Bruno Revelin">
        fixed an error when crawling a classpath or a directory a zip file was found.
        This might lead to select an inappropriate data provider.
      </action>
    </release>
    <release version="5.0.3" date="2011-07-12"
             description="version 5.0.3 is a bug-fix release.">
      <action dev="luc" type="fix">
        Fixed a performance bug implying that some frames reloaded all EOP history files
        each time a transform was computed  (fixes bug #26).
      </action>
      <action dev="luc" type="fix">
        Fixed a parsing bug in IERS Rapid Data and Prediction files for dates between 2000 and 2009.
      </action>
    </release>
    <release version="5.0.2" date="2011-07-11"
             description="version 5.0.2 is an interim release of Orekit with support for IERS
                          Rapid Data and Prediction files.">
      <action dev="luc" type="update">
        Added support for IERS Rapid Data and Prediction files finals.all, finals.data and finals.daily,
        for both IAU-1980 and IAU-2000 and with both columns and XML formats.
      </action>
    </release>
    <release version="5.0.1" date="2011-04-15"
             description="version 5.0.1 is a minor release of Orekit without any functional changes.
             The differences with respect to 5.0 are only related to packaging and deployement to
             maven central. There are NO bug fixes and NO evolutions.">
      <action dev="luc" type="update">
        updated packaging to allow deployment to maven central.
      </action>
    </release>
    <release version="5.0" date="2010-05-06"
             description="version 5.0 is a major release of Orekit. It introduces several new
             features and bug fixes. Some slight incompatibilities with respect to previous
             versions have been introduced, but they should be easy to overcome to users. Users
             are strongly advised to upgrade to this version. The major points introduced in version
             5.0 are a very general PVCoordinatesProvider interface, a new shiftedBy method allowing
             many time-dependent instances (AbsoluteDate, Orbit, PVCoordinates, Attitude and SpacecraftState)
             to be slightly shifted in time using simple evolution models (keplerian for orbit, fixed
             angular rate for attitude, fixed translation for position/velocity), a redesign of the
             attitude interfaces and an experimental (read subject to change) numerical propagator
             able to compute jacobians of the state with respect to both initial state and force
             models parameters. Version 5.0 now depends on version 2.1 of Apache commons math.">
      <action dev="pascal" type="add">
        a new experimental numerical propagator has been added, in addition to computing
        the spacecraft state at target time, it also computes the partial derivatives of
        this state with respect to the initial state (one jacobian) and with respect to
        models parameters (another jacobian). The jacobians are integrated alongside with
        the state, using variational equations for better accuracy and numerical robustness.
        This will help further implementation of orbit determination or optimization
        algorithms. This code is still considered to be experimental as of 5.0 and the API
        could change in the future.
      </action>
      <action dev="luc" type="add">
        a new SpacecraftFrame class has been added, taking into account orbit and
        attitude thanks to an underlying propagator. This allows to see the spacecraft just
        as another known geometrical object automatically handled and connected to all
        other frames. For an instantaneous view, Transform instances can also be built
        directly by SpacecraftState instances.
      </action>
      <action dev="luc" type="add">
        frames can now be flagged as quasi-inertial or not; only quasi-inertial frames
        are suitable for defining orbits
      </action>
      <action dev="luc" type="add">
        the Topocentric frame now provides a way to retrieve the body shape on which the
        frame is defined
      </action>
      <action dev="pascal" type="update">
        changed the way Veis 1950 frame is constructed.
        Now, its parent is the PEF frame with no EOP corrections applied.
      </action>
      <action dev="luc" type="fix" due-to="John Pritchard">
        fixed a parameters inversion in Earth Orientation Parameters for IAU-1980 models.
        The error could introduce up to a few meters error in position during transformations
        between TEME and MEME
      </action>
      <action dev="luc" type="add" >
        factories have been introduced for handling all data formats. Their default configuration
        correspond to the legacy formats used in previous versions (IERS format for UTC-TAI, EOPC04
        and bulletins B for Earth Orientation Parameters, JPL format for celestial bodies ...).
        Users can now add support for their own formats if they want (for example if they prefer
        using bulletins A instead of EOPC04 and bulletins B, or if they have their own gravity
        field format ...). Consequences of these changes are that the SolarSystemBody and
        the PotentialReaderFactory classes have been deprecated (replaced by CelestialBodyFactory and
        GravityFieldFactory) and that TimeScalesFactory and FramesFactory have been extended. All these
        factories follow the same generic pattern.
      </action>
      <action dev="luc" type="fix" >
        improved thread safety (however, Orekit is still NOT completely thread-safe).
      </action>
      <action dev="luc" type="add" >
        the loaders for gravity fields now can optionally allow missing coefficients (they will be
        replaced by 0.0 except c[0][0] which will be replaced by 1.0).
      </action>
      <action dev="luc" type="fix" >
        the loader for gravity fields in the ICGEM format now support empty lines in the file
        (there is for example one blank line at the end of the file in the orekit-data zip archive).
      </action>
      <action dev="luc" type="add" >
        added support for the GRGS gravity field files formats.
      </action>
      <action dev="luc" type="add" >
        added a way to list the available satellite numbers in TLE files.
      </action>
      <action dev="luc" type="update" >
        improved TLE elements loading. Now TLE lines are loaded using the standard data loading
        mechanism (thus allowing loading from disk files, network, classpath ...), they can
        contain TLE for several objects in one file, and they may contain some non-TLE lines
        if desired.
      </action>
      <action dev="v&#233;ronique" type="add" >
        a new PVCoordinatesProvider interface has been created on top of several existing classes
        and interfaces (orbit propagator, celestial bodies, some moving frames ...). This is a
        major generalization that allows to use either satellites or celestial bodies in many
        algorithms (attitude pointing target, eclipses and field of view events ...)
      </action>
      <action dev="luc" type="fix" >
        improved numerical propagator efficiency when used from an outside loop: the initial
        state is automatically set to the last state at propagation end, thus allowing to
        restart from here without recomputing everything
      </action>
      <action dev="luc" type="add" >
        added a reset feature in all propagators, allowing to reuse an already configured
        propagator for several different orbits
      </action>
      <action dev="luc" type="fix" >
        fixed a mode handling error in NumericalPropagator: when a propagator was reused
        with a new mode setting, the previous step handlers were still used in addition to
        the new ones instead of replacing them
      </action>
      <action dev="luc" type="fix" >
        fixed an interpolation error for orbits crossing the -PI/+PI singularity between
        entries in the Ephemeris class
      </action>
      <action dev="luc" type="update" >
        KeplerianPropagator now preserve orbits types
      </action>
      <action dev="luc" type="add" >
        AbsoluteDate, Orbit, PVCoordinates, Attitude and SpacecraftState instances can now all
        be slightly shifted in time using simple evolution models (keplerian for orbit, fixed
        angular rate for attitude, fixed translation for position/velocity). This is not a
        replacement for proper propagation but is useful for known simple motions or small
        time shifts or when coarse accuracy is sufficient
      </action>
      <action dev="luc" type="fix" >
        changed AttitudeLaw.getState signature to use complete orbit. This is an incompatible
        change introduced to fix a major bug in spin computation for some attitude laws. The laws
        for which orientation depends on satellite velocity have a spin vector that depends on
        acceleration. This can be computed only if complete orbit is available. This change
        should be simple to handle from a users point of view, as the caller generally already
        has the orbit available and attitude laws implementations can retrieve all the former
        parameters (date, position/velocity, frame) directly from orbit.
      </action>
      <action dev="luc" type="fix" >
        fixed spin rate computation errors in almost all attitude modes
      </action>
      <action dev="luc" type="add" >
        added a new simple linear attitude mode: FixedRate
      </action>
      <action dev="luc" type="fix" >
        fixed an error in event detection: when two events were very close (for example a very
        short ground station visibility), the second one may be ignored despite the first one
        was detected.
      </action>
      <action dev="luc" type="fix" >
        fixed corner cases in event detection during orbit propagation, sometimes
        an already detected and handled event prevented the propagator to go further in time.
      </action>
      <action dev="luc" type="add" >
        added an EventShifter wrapper allowing to slightly shift raw events in time. This is useful
        for example to switch an attitude mode from solar pointing to something else a few minutes
        before eclipse entry and going back to solar pointing mode a few minutes after eclipse exit.
      </action>
      <action dev="pascal" type="add">
        added a new AlignmentDetector.
      </action>
      <action dev="pascal" type="add" >
        added a new EclipseDetector handling either umbra or penumbra entry and exit events.
      </action>
      <action dev="v&#233;ronique" type="add" >
        added new CircularFieldOfViewDetector and DihedralFieldOfViewDetector handling
        field of view entry and exit events for any type of target.
      </action>
      <action dev="luc" type="add" >
        added an experimental implementation of a BoxAndSolarArray spacecraft model considering a convex
        body (either parallelepipedic or defined by a set of facets) and a rotating solar array, for
        accurate modeling of surface forces with attitude. Beware that this class is still considered
        experimental, so use it with care!
      </action>
      <action dev="luc" type="update" >
        completely changed the RadiationSensitive and DragSensitive interfaces to be more comprehensive
        and handle properly lift and side force effects when used with non-symmetric spacecrafts/flux geometry
      </action>
      <action dev="luc" type="fix" due-to="Christelle Blandin">
        fixed denormalization of gravity field coefficients, the last coefficient
        was not initialized
      </action>
      <action dev="luc" type="add" >
        added a relative constructor and a getMomentum method to PVCoordinates
      </action>
      <action dev="luc" type="add">
        added a special implementation improving performances for the frequent case of identity transform
      </action>
      <action dev="luc" type="fix">
        fixed forgotten radians to degrees conversions for inclination and RAAN in CircularOrbit.toString()
      </action>
      <action dev="luc" type="add">
        added a Constants interface including a few useful physical constants.
      </action>
      <action dev="luc" type="add">
        added a way to build date components from week components (this can be used
        for scheduled operations with week-related periods)
      </action>
      <action dev="luc" type="add">
        added string parsing features for dates and times components supporting ISO-8601 formats
      </action>
      <action dev="luc" type="add">
        Orekit is now packaged as an OSGi bundle
      </action>
      <action dev="pascal" type="add">
        added some pieces of an UML model for the library (available in the source distribution)
      </action>
      <action dev="luc" type="update" >
        updated error message localization to be more consistent with Java exception. Now getMessage
        returns a non-localized message and only getLocalizedMessage returns a message localized for
        the platform default locale. A new getMessage(Locale) method has also been added to
        retrieve the message in any desired locale, not only the platform default one. The messages
        are also built and translated only when needed, so if an exception is triggered and
        never displayed, the message will never be built.
      </action>
    </release>
    <release version="4.1" date="2009-08-18"
             description="version 4.1 is an upgrade bringing some new features and fixing a
             few bugs. The equinox-based frames family with IAU1980 precession-nutation
             models that are still used by many legacy systems are now supported. This
             simplifies interoperability with legacy systems and helps migrating from this
             old frames family to the new CIO-based ones that is supported by orekit since its
             first versions. The data loading mechanism used to retrieve IERS data (Earth
             Orientation Parameters, UTC-TAI history) and JPL ephemerides is now also used
             to retrieve gravity potential files. This mechanism has also been vastly improved
             to support new use cases (loading from disk, from classpath, from network delegating
             loading to an external library ...). Another change is the addition of the TDB
             time scale. Some minor incompatibilities have been introduced but they are easy
             to solve for users, the explanations are provided in detailed changes report.">
      <action dev="aude" type="add" >
        added TDB time scale
      </action>
      <action dev="luc" type="update" >
        the RadiationSensitive and DragForce interfaces now have an
        additional SpacecraftState parameter in all their get methods.
        This allows to implement models that take into account solar
        arrays rotation. Note that this changes breaks compatibility
        for users that did add their own implementations, but it is
        simple to deal with (simply add one parameter in the signature
        and ignore it) so its was considered acceptable.
       </action>
      <action dev="luc" type="add" due-to="James Housden">
        added german localization for error messages
      </action>
      <action dev="luc" type="update">
        added a feature allowing all tests to clear the already built reference
        objects (frames, time scales, solar system bodies ...) between each tests,
        thus removing the need to launch tests in separate JVMS. This allows to
        launch all tests directly from eclipse, and this speeds up maven tests by
        a factor 4 at least
      </action>
      <action dev="luc" type="update">
        set up a custom ant build independent from the maven 2 build
      </action>
      <action dev="luc" type="update">
        changed all tests from Junit 3 to Junit 4
      </action>
      <action dev="thierry" type="fix">
        fixed accuracy of PEF frame
      </action>
      <action dev="luc" type="fix" due-to="Aude Privat">
        fixed configuration problems on Windows systems
      </action>
      <action dev="luc" type="fix" due-to="Sébastien Herbinière">
        fixed a reversed sign in solar radiation pressure
      </action>
      <action dev="pascal" type="update" >
        Orekit supports the two different naming patterns for bulletins B provided by IERS
        on http://www.iers.org/ and http://hpiers.obspm.fr/eop-pc/.
      </action>
      <action dev="luc" type="update" >
        the predefined times scales (TAI, UTC ...) are now built using a factory. The various
        XXXScale.getInstance() methods defined in each predefined time scales classes
        are still available, but have been deprecated and will be removed in the future,
        they are replaced by TimeScalesFactory.getXXX().
      </action>
      <action dev="pascal" type="update" >
        the Frame class was split into a FramesFactory class, dealing with the predefined
        reference frames, and a Frame class for the creation of new frames and the navigation
        through any frames tree. The Frame.getXXX() methods for the predefined reference
        frames are still available, but have been deprecated and will be removed in the future,
        they are replaced by FramesFactory.getXXX().
      </action>
      <action dev="pascal" type="add" >
        3 new predefined reference frames have been added in Orekit : MEME, TEME and PEF. They
        implement the classical paradigm of equinox-based transformations including the IAU-76
        precession model, the IAU-80 nutation model and the IAU-82 sidereal time model, with
        the capability to apply the nutation corrections provided by IERS through the EOP data
        files for better agreement with the IAU 2000 precession-nutation model.
      </action>
      <action dev="luc" type="update" >
        the ChronologicalComparator class is not a singleton anymore, this didn't really make sense
      </action>
      <action dev="luc" type="fix" >
        fixed a state reset error: orbital state changed by event detectors like
        ImpulseManeuver were overwritten by other event detectors
      </action>
      <action dev="luc" type="fix" >
        fixed stop date of abstract propagators (Keplerian and Eckstein-Heschler). They used to
        stop at the first event after target date when an event detector was set up, instead of
        stopping at the target date
      </action>
      <action dev="luc" type="fix" >
        the gravity coefficients for solar system bodies are now extracted from JPL files headers
      </action>
      <action dev="luc" type="update" >
        the eventOccurred method in EventDetector interface and its various implementations
        has an additional parameter specifying if the switching function increases or
        decreases at event time. This allows simpler events identification has many switching
        functions have two switches (start/end, raising/setting, entry/exit ...). Note that
        this changes breaks compatibility for users that did implement their own events, but
        it is simple to deal with (simply add one parameter in the signature and ignore it)
        so its was considered acceptable.
      </action>
      <action dev="luc" type="fix" due-to="Christophe Pipo">
        fixed an error occurring when DE406 JPL ephemerides were loaded before DE405 ones
      </action>
      <action dev="luc" type="fix" due-to="Sébastien Herbinière">
        fixed an error in EGM potential file loader
      </action>
      <action dev="luc" type="update">
        trigger exceptions when no data can be loaded
      </action>
      <action dev="luc" type="update">
        remove predefined leap seconds, they are not useful anymore since other
        parts of the library do need configuration data (solar system bodies) and
        since data configuration has been vastly improved
      </action>
      <action dev="luc" type="add" >
        added support for the ICGEM format for gravity fields
      </action>
      <action dev="luc" type="update" >
        load gravity potential data using the same mechanism already used for Earth
        Orientation Parameters, UTC-TAI history and JPL ephemerides files
      </action>
      <action dev="luc" type="add" due-to="quinput and Kai Ruhl">
        re-activated a way to load data from the classpath using a
        data provider plugin.
      </action>
      <action dev="luc" type="add">
        added a way to load data directly from network (either
        locally or through a proxy server) using a data provider plugin.
      </action>
      <action dev="luc" type="add">
        added a small plugin-like mechanism to delegate data loading to a
        user-provided mechanism, thus enabling smooth integration in existing
        systems.
      </action>
      <action dev="luc" type="update">
        updated to latest version of commons-math.
      </action>
      <action dev="luc" type="add" due-to="Silvia Ríos Bergantiños">
        added galician localization for error messages.
      </action>
      <action dev="luc" type="fix" due-to="Guylaine Prat">
        improved javadoc comments in orbit classes.
      </action>
      <action dev="pascal" type="add">
        tidal corrections are now available for ITRF and TIRF frames. Both frames are
        provided in two versions, the standard one with tidal corrections and a stripped
        down one without tidal corrections. A cache/interpolation mechanism is used to
        keep the computation cost of tidal correction to a minimum. With this mechanism,
        the penalty to use tidal correction is slightly above 20% in run time for a
        transformation between GCRF and ITRF. A raw implementation without this mechanism
        would lead to a 550% penalty, or even a 1100% penalty if TIRF and ITRF parts were
        computed independently.
      </action>
    </release>
    <release version="4.0" date="2008-10-13"
             description="major upgrade with new features (GCRF and ITRF2005 frames, DE 405
             and DE 406 ephemerides support, improved and greatly simplified date/time support,
             vastly improved data configuration with zip files support, new tutorials, improved
             performances, more tests and all identified bugs fixed, new translation files for
             italian, spanish and norse.">
      <action dev="pascal" type="fix">
        The ephemeris produced by numerical propagator now checks date validity in
        propagate method.
      </action>
      <action dev="luc" type="fix">
        The EME2000/J2000 frame was slightly mis-oriented (about 20 milli arcseconds).
        It really was the GCRF frame. This has been fixed and now both the GCRF and
        the EME2000/J2000 are available.
      </action>
      <action dev="luc" type="fix">
        Dates in UTC within leap seconds are now displayed correctly (i.e. a 61st
        second is added to the minute).
      </action>
      <action dev="luc" type="fix" due-to="quinput">
        Fixed an overflow error in AbsoluteDate that generated an exception when any
        attempts was made to print dates far away like AbsoluteDate.JULIAN_EPOCH or
        AbsoluteDate.MODIFIED_JULIAN_EPOCH.
      </action>
      <action dev="luc" type="fix">
        Changed test configuration to always use a new JVM for each test. This prevents
        some false positive to be generated.
      </action>
      <action dev="luc" type="update">
        The GeodeticPoint constructor arguments has been reordered to reflect more
        traditional usage, latitude coming before longitude.
      </action>
      <action dev="luc" type="update">
        The low accuracy Sun model based on Newcomb theory and the Moon model based
        on Brown theory have been withdrawn as they are superseded by the support of JPL
        DE 405 binary ephemerides files.
      </action>
      <action dev="luc" type="update">
        The ThirdBody abstract class has been removed and its specific method
        getMu has been moved up into CelestialBody interface and
        renamed getGM.
      </action>
      <action dev="luc" type="update">
        Improved external data configuration. The java property is now called
        orekit.data.path and is a colon or semicolon separated path containing
        directories or zip archives, themselves containing embedded directories
        or zip archives and data files. This allows easy roll-out of system-wide
        configuration data that individual users can override by prepending their
        own data trees in front of the path. This also allows simple configuration
        since many data files can be stored in easy to handle zip archives.
      </action>
      <action dev="luc" type="update">
        Renamed the iers package into data, as it is not IERS specific anymore. Some
        classes where also moved out of the package and into the frame and time
        package and their visibility reduced to package only. This improves decoupling
        and reduces clutter on users by limiting the number of visible classes.
      </action>
      <action dev="luc" type="update">
        The performance of IAU-2000 precession-nutation model computation has been
        tremendously improved, using a combined caching and interpolation approach. The
        simplified model (which was quite inaccurate in version 3.1) has therefore been
        removed as it was not needed anymore.
      </action>
      <action dev="luc" type="update">
        The ITRF 2005 frame is now supported instead of the older ITRF 2000 frame. The
        Earth Orientation Parameters data handling classes have been updated to match
        this change and read the new file format provided by IERS.
      </action>
      <action dev="luc" type="update">
        The J2000 frame has been renamed as EME2000 as this name seems to be more
        widely accepted and reduces confusion with the J2000.0 epoch. The
        Frame.getJ2000() method is still available, but has been deprecated
        and will be removed in the future.
      </action>
      <action dev="luc" type="update">
        Changed TimeScale from base abstract class to interface only.
      </action>
      <action dev="luc" type="update">
        Renamed some classes for better understanding: ChunkedDate is now DateComponents,
        ChunkedTime is now TimeComponents, ChunksPair is now DateTimeComponents. The
        getChunks method from AbsoluteDate as also been renamed into getComponents accordingly.
      </action>
      <action dev="pascal" type="add">
        Added new tutorials.
      </action>
      <action dev="luc" type="add">
        Added predefined local orbital frames: the (t, n, w) frame aligned with velocity
        and the (q, s, w) frame aligned with position.
      </action>
      <action dev="luc" type="add">
        Added a predefined detector for altitude crossing events.
      </action>
      <action dev="luc" type="add">
        Added methods to get zenith, nadir, north, south, east and west direction for
        any GeodeticPoint.
      </action>
      <action dev="luc" type="add" due-to="Silvia Ríos Bergantiños">
        Added spanish localization for error messages.
      </action>
      <action dev="luc" type="add" due-to="Espen Bjørntvedt">
        Added norse localization for error messages.
      </action>
      <action dev="luc" type="add" due-to="Francesco Coccoluto">
        Added italian localization for error messages.
      </action>
      <action dev="luc" type="add" due-to="Derek Surka">
        Added support for mean motion first and second derivatives fields in TLE.
      </action>
      <action dev="luc" type="add" >
        Added a way to rebuild the two lines of TLE instances.
      </action>
      <action dev="luc" type="add" due-to="Derek Surka">
        Added constructor from already parsed elements for TLE.
      </action>
      <action dev="luc" type="add">
        Added a method to retrieve a body-centered inertial frame to the
        CelestialBody interface. As a consequence, thirteen new frames are
        predefined: Sun, Moon, planets and barycenters provided by JPL binary
        ephemerides.
      </action>
      <action dev="luc" type="add">
        Support for the JPL DE 405 and DE 406 binary ephemerides files has been added
        and a factory class SolarSystemBody uses these files to provide implementations
        of the CelestialBody interface for Sun, Moon, the eight solar system
        planets,the Pluto dwarf planet as well as the solar system barycenter and Earth-Moon
        barycenter points.
      </action>
      <action dev="luc" type="add">
        The CelestialBody interface now provides velocity as well as position.
      </action>
      <action dev="luc" type="add">
        A getCalls() method has been added to the NumericalPropagator class to count the
        number of calls to the differential equations computation method. This helps
        tuning the underlying integrator settings in order to improve performances.
      </action>
      <action dev="luc" type="add">
        A lot more classes and interfaces are now serializable, to help users embed
        instance in their own serializable classes.
      </action>
      <action dev="luc" type="add">
        Added predefined leap seconds to allow proper turn-key use of the library
        even without an already configured environment. All known leap seconds at
        time of writing (2008) are predefined, from 1972-01-01 to 2009-01-01 (the
        last one has been announced in Bulletin C 36 on 2008-07-04 and is not yet
        present in the UTC-TAI.history published file)
      </action>
      <action dev="luc" type="add">
        Improved user-friendliness of the time-scales by changing methods parameters
        types to more easily understandable ones.
      </action>
      <action dev="luc" type="add">
        Improved user-friendliness of the AbsoluteDate class by adding several
        new constructors and methods for common cases. It is in particular now possible
        to use offsets within a time scale, for example to build a date given as a
        fractional number of days since a reference date in UTC, explicitly ignoring
        intermediate leap seconds.
      </action>
      <action dev="luc" type="add">
        Improved the class handling date/time components: added a constructor to allow building
        from an offset with respect to a reference epoch, implemented Comparable interface and
        added equals and hashCode methods.
      </action>
      <action dev="luc" type="add">
        Improved the class handling date components: added a constructor to allow building
        from any reference epoch, not only J2000.0 (thus simplifying use of modified julian day),
        added getMJD() method, added several constants JULIAN_EPOCH, MODIFIED_JULIAN_EPOCH,
        FIFTIES_EPOCH, GPS_EPOCH, J2000_EPOCH and JAVA_EPOCH.
      </action>
      <action dev="luc" type="add">
        Added a new time scale: GPSScale.
      </action>
      <action dev="luc" type="add">
        Added the changes page to the generated site.
      </action>
    </release>
    <release version="3.1" date="2008-07-16"
             description="This release is the first public release of Orekit."/>
  </body>
</document><|MERGE_RESOLUTION|>--- conflicted
+++ resolved
@@ -21,13 +21,11 @@
   </properties>
   <body>
     <release version="10.1" date="TBD" description="TBD">
-<<<<<<< HEAD
       <action def="luc" type="fix" issue="632" due-to="Evan Ward">
         Fixed projection to ellipsoid at pole.
-=======
+      </action>
       <action dev="evan,luc,yannick" type="add" issue="607">
         Add DataContext, a way to load separate sets of EOP, leap seconds, etc.
->>>>>>> 256cb8f2
       </action>
       <action def="luc" type="fix" issue="630">
         Improve performance of UnixCompressFilter.
