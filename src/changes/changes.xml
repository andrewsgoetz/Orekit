--- conflicted
+++ resolved
@@ -21,16 +21,14 @@
   </properties>
   <body>
     <release version="10.0" date="TBD" description="TBD">
-<<<<<<< HEAD
+      <action dev="luc" type="fix" issue="559">
+        Take into account changes in MSAFE files names published by NASA.
+      </action>
       <action dev="bryan" type="add">
         Add Global Ionosphere Map model.
       </action>
       <action dev="maxime" type="add" issue="554">
         Added propagation in inertial frame.
-=======
-      <action dev="luc" type="fix" issue="559">
-        Take into account changes in MSAFE files names published by NASA.
->>>>>>> e9f495cf
       </action>
       <action dev="luc" type="fix" issue="557">
         Improved documentation about DatesSelector not being reusable across several
