<?xml version="1.0" encoding="UTF-8" ?>
<!-- Copyright 2002-2021 CS GROUP
  Licensed to CS GROUP (CS) under one or more
  contributor license agreements.  See the NOTICE file distributed with
  this work for additional information regarding copyright ownership.
  CS licenses this file to You under the Apache License, Version 2.0
  (the "License"); you may not use this file except in compliance with
  the License.  You may obtain a copy of the License at

    http://www.apache.org/licenses/LICENSE-2.0

  Unless required by applicable law or agreed to in writing, software
  distributed under the License is distributed on an "AS IS" BASIS,
  WITHOUT WARRANTIES OR CONDITIONS OF ANY KIND, either express or implied.
  See the License for the specific language governing permissions and
  limitations under the License.
-->
<document>
  <properties>
    <title>Orekit Changes</title>
  </properties>
  <body>
    <release version="11.0" date="TBD" description="TBD">
<<<<<<< HEAD
      <action dev="luc" type="update" >
      	Renamed SINEXLoader into SinexLoader.
      </action>
      <action dev="luc" type="update" >
        Use DataSource in RinexLoader and SinexLoader.
      </action>
      <action dev="luc" type="update" >
        Renamed NamedData into DataSource.
      </action>
      <action dev="luc" type="add" issue="474">
        Added support for CCSDS ODM V3, with the new
        Orbit Comprehensive Message format.
      </action>
      <action dev="luc" type="update">
        Overhauled generic Ephemeris and AttitudeEphemeris writing.
      </action>
      <action dev="luc" type="update">
        Overhauled CCSDS messages handling, both parsing and writing.
=======
      <action dev="bryan" type="fix" issue="624">
        Allowed dynamic station coordinates when calculating tropospheric delay.
      </action>
      <action dev="bryan" type="update" issue="755">
        Modified IodGooding constructor to be consistent with other IOD methods.
      </action>
      <action dev="bryan" type="add" issue="753">
        Added new method signature in IodLaplace using AngularRaDec measurement.
      </action>
      <action dev="bryan" type="add" issue="752">
        Added new method signature in IodLambert using Position measurement.
      </action>
      <action dev="bryan" type="add" issue="751">
        Added new method signature in IodGibbs using Position measurement.
>>>>>>> a142ad4a
      </action>
      <action dev="luc" type="fix" issue="749">
        Allow building PVCoordinates and AngularCoordinates (as well as their Field,
        Absolute and TimeStamped variations) to be build from UnivariateDerivative1
        and UnivariateDerivative2 in addition to DerivativeStructure.
      </action>
      <action dev="bryan" type="fix" issue="736">
        Fixed NullPointerException in DSSTTesseral Hansen object.
      </action>
      <action dev="bryan" type="update" issue="601">
      	Changed getPVInPZ90() method to private.
      </action>
      <action dev="bryan" type="fix" issue="744">
      	Fixed calculation of CR3BP constants.
      </action>
      <action dev="bryan" type="update" issue="743">
      	Updated JUnit version to 4.13.1.
      </action>
    </release>
    <release version="10.3" date="2020-12-21"
             description="Version 10.3 is a minor release of Orekit.
             It includes both new features and bug fixes. New features introduced
             in 10.3 are: relativistic clock correction for range, phase, and range rate
             measurements, piece wise models for empirical forces, one-way GNSS code
             and phase measurements, support for laser ranging data (both CPF and
             CRD formats), Lense-Thirring and De Sitter relativistic corrections to
             satellite acceleration, support for AGI leap second files, new interfaces
             for attitude ephemeris files, Knocke model for Earth's albedo and infrared,
             as well as several other new features. This release includes an important
             fix in DSST orbit determination allowing to used short period Jacobian
             during state transition matrix calculation. It also fixes issues in Kalman
             orbit determination and CCSDS ADM format. See the list below for a full
             description of the changes.">
   	  <action dev="bryan" type="update" issue="741">
      	Updated Hipparchus version to 1.8 and updated code with new functionalities.
      </action>
   	  <action dev="bryan" type="add" issue="740">
      	Added aggregator for bounded attitude providers.
      </action>
   	  <action dev="thomas" type="add" issue="8">
        Added Knocke's Earth rediffused radiation pressure force model.
      </action>
   	  <action dev="bryan" type="add" issue="739">
      	Allowed initialization of attitude provider from attitude segment.
      </action>
      <action dev="raphael" type="add" issue="705">
        Allowed writing an AEM file from a list of SpacecraftStates.
      </action>
      <action dev="luc" type="add" issue="738">
        Added user-defined max iteration and convergence criterion in SecularAndHarmonic.
      </action>
      <action dev="luc" type="add" issue="737">
        Added loading of AGI LeapSecond.dat files.
      </action>
      <action dev="raphael" type="add" issue="686">
        Allowed user-defined format for ephemeris data lines in
        StreamingAemWriter, AEMWriter, StreamingOemWriter and OEMWriter.
      </action>
   	  <action dev="bryan" type="fix" issue="683">
      	Updated building instructions.
      </action>
   	  <action dev="bryan" type="add" issue="734">
      	Added getters for phase measurement ambiguity driver.
      </action>
   	  <action dev="bryan" type="fix" issue="696">
      	Allowed to configure initial covariance for measurements in Kalman Filter.
      </action>
      <action dev="thomas, bryan" type="add" issue="709">
        Added clock drift contribution to range rate measurements.
      </action>
   	  <action dev="bryan" type="fix" issue="687">
      	Fixed Javadoc of ElevationMask.
      </action>
      <action dev="raphael" type="fix" issue="711">
        Allowed definition of a default interpolation degree in both AEMParser and OEMParser.
      </action>
      <action dev="bryan" type="add" issue="733">
        Added Lense-Thirring and De Sitter relativistic effects.
      </action>
      <action dev="melanisti" type="fix" issue="725">
        Fixed missing measurement parameter in InterSatellitesRange measurement.
      </action>
      <action dev="bryan" type="add" issue="732">
        Added documentation for checkstyle configuration.
      </action>
   	  <action dev="thomas" type="fix" issue="730">
      	Removed useless loop over an empty list
      </action>
      <action dev="luc" type="fix" issue="731">
        Fixed parsing of some ICGEM gravity fields files.
      </action>
      <action dev="raphael" type="fix" issue="720">
      	Added support for measurements parameters in UnivariateProcessNoise
      </action>
      <action dev="luc" type="fix" issue="729">
        Fixed wrong handling of RESET-STATE in analytical propagators.
      </action>
      <action dev="luc" type="add" issue="728">
        Allow creating a node detector without an orbit.
      </action>
      <action dev="bryan" type="add" issue="671">
        Added support for laser ranging file formats.
      </action>
      <action dev="clement" type="fix" issue="724">
        Remove range checks in TLE constructor.
      </action>
      <action dev="bryan" type="fix" issue="723">
        Allowed AEM and OEM writers to write header comments.
      </action>
      <action dev="bryan" type="add" issue="719">
        Added one-way GNSS range and phase measurements for LEO satellite
        orbit determination applications.
      </action>
      <action dev="bryan" type="add" issue="716">
        Added piecewise empirical force model.
      </action>
      <action dev="bryan" type="add" >
        Considered a new implementation for empirical forces, to allow piecewise model.
      </action>
      <action dev="bryan" type="add" issue="703">
        Added inter-satellites phase measurement.
      </action>
      <action dev="bryan" type="fix" issue="695">
        Considered covariance matrix from Position measurement in Kalman estimator.
      </action>
      <action dev="bryan" type="fix" issue="718">
        Fixed orbital state used for short periodic Jacobian computation.
      </action>
      <action dev="bryan" type="add" issue="704">
        Allow using user specified velocity error for computing
        tolerance vectors for integrators.
      </action>
      <action dev="bryan" type="add" issue="714">
        Added frequency deviation for range-rate measurements.
      </action>
      <action dev="bryan" type="add" issue="715">
        Added relativistic clock correction for range, phase and
        inter-satellite range measurements.
      </action>
      <action dev="bryan" type="fix" issue="706">
        Fixed missing measurement parameter in inter-satellites range measurement.
      </action>
   	  <action dev="thomas" type="fix" issue="713">
        Fixed computation of DSST short period Jacobian.
      </action>
      <action dev="luc" type="fix" issue="699">
        Fixed missing measurement parameter in Phase measurement
      </action>
      <action dev="luc" type="fix" issue="701">
        Fixed wrong handling of propagation parameters by Kalman filter in multi-satellite
        context
      </action>
    </release>
    <release version="10.2" date="2020-07-14"
             description="Version 10.2 is a minor release of Orekit.
             It includes both new features and bug fixes. New features introduced
             in 10.2 are: support for CCSDS ADM files, modelling of trajectories
             around Lagrangian points using CR3BP model, a piece wise drag force model,
             a time span tropospheric estimated model, an estimated ionospheric model,
             an improved modelling of the GNSS phase measurement, several bug fixes
             for date functionnalities, a new organization of the maneuvers package,
             a configurable low thrust maneuver model based on detectors,
             support for CSSI space weather data, , as well as several other minor
             features and bug fixes. See the list below for a full description
             of the changes.">
      <action dev="bryan" type="fix" issue="661">
        Fixed visibility of WindUpFactory.
      </action>
      <action dev="bryan" type="update" >
        Increased visibility of setters in CCSDS ADM related classes.
      </action>
      <action dev="clement" type="add" issue="656">
        Added CssiSpaceWeatherLoader which provides three-hourly space weather
        data and implements DTM2000InputParameters and NRLMSISE00InputParameters
      </action>
      <action dev="maxime" type="update" issue="690">
        Increased visibility of setters in CCSDS OEM related classes.
      </action>
      <action dev="bryan" type="update" >
        Improved Orekit performance by using new Hipparchus' differentiation classes.
      </action>
      <action dev="bryan" type="update" issue="682">
        Changed visibility of OrbitType parameter drivers' names to public.
      </action>
      <action dev="evan" type="add" issue="684" due-to="Mikael">
        Fix infinite loop in event detection when a RESET_* event causes two other events
        to occur simultaneously and discontinuously.
      </action>
      <action dev="evan" type="add" issue="684">
        Add FieldFunctionalDetector.
      </action>
      <action dev="mikael" type="add">
        Added a configurable low thrust maneuver based on detectors.
      </action>
      <action dev="bryan" type="fix" issue="605">
        Added support for Rinex C0, L0, S0 and D0 observation types.
      </action>
      <action dev="bryan" type="fix" issue="641">
        Allow Pattern functionalities instead of String.replaceAll() and String.split().
      </action>
      <action dev="evan" type="fix" issue="658">
        Fix invalid hour when using TimeScale(double) or TimeScale(int, double) with a
        value in [86400, 86401]. Treat these values as indicating a leap second.
      </action>
      <action dev="evan" type="add" issue="677">
        Add AbsoluteDate.toStringRfc3339() and DateTimeComponents.toStringRfc3339().
      </action>
      <action dev="evan" type="fix" issue="681">
        Fix AbsoluteDate.getComponents(...) produces invalid times.
      </action>
      <action dev="evan" type="fix" issue="676">
        Fix AbsoluteDate.getComponents(utc) throws "non-existent time 23:59:61".
      </action>
      <action dev="bryan" type="fix" issue="651">
        Improved use of try with resources statement.
      </action>
      <action dev="bryan" type="fix" issue="679" due-to="luc, maxime">
        Improved testRetrogradeOrbit in CircularOrbit and KeplerianOrbit tests.
      </action>
      <action dev="bryan" type="fix" issue="680">
        Allowed ephemeris class to be used with absolute PV coordinates.
      </action>
      <action dev="bryan" type="fix" issue="674">
        Added an exception if eccentricity is negative for keplerian orbit.
      </action>
      <action dev="evan" type="fix" issue="667">
        Fix build on CentOS/RedHat 7.
      </action>
      <action dev="bryan" type="fix" issue="662">
        Fixed forgotten additional state in Ephemeris propagator.
      </action>
      <action dev="evan" type="update">
        Improve error message for TimeStampedCache by including requested date.
      </action>
      <action dev="bryan" type="fix" issue="663">
        Fixed initialization of the triggering event for ImpulseManeuver class.
      </action>
      <action dev="clement" type="fix" issue="664">
        Fix sign of RAAN and PA parameters in TLE constructor if negative, range check most other orbit parameters.
      </action>
      <action dev="bryan" type="add" issue="669">
        Added estimated ionospheric model.
      </action>
      <action dev="bryan" type="add" issue="645">
        Merged phase-measurement branch into develop.
      </action>
      <action dev="bryan" type="add" >
        Added a time span tropospheric estimated model.
      </action>
      <action dev="bryan" type="add" issue="646">
        Merged cr3bp branch into develop.
      </action>
      <action dev="bryan" type="add" issue="660">
        Improved exception handling in IODGibbs.
      </action>
      <action dev="bryan" type="add" issue="647">
        Improved package-info documentation.
      </action>
      <action dev="nick" type="update" >
        Upgrade maven-checkstyle-plugin to 3.1.1.
      </action>
      <action dev="bryan" type="add" issue="657">
        Added multiplexed Orekit fixed step handler.
      </action>
      <action dev="bryan" type="add" issue="655">
        Added support for CCSDS ADM files.
      </action>
      <action dev="maxime" type="add" issue="649">
        Added a piece wise drag force model: TimeSpanDragForce in forces package.
      </action>
      <action dev="yannick" type="fix" issue="654">
        Prevent divergence of Saastomoinen model pathDelay method at low elevation.
      </action>
      <action dev="bryan" type="fix" issue="542">
        Removed duplicated BUILDING.txt file.
      </action>
      <action dev="bryan" type="add" issue="504">
        Allowed Eckstein Hechler propagator to be initialized with a mean orbit.
      </action>
      <action dev="bryan" type="update" issue="644">
        Removed try and catch statements for ParameterDriver initialization.
      </action>
      <action dev="bryan" type="fix" issue="613">
        Allowed DSST propagation in osculating type with event detectors.
      </action>
    </release>
    <release version="10.1" date="2020-02-19"
             description="Version 10.1 is a minor release of Orekit.
             It includes both new features and bug fixes. New features introduced
             in 10.1 are: wind-up effect for phase measurement, NeQuick ionospheric model,
             support for Hatanaka compact RINEX format, methods for the combination
             of GNSS measurements, Laplace method for initial orbit determination,
             a new Field Of View package, comparison methods for absolute dates,
             a new multiplexed measurement, specialized propagators for GNSS constellation,
             default constructors for DSST force models, covariance matrices in OEM writer,
             a new data context implementation, connection with Gitlab CI, improved documentation,
             the migration of the tutorials to a separate sister project, as well as several other minor
             features and bug fixes. See the list below for a full description of the changes.">
      <action dev="ward" type="fix">
        Improve performance of loading CCSDS files.
      </action>
      <action dev="ward" type="fix" issue="639" due-to="qmor">
        In Ellipsoid.pointOnLimb(...) improved numerical stability by cancelling terms.
      </action>
      <action dev="maxime" type="fix" issue="639" due-to="qmor">
        Fixed pointOnLimb method in bodies.Ellipsoid class. Normalized equations should now avoid numerical issues.
      </action>
      <action dev="evan" type="fix" issue="627">
        Fix TimeScalesFactory.getGMST(conventions, simpleEop) always returning the same
        value.
      </action>
      <action dev="evan" type="fix" issue="636">
        Fix UT1 and Earth rotation during a leap second. Was off by 1 second.
      </action>
      <action dev="luc" type="fix" issue="635">
        Fixed inconsistency in constant thrust maneuver acceleration.
      </action>
      <action dev="evan" type="add" >
        Added an annotation and a compiler plugin that generates a warning
        when default context is used without being explicitly annotated.
      </action>
      <action dev="luc" type="fix" issue="632" due-to="Evan Ward">
        Fixed projection to ellipsoid at pole.
      </action>
      <action dev="evan,luc,yannick" type="add" issue="607">
        Add DataContext, a way to load separate sets of EOP, leap seconds, etc.
      </action>
      <action dev="luc" type="fix" issue="630">
        Improve performance of UnixCompressFilter.
      </action>
      <action dev="luc" type="fix" issue="631">
        Improve performance of HatanakaCompressFilter.
      </action>
      <action dev="evan" type="fix" issue="629">
        Improve performance of ZipJarCrawler.
      </action>
      <action dev="bryan" type="add" issue="625">
      	Added default constructors for DSSTZonal and DSSTTesseral. 
      </action>   
      <action dev="bryan" type="add" issue="622">
      	Added OrekitException for unknown number of frequencies in ANTEX files. 
      </action>
      <action dev="bryan" type="add" issue="621">
      	Added OrekitException in the case where IONEX header is corrupted. 
      </action>
      <action dev="dylan" type="add" issue="359">
      	Added a specific test for issue 359 in BatchLSEstimatorTest.
      	The test verifies that a Newtonian attraction is known
      	by both the propagator builder and the propagator when
      	it is not added explicitly.
      </action>
      <action dev="dylan" type="add" issue="367">
      	Added write of covariance matrices in OEMWriter.
      </action>
      <action dev="dylan" type="fix" issue="619">
        Fixed origin transform in CcsdsModifierFrame.
      </action>
      <action dev="bryan" type="add" issue="611">
        Added SBAS orbit propagator.
      </action>
      <action dev="bryan" type="fix" issue="617">
        Fixed null pointer exception in MultiplexedMeasurement.
      </action>
      <action dev="luc" type="fix" issue="575">
        Allow users to provide custom convergence checkers for
        batch least squares orbit determination.
      </action>
      <action dev="luc" type="add" issue="614">
        Added multiplexed measurements.
      </action>
      <action dev="luc" type="fix" issue="616">
        Fixed missed changes updates in ParameterDriversList embedding
        other ParameterDriversList instances.
      </action>
      <action dev="luc" type="update">
        Moved tutorials to a separate sister project.
      </action>
      <action dev="bryan" type="add" due-to="Shiva Iyer">
        Added Laplace method for initial orbit determination.
      </action>
      <action dev="bryan" type="fix" issue="612">
        Fixed DSST orbit determination tutorial.
      </action>
      <action dev="bryan" type="add" issue="610">
        Added IRNSS orbit propagator.
      </action>
      <action dev="bryan" type="add" issue="608">
        Added support for RINEX 3.04 files.
      </action>
      <action dev="gabb" type="fix" issue="533">
        Fixed bugs in the derivatives computation in IodGooding.
        Fixed bugs in IodLambert when there's more than an half revolution
        between start and final position.
      </action>
      <action dev="bryan" type="fix" issue="604">
        Fixed parsing of compact RINEX files with wrong key in header
        produced by some Septentrio receivers.
      </action>
      <action dev="luc" type="fix" issue="603">
        Fixed parsing of compact RINEX files with missing types in header
        produced by some Septentrio receivers.
      </action>
      <action dev="evan" type="fix" issue="589">
        Improve performance of AggregateBoundedPropagator by factor of 2.
      </action>
      <action dev="luc" type="fix" issue="600">
        Fixed parsing of compact RINEX files with many observation types.
      </action>
      <action dev="bryan" type="fix">
        Fixed poor design of GLONASS numerical propagator.
      </action>
      <action dev="luc" type="fix" issue="599">
        Fixed an issue in projection to flat ellipse.
      </action>
      <action dev="bryan" type="fix" issue="598">
        Added lazily addition of Newtonian attraction to the DSST and
        numerical propagator builders.
      </action>
      <action dev="luc" type="add" issue="595">
        Added EllipticalFieldOfView (with two different ways to define the
        ellipticity constraint) that can be used in FieldOfViewDetector,
        GroundFieldOfViewDetector and FootprintOverlapDetector.
      </action>
      <action dev="luc" type="add">
        Fields of view with regular polygonal shape can now be built either
        based on a defining cone inside the Fov and touching it at edges
        middle points, or based on a defining cone outside the Fov and touching
        it at vertices.
      </action>
      <action dev="luc" type="add" issue="594">
        Added CircularFieldOfView that can be used in FieldOfViewDetector,
        GroundFieldOfViewDetector and FootprintOverlapDetector.
      </action>
      <action dev="luc" type="add">
        Set up a general hierarchy for Field Of View with various shapes. At
        start, it includes DoubleDihedraFieldOfView and PolygonalFieldOfView.
      </action>
      <action dev="luc" type="add" issue="592">
        Added FilesListCrawler to load files from an explicit list.
      </action>
      <action dev="evan" type="fix" issue="583">
        Fix AbsoluteDate.compareTo() for future/past infinity.
      </action>
      <action dev="luc" type="fix" issue="588">
        Fixed wrong handling of spacecraft states in multi-satellites orbit determination
        and multi-satellite measurements generation.
      </action>
      <action dev="bryan" type="fix" issue="585">
        Improved contributing guide.
      </action>
      <action dev="petrus" type="fix" issue="570">
        Make FieldOfView.getFootprint public.
      </action>
      <action dev="bryan" type="add">
        Added combination of measurements.
      </action>
      <action dev="bryan" type="fix">
        Fix values of GPS C2D, L2D, D2D and S2D frequencies.
      </action>
      <action dev="bryan" type="add">
        Add Nequick ionospheric model.
      </action>
      <action dev="luc" type="fix" issue="581">
        Fixed spurious empty line insertion during Rinex 2 decompression
        when the number of observations per satellite is a multiple of 5
      </action>
      <action dev="luc" type="fix" issue="580">
        Fixed decompression of very small negative values in Hatanaka
        Compact RINEX format.
      </action>
      <action dev="luc" type="fix" issue="578">
        Orbit determination tutorials (and tests too) now supports compressed
        measurement files (gzip, Unix compress, Hatanaka Compact RINEX).
      </action>
      <action dev="luc" type="fix" issue="579">
        Handle properly special events flags in Hatanaka Compact RINEX format.
      </action>
      <action dev="luc" type="fix" issue="483">
        Reset additional state changed by event handlers and not managed by any
        additional state providers.
      </action>
      <action dev="luc" type="add" issue="472">
        Added support for Hatanaka Compact RINEX format.
      </action>
      <action dev="luc" type="fix" issue="574">
        Cope with input stream readers that keep asking for new bytes after end
        of Unix compressed files has been reached.
      </action>
      <action dev="luc" type="fix" issue="573">
        Added detection of some corrupted Unix-compressed files.
      </action>
      <action dev="bryan" type="fix" issue="572">
        Fixed the Saastamoinen model when station altitude is bigger than 5000.0 meters.
      </action>
      <action dev="luc" type="fix" issue="568">
        Fixed too fast step increase in a bracketing attempt.
      </action>
      <action dev="luc" type="add">
        Added phase measurement builder.
      </action>
      <action dev="luc" type="add">
        Added getWavelength in GNSS Frequency.
      </action>
    </release>
    <release version="10.0" date="2019-06-24"
             description="Orekit 10.0 is a major new release. It includes DSST OD,
             propagation in non-inertial frames, specialized propagators for GNSS
             constellations, a new ionospheric model, modeling for phase measurements, the
             LAMBDA method for phase ambiguity resolution, Shapiro effect for range
             measurements, improved documentation, as well as several other new features
             and bug fixes. This release fixes a security denial of service bug regarding
             itrf-versions.conf present since Orekit 9.2. Some APIs have incompatibly
             changed since the 9.X series including the format of itrf-versions.conf,
             removal of deprecated methods, reorganization of the models package, as well
             as updates to AbstractDetector, AbstractGNSSAttitudeProvider, DragSensitive,
             RadiationSensitive, and ZipJarCrawler. See the list below for a full
             description of the changes.">
      <action dev="evan" type="fix">
        Fix  name of GLONASS G2 frequency.
      </action>
      <action dev="luc" type="fix" >
        Fixed accuracy of dates conversions from java dates.
      </action>
      <action dev="evan" type="fix" issue="566">
        Make ITRFVersionLoader public.
      </action>
      <action dev="bryan" type="fix" issue="564">
        Fixed private argument of getLLimits() abstract method.
      </action>
      <action dev="bryan" type="fix" issue="565">
        Fixed static loading of UTC for GLONASS reference epoch.
      </action>
      <action dev="luc" type="fix" issue="547">
        Added a tile/sampling aiming direction that diverts singularity outside of a
        area of interest. This is mainly useful when sampling areas of interest that
        cover the pole as the pole is singular for classical aiming directions (constant
        azimuth or along track).
      </action>
      <action dev="luc" type="update" >
        Removed latitude limitation in AlongTrackAiming. If latitude is above (resp. below)
        the maximum (resp. minimum) latitude reached by the defining orbit, then aiming
        will be towards East for prograde orbits and towards West for retrograde orbits.
      </action>
      <action dev="bryan" type="fix">
        Fixes broken links on Orekit JavaDoc.
      </action>
       <action dev="pascal" type="fix" issue="558">
        Fixes broken links on Maven site.
      </action>
      <action dev="luc" type="fix" issue="559">
        Take into account changes in MSAFE files names published by NASA.
      </action>
      <action dev="bryan" type="add">
        Add Global Ionosphere Map model.
      </action>
      <action dev="maxime" type="add" issue="554">
        Added propagation in inertial frame.
      </action>
      <action dev="luc" type="fix" issue="557">
        Improved documentation about DatesSelector not being reusable across several
        schedulers during measurements generation.
      </action>
      <action dev="evan" type="fix">
        Fix some possible NPEs in AntexLoader, FieldAngularCoordinates.
      </action>
      <action dev="evan" type="fix">
        Fix locale dependent comparisons in SP3File, TDMParser, and YUMAParser.
      </action>
      <action dev="evan" type="fix">
        Ensure opened streams are closed in ZipJarCrawler, DTM2000, IERSConventions, and
        OceanLoadDeformationCoefficients.
      </action>
      <action dev="bryan" type="add">
        Add DSST Orbit Determination for both Kalman Filter and Batch Least Squares estimator.
      </action>
      <action dev="romaric" type="add">
        Add a events detector based on the geomagnetic field intensity at the satellite altitude
        or at sea level above the satellite, and the associated tests
      </action>
      <action dev="maxime" type="update" issue="549">
        Deleted deprecated methods in EclipseDetector.
      </action>
      <action dev="romaric" type="fix" issue="553">
        Fix the bug of attitude transition with Ephemeris propagator
        by adding a way for the LocalPVProvider to get the attitude at the end of the transition
      </action>
      <action dev="petrus" type="update" issue="518">
        Changing AbstractGNSSAttitudeProvider from public to package-private.
      </action>
      <action dev="romaric" type="fix" issue="551">
        Fix the bug of attitude transition with analytical propagator 
        by refreshing the attitude after the events triggering
      </action>
      <action dev="romaric" type="fix" issue="552">
        Fix the bug of attitude transition if a reset occurs during the transition
        by adding margins to the reset of TimeSpanMap to keep the one corresponding to the "after" attitude law.
      </action>
      <action dev="bryan" type="add" issue="522">
        Generalized the GPSPropagator class to handle all GNSS constellations using
        the same algorithm.
      </action>
      <action dev="bryan" type="add" issue="519">
        Added numerical and analytical GLONASS propagators.
      </action>
      <action dev="luc" type="add" >
        Added ambiguity resolution for phase measurements.
        This feature is not complete yet and is considered experimental.
      </action>
      <action dev="bryan" type="update" issue="548">
        Reorganized models package by adding new sub-packages.
      </action>
      <action dev="maxime" type="update" issue="546">
        Updated Hipparchus dependency to version 1.5 in pom.xml file.
      </action>
      <action dev="maxime" type="update" issue="514">
        Deleted unused DerivativeStructure acceleration computation methods.
        In interfaces radiationPressureAcceleration and dragAcceleration, and all their implementations and their tests.
      </action>
      <action dev="evan" type="update" issue="543">
        Change format of itrf-versions.conf to use prefix matching instead of Regular
        Expression matching. All existing itrf-versions.conf files will need to be
        updated. This is to avoid a potential denial of service where a crafted
        itrf-versions.conf could cause the application to hang.
      </action>
      <action dev="evan" type="update" issue="543">
        ZipJarCrawler now uses "!/" to denote the start of the path within the archive
        which matches the convention used by JarURLConnection. ZipJarCrawler used to use
        "!".
      </action>
      <action dev="bryan" type="fix" issue="544" due-to="Josef Probst">
        Fixed endless loop on GPSPropagator and (Field)KeplerianOrbit.
      </action>
      <action dev="maxime" type="add" issue="403">
        Added tests for class UnivariateProcessNoise.
        Working tests for non-Cartesian orbit propagation are still needed.
      </action>
      <action dev="maxime" type="fix" issue="514">
        Deprecated unused DerivativeStructure acceleration computation methods.
        In interfaces radiationPressureAcceleration and dragAcceleration, and all their implementations and their tests. 
      </action>
      <action dev="luc" type="add" issue="536">
        Take target radius into account in CircularFieldOfViewDetector and FieldOfViewDetector.
      </action>
      <action dev="maxime" type="fix" issue="539">
        Fixed DTM2000.getDensity method, made it independent of user time zone.
      </action>
      <action dev="luc" type="add" issue="535">
        Take occulting body flattening into account in eclipse detector.
      </action>
      <action dev="maxime" type="fix" issue="538" due-to="Dorian Gegout">
        Fixed default method compareTo in interface ComparableMeasurement.
      </action>
      <action dev="luc" type="add" issue="532">
        Added Shapiro effect modifier for Range and InterSatelliteRange measurements.
      </action>
      <action dev="evan" type="update" issue="389">
        Fix type parametrization of AbstractDetector so that multiple with* methods can be
        called when the type parameter is '?'.
      </action>
      <action dev="evan" type="remove" issue="506">
        Remove EventHandler.Action and FieldEventHandler.Action. Use
        org.hipparchus.ode.events.Action instead.
      </action>
      <action dev="bryan" type="update" issue="527">
        Changed API for magnetic field model to a SI base unit API.
      </action>
      <action dev="evan" type="fix">
        OrekitException preserves the stack trace when formatting the message throws
        another exception.
      </action>
      <action dev="luc" type="remove" issue="530">
        Event detectors, field of view and attitude providers are not serializable anymore.
      </action>
      <action dev="bryan" type="update" issue="526">
        Replaced private class BilinearInterpolatingFunction of Saastamoinen model
        by the one of Hipparchus
      </action>
      <action dev="evan" type="add" issue="507">
        Add Action.RESET_EVENTS to check all detectors for events without recomputing the
        propagation step.
      </action>
      <action dev="evan" type="add" issue="507">
        Add Action.RESET_EVENTS to check all detectors for events without recomputing the
        propagation step.
      </action>
      <action dev="evan" type="add" issue="507">
        Add toString() implementations to SpacecraftState, RecordAndContinue.Event and
        Field versions.
      </action>
      <action dev="evan" type="add" issue="507">
        Add Field version of RecordAndContinue.
      </action>
      <action dev="evan" type="add" issue="507">
        Add Field version of LatitudeCrossingDetector.
      </action>
      <action dev="luc" type="update">
        Removed classes and methods deprecated in the 9.X series.
      </action>
      <action dev="luc" type="fix" issue="528" due-to="Gowtham Sivaraman">
        Fixed parsing of clock in SP3 files.
      </action>
    </release>
    <release version="9.3.1" date="2019-03-16" description="Version 9.3.1 is a minor version of Orekit.
    It fixes an issue with GPS week rollover.">
      <action dev="luc" type="add" issue="534">
        Handle GPS week rollover in GPSDate.
      </action>
    </release>
    <release version="9.3" date="2019-01-25" description="Version 9.3 is a minor version of Orekit.
    It includes both new features and bug fixes. New features introduced in 9.3 are: a new GPSDate class,
    changed OrekitException from checked to unchecked exceptions, parameter drivers scales and reference
    value can be changed, access to Kalman filter internal matrices, position-only measurements in orbit determination,
    support for unofficial versions 2.12 and 2.20 of Rinex files (mainly for spaceborne receivers),
    direct building of appropriate attitude law with eclipses for all GNSS satellite types, inter-satellites
    view detector, measurement generation feature, possibility fo use Marshall Solar Activity Future Estimation
    to feed NRL MSISE 2000 atmosphere model, new tropospheric models: Mendes-Pavlis, Vienna 1, Vienna 3, estimated model,
    new mapping functions for tropospheric effect: Global Mapping Function, Niell Mapping Function, Global
    Pression Temperature Models GPT and GPT2, possibility to estimate tropospheric zenith delay,
    clock offset that can be estimated (both for ground station and satellite clocks).">
      <action dev="luc" type="add" issue="516">
        Added a way to manage clock corrections from GPSPropagator.
      </action>
      <action dev="bryan" type="add" issue="498">
        Added several tropospheric models: Mendes-Pavlis, Vienna 1, Vienna 3, estimated model
        where the total zenith delay can be estimated during Orbit Determination.
      </action>
      <action dev="bryan" type="add" issue="498">
        Added Global Mapping Function and Niell Mapping Function to be used with tropospheric
        models.
      </action>
      <action dev="luc" type="add" issue="515">
        Added clock offset parameter at satellites level for orbit determination.
      </action>
      <action dev="luc" type="add" issue="513">
        Added clock offset parameter at ground stations level for orbit determination.
      </action>
      <action dev="bryan" type="add" issue="512">
        Added weather model Global Pressure and Temperature 2.
      </action>
      <action dev="bryan" type="add" issue="511">
        Added weather model Global Pressure and Temperature.
      </action>
      <action dev="luc" type="fix" issue="510">
        Fixed dropped derivatives in TimeStampedFieldPVCoordinates.shiftedBy(dt).
      </action>
      <action dev="luc" type="fix" issue="509">
        Fixed scaling error in ParameterFunction differentiation.
      </action>
      <action dev="luc" type="fix" issue="508">
        Fixed inconsistency leading to inaccuracies in conversions from AbsoluteDate to FieldAbsoluteDate.
      </action>
      <action dev="pascal" type="fix" issue="495">
        The MarshallSolarActivityFutureEstimation class implements
        the NRLMSISE00InputParameters interface.
      </action>
      <action dev="evan" type="fix" issue="486">
        Make FieldTransform.shiftedBy(T) public.
      </action>
      <action dev="evan" type="fix" issue="496">
        Fix JavaDoc for TimeComponents.getSecond().
      </action>
      <action dev="evan" type="update" issue="501">
        Deprecate GFunction in favor of ToDoubleFunction.
      </action>
      <action dev="luc" type="add" issue="494">
        Added a measurements generation feature for use with orbit determination.
        Fixes issue #494
      </action>
      <action dev="luc" type="add">
        Added adapter for event detectors, allowing to wrap existing detector
        while changing their behaviour.
      </action>
      <action dev="luc" type="add">
        Added ground at night detector.
      </action>
      <action dev="luc" type="add">
        Added inter-satellites direct view detector.
      </action>
      <action dev="luc" type="add">
        Added constants defined by IAU 2015 resolution B3 for Sun, Earth and Jupiter.
      </action>
      <action dev="luc" type="add" issue="500">
        Added retrieval of full time span (start time, end time and data) containing
        a specified date in TimeSpanMap.
        Fixes issue #500
      </action>
      <action dev="luc" type="add">
        Added direct building of attitude provider from GNSS satellite type.
      </action>
      <action dev="luc" type="add">
        Added parsing of unofficial versions 2.12 and 2.20 of Rinex files
        (used by some spaceborne receivers like IceSat 1).
      </action>
      <action dev="luc" type="add">
        Added a way to retrieve Rinex header directly from the observations data set.
      </action>
      <action dev="luc" type="add">
        Added position-only measurements in orbit determination.
      </action>
      <action dev="luc" type="fix" issue="491">
        Allow parsing of SP3 files that use non-predefined orbit types.
        Fixes issue #491.
      </action>
	  <action dev="maxime" type="add" issue="485">
        Added access to Kalman filter matrices.
		KalmanEstimation interface now has methods returning the physical values of:
		state transition matrix phi, measurement matrix H, innovation matrix S and Kalman gain matrix K.
		The methods are implemented in Model class. A class ModelTest was added to test these values.
		Fixes issue #485
      </action>
      <action dev="luc" type="fix" issue="492" due-to="Lebas">
        Fixed error message for TLE with incorrect checksum.
        Fixes issue #492.
      </action>
      <action dev="maxime" type="fix" issue="490">
        Fixed reference value of parameter drivers updating in Kalman filter. 
        When resetting the orbit in the propagator builder, the reference values
        of the drivers are now reset too.
        Fixes issue #490.
      </action>
      <action dev="maxime" type="add" issue="489">
        Made ParameterDriver class fully mutable.
        By adding setters for attributes scale, reference, minimum and maximum values.
        Fixes issue #489.
      </action>
      <action dev="maxime" type="fix" issue="488">
        Fixed method unNormalizeStateVector in Model class of Kalman estimator.
        Previous value did not take into account the reference values of the drivers.
        Fixes issue #488.
      </action>
      <action dev="luc" type="fix" issue="484" due-to="Yannick Jeandroz">
        Changed OrekitException from checked to unchecked exception.
        Most functions do throw such exceptions. As they are unchecked, they are
        not advertised in either `throws` statements in the function signature or
        in the javadoc. So users must consider that as soon as they use any Orekit
        feature, an unchecked `OrekitException` may be thrown. In most cases, users
        will not attempt to recover for this but will only use them to display or
        log a meaningful error message.
        Fixes #484.
      </action>
      <action dev="luc" type="fix" issue="480">
        Added GPSDate class to convert back and forth with AbsoluteDate.
        Fixes #480.
      </action>
      <action dev="evan" type="fix" issue="476">
        Fix generics in EventEnablingPredicateFilter.
        Fixes #476.
      </action>
      <action dev="maxime" type="fix" issue="473">
        Fixed wrong values of radec generated in AngularRaDecMeasurementCreator.
        Fixed wrong values of range rate generated in RangeRateMeasurementCreator.
        Added tests that check the values of measurements for each type of measurement.
        Upgraded precision in Kalman and batch least-squares OD tests that are using range-rate and radec measurements.
        Fixes issue #473.
      </action>
      <action dev="luc" type="fix">
        Derivatives with respect to mass are not computed anymore since several versions,
        some remnants of former computation remained and have now been removed.
      </action>
    </release>
    <release version="9.2" date="2018-05-26" description="Version 9.2 is a minor release of Orekit.
    It introduces several new features and bug fixes. New features introduced in version 9.2 are
    Kalman filter for orbit determination, loading of RINEX files, loading of ANTEX files, loading
    of version d of SP3 files (version a to c were already supported), on-the-fly decompression of .Z
    files, code measurements, phase measurements (but only a very basic implementation for now),
    specific attitude laws (GPS, GLONASS, GALILEO, BEIDOU) with midnight/noon turns, possibility to
    use backward propagation in LS orbit determination, support for any ITRF version, even if EOP
    files do not match the desired version, attitude overriding in constant thrust maneuvers,
    FunctionalDetector, filtering mechanism to insert specific decompression or deciphering algorithms
    during data loading, frames for Lagrange L1 and L2 point for any two related celestial bodies.
    WARNING: phase measurements, GNSS attitude and time-dependent process noise are considered
    experimental features for now, they should not be used yet for operational systems.
    Several bugs have been fixed.">
      <action dev="luc" type="fix">
        Fixed missing eclipse detectors in field version of Solar radiation pressure.
        Fixes issue #366.
      </action>
      <action dev="evan" type="fix">
        Fixed issue where EventHandler.init() was never called.
        Fixes issue #471.
      </action>
      <action dev="luc" type="fix">
        Fixed error in relative humidity units in Marini-Murray tropospheric model.
        Fixes issue #352.
      </action>
      <action dev="luc" type="fix">
        Fixed DSST events detection in the osculating case.
        Fixes issue #398.
      </action>
      <action dev="luc" type="fix">
        Allow several TLE with same date in TLESeries.
        Fixes issue #411.
      </action>
      <action dev="luc" type="fix">
        Fixed compilation problems with JDK 1.8
        Fixes issue #462.
      </action>
      <action dev="luc" type="add" >
        Added specific attitude mode for GNSS satellites: GPS (block IIA, block IIF, block IIF),
        GLONASS, GALILEO, BEIDOU (GEO, IGSO, MEO). This is still considered experimental as there
        are some problems when Sun crosses the orbital plane during a midnight/noon turn maneuver
        (which is a rare event but nevertheless occurs)
      </action>
      <action dev="luc" type="add" >
        Added natural order for observed measurements primarily based on
        chronological order, but with also value comparisons if measurements
        are simultaneous (which occurs a lot in GNSS), and ensuring no
        measurements are lost if stored in SortedSet
      </action>
      <action dev="luc" type="add" due-to="Albert Alcarraz García">
        Added GNSS code measurements
      </action>
      <action dev="luc" type="add" due-to="Albert Alcarraz García">
        Added GNSS phase measurements (very basic implementation for now, not usable as is)
      </action>
      <action dev="luc" type="add" due-to="Albert Alcarraz García">
        Added loading of RINEX observation files (versions 2 and 3)
      </action>
      <action dev="luc" type="fix">
        Fixed compression table reset problem in .Z files
        Fixes issue #450.
      </action>
      <action dev="maxime" type="fix">
        Fixed de-activation of event detection.
        In the propagate(startDate, endDate) function of class "AbstractIntegratedPropagator",
        for dates out of the time interval defined by ]startDate, endDate].
        Fixes issue #449.
      </action>
      <action dev="luc" type="add">
        Added support for loading Unix-compressed files (ending in .Z).
        This file compression algorithm is still widely used in the GNSS
        community (SP3 files, clock files, Klobuchar coefficients...)
        Fixes issue #447.
      </action>
      <action dev="luc" type="add">
        Added a customizable filtering capability in data loading.
        This allows users to insert layers providing features like
        custom decompression algorithms, deciphering, monitoring...
        Fixes issue #446.
      </action>
      <action dev="luc" type="add">
        Allow direct retrieval of rotation part without derivatives from
        LOFType without computing the full transform from inertial frame.
      </action>
      <action dev="maxime" type="fix">
        Added a provider for time-dependent process noise in Kalman estimator.
        This providers allow users to set up realistic models where the process
        noise increases in the along track direction.
        Fixes issue #403.
      </action>
      <action dev="maxime" type="add">
        Increased visibility of attributes in ConstantThrustManeuver class.
        Added getters for all attributes. Also added an attribute name that
        allows the differentiation of the maneuvers, both from a parameter driver
        point of view and from a force model point of view.
        Fixes issue #426.
      </action>
      <action dev="maxime" type="add">
        Increased visibility of attributes in propagator builders.
        By adding getters for all attributes in NumericalPropagatorBuilder
        and AbstractPropagatorBuilder.
        Also made the method findByName in ParameterDriversList public.
        Fixes issue #425.
      </action>
      <action dev="luc" type="fix">
        Ensure the correct ITRF version is used in CCSDS files, regardless
        of the EOP source chosen, defaulting to ITRF-2014.
      </action>
      <action dev="luc" type="fix">
        Split initial covariance matrix and process noise matrix in two
        methods in the covariance matrix provider interface.
      </action>
      <action dev="luc" type="add">
        Added VersionedITRF frame that allow users with needs for very high
        accuracy to specify which ITRF version they want, and stick to it
        regardless of their EOP source.
        Fixes issue #412.
      </action>
      <action dev="luc" type="add">
        Added an itrf-versions.conf configuration file allowing to specify
        which ITRF version each EOP file defines for which date
      </action>
      <action dev="luc" type="add">
        EOP history now contains the ITRF version corresponding to each
        EOP entry on a per date basis
      </action>
      <action dev="luc" type="add">
        Added an ITRFVersion enumerate to simplify conversion between ITRF frames,
        even when no direct Helmert transformation is available
      </action>
      <action dev="luc" type="add">
        Added TransformProviderUtility to reverse or combine TransformProvider instances.
      </action>
      <action dev="luc" type="add">
        Allow attitude overriding during constant-thrust maneuvers.
        Fixes issue #410.
      </action>
      <action dev="luc" type="fix">
        Fixed out-of-sync attitude computation near switch events in AttitudeSequence.
        Fixes issue #404.
      </action>
      <action dev="luc" type="add">
        Added a method to extract sub-ranges from TimeSpanMap instances.
      </action>
      <action dev="luc" type="fix">
        Fixed TLE creation with B* coefficients having single digits like 1.0e-4.
        Fixes issue #388.
      </action>
      <action dev="evan" type="add">
        Add FunctionalDetector.
      </action>
      <action dev="luc" type="add">
        Added handling of IGS ANTEX GNSS antenna models file.
      </action>
      <action dev="luc" type="add">
        Added support for SP3-d files.
      </action>
      <action dev="luc" type="fix">
        Improved SP3 files parsing.
        Some files already operationally produced by IGS Multi-GNSS Experiment (MGEX)
        exceed the maximum number of satellites supported by the regular SP3-c file
        format (which is 85 satellites) and extended the header, without updating the
        format version to SP3-d, which specifically raises the 85 satellites limitation.
        Fixes issue #376.
      </action>
      <action dev="maxime" type="add">
        Allow backward propagation in batch LS orbit determination.
        Fixes issue #375.
      </action>
      <action dev="maxime" type="add">
        Added covariance matrix to PV measurements.
        Fixes issue #374.
      </action>
      <action dev="luc" type="fix">
        Fixed issue when converting very far points (such as Sun center) to geodetic coordinates.
        Fixes issue #373.
      </action>
      <action dev="luc" type="add" >
        Added more conversions between PV coordinates and DerivativeStructure.
        This simplifies for example getting the time derivative of the momentum.
      </action>
      <action dev="maxime" type="fix">
        Fixed weights for angular measurements in W3B orbit determination.
        Fixed in test and tutorial.
        Fixes issue #370.
      </action>
      <action dev="luc" type="add" due-to="Julio Hernanz">
        Added frames for L1 and L2 Lagrange points, for any pair of celestial bodies.
      </action>
    </release>
    <release version="9.1" date="2017-11-26"
             description="Version 9.1 is a minor release of Orekit. It introduces a few new
             features and bug fixes. New features introduced in version 9.1 are some
             frames in OEM parser, retrieval of EOP from frames and ground station displacements
             modelling (both displacements due to tides and displacements due to ocean loading),
             and retrieval of covariance matrix in orbit determination. Several bugs have been fixed.
             Version 9.1 depends on Hipparchus 1.2.">
      <action dev="evan" type="add">
        Added ITRF2005 and ITRF2008 to the frames recognized by OEMParser.
        Fixes issue #361.
      </action>
      <action dev="evan" type="fix">
        Fixed FiniteDifferencePropagatorConverter so that the scale factor is only applied
        once instead of twice.
        Fixes issue #362.
      </action>
      <action dev="maxime" type="fix">
        Fixed derivatives computation in turn-around range ionospheric delay modifier.
        Fixes issue #369.
      </action>
      <action dev="evan" type="fix">
        Disabled XML external resources when parsing rapid XML TDM files.
        Part of issue #368.
      </action>
      <action dev="evan" type="fix">
        Disabled XML external resources when parsing rapid XML EOP files.
        Part of issue #368.
      </action>
      <action dev="evan" type="fix">
        Fixed NPE in OrekitException when localized string is null.
      </action>
      <action dev="luc" type="fix">
        Fixed a singularity error in derivatives for perfectly circular orbits in DSST third body force model.
        Fixes issue #364.
      </action>
      <action dev="luc" type="fix" due-to="Lucian Bărbulescu">
        Fixed an error in array size computation for Hansen coefficients.
        Fixes issue #363.
      </action>
      <action dev="luc" type="add">
        Added a way to retrieve EOP from frames by walking the frames hierarchy tree
        using parent frame links. This allows to retrieve EOP from topocentric frames,
        from Earth frames, from TOD...
      </action>
      <action dev="luc" type="add">
        Take ground stations displacements into account in orbit determination.
        The predefined displacement models are the direct effect of solid tides
        and the indirect effect of ocean loading, but users can add their own models
        too.
      </action>
      <action dev="luc" type="add">
        Added ground stations displacements due to ocean loading as per IERS conventions,
        including all the 342 tides considered in the HARDISP.F program.
        Computation is based on Onsala Space Observatory files in BLQ format.
      </action>
      <action dev="luc" type="add">
        Added ground points displacements due to tides as per IERS conventions.
        We have slightly edited one entry in table 7.3a from IERS 2010 conventions
        to fix a sign error identified by Dr. Hana Krásná from TU Wien (out of phase
        radial term for the P₁ tide, which is -0.07mm in conventions when it should be
        +0.07mm). This implies that our implementation may differ up to 0.14mm from
        other implementations.
      </action>
      <action dev="luc" type="fix">
        Avoid intermixed ChangeForwarder instances calling each other.
        Fixes issue #360.
      </action>
      <action dev="maxime" type="fix">
        Modified the way the propagation parameter drivers are mapped in the
        Jacobian matrix in class "Model".
        Added a test for multi-sat orbit determination with estimated
        propagation parameters (µ and SRP coefficients).
        Fixes issue #354.
      </action>
      <action dev="luc" type="fix">
         Added a convenience method to retrieve covariance matrix in
         physical units in orbit determination.
         Fixes issue #353.
      </action>
      <action dev="luc" type="fix" due-to="Rongwang Li">
         Fixed two errors in Marini-Murray model implementation.
         Fixes issue #352.
      </action>
      <action dev="luc" type="fix">
         Prevent duplicated Newtonian attraction in FieldNumericalPropagator.
         Fixes issue #350.
      </action>
      <action dev="luc" type="fix">
         Copy additional states through impulse maneuvers.
         Fixes issue #349.
      </action>
      <action dev="luc" type="fix">
         Removed unused construction parameters in ShiftingTransformProvider
         and InterpolatingTransformProvider.
         Fixes issue #356.
      </action>
      <action dev="luc" type="fix">
         Fixed wrong inertial frame for Earth retrieved from CelestialBodyFactory.
         Fixes issue #355.
      </action>
      <action dev="luc" type="update">
        Use a git-flow like branching workflow, with a develop branch for bleeding-edge
        development, and master branch for stable published versions.
      </action>
    </release>
    <release version="9.0.1" date="2017-11-01"
            description="Version 9.0.1 is a patch release of Orekit.
            It fixes security issus 368.">
      <action dev="evan" type="fix">
        Disabled XML external resources when parsing rapid XML TDM files.
        Part of issue #368.
      </action>
      <action dev="evan" type="fix">
        Disabled XML external resources when parsing rapid XML EOP files.
        Part of issue #368.
      </action>
    </release>
    <release version="9.0" date="2017-07-26"
             description="Version 9.0 is a major release of Orekit. It introduces several new
             features and bug fixes. New features introduced in version 9.0 are Taylor algebra
             propagation (for high order uncertainties propagation or very fast Monte-Carlo
             studies), multi-satellites orbit determination, parallel multi-satellites propagation,
             parametric accelerations (polynomial and harmonic), turn-around measurements,
             inter-satellite range measurements, rigth ascension/declination measurements,
             Antenna Phase Center measurements modifiers, EOP estimation in precise orbit
             determination, orbit to attitude coupling in partial derivatives, parsing of CCSDS
             Tracking Data Messages, parsing of university of Bern Astronomical Institute files
             for Klobuchar coefficients, ITRF 2014, preservation of non-Keplerian orbits derivatives,
             JB2008 atmosphere model, NRL MSISE 2000 atmosphere model, boolean combination of events
             detectors, ephemeris writer, speed improvements when tens of thousands of measurements
             are used in orbit determination, Danish translations. Several bugs have been fixed.">
     <action dev="luc" type="add">
       Added on-board antenna phase center effect on inter-satellites range measurements.
     </action>
     <action dev="luc" type="add">
       Added on-board antenna phase center effect on turn-around range measurements.
     </action>
     <action dev="luc" type="add">
       Added on-board antenna phase center effect on range measurements.
     </action>
     <action dev="luc" type="update">
       Moved Bias and OutlierFilter classes together with the other estimation modifiers.
     </action>
     <action dev="luc" type="update">
       Forced states derivatives to be dimension 6 rather than either 6 or 7. The
       additional mass was not really useful, it was intended for maneuvers calibration,
       but in fact during maneuver calibration we adjust either flow rate or specific
       impulse but not directly mass itself. 
     </action>
      <action dev="luc" type="add">
        Added parametric acceleration force models, where acceleration amplitude is a
        simple parametric function. Acceleration direction is fixed in either inertial
        frame, or spacecraft frame, or in a dedicated attitude frame overriding spacecraft
        attitude. The latter could for example be used to model solar arrays orientation if
        the force is related to solar arrays). Two predefined implementations are provided,
        one for polynomial amplitude and one for harmonic amplitude. Users can add other
        cases at will. This allows for example to model the infamous GPS Y-bias, which is
        thought to be related to a radiator thermal radiation.
      </action>
      <action dev="luc" type="remove">
        Removed obsolete Cunningham and Droziner attraction models. These models have
        been superseded by Holmes-Featherstone attraction model available since 2013
        in Orekit.
      </action>
      <action dev="luc" type="update">
        Take orbit to attitude coupling into account in the partial derivatives for all attitude modes.
        Fixes issue #200.
      </action>
      <action dev="luc" type="update">
        Merged FieldAttitudeProvider into AttitudeProvider.
      </action>
      <action dev="luc" type="update">
        Simplified ForceModel interface. It does not require dedicated methods anymore for
        computing derivatives with respect to either state or parameters.
      </action>
      <action dev="luc" type="remove">
        Removed Jacchia-Bowman 2006 now completely superseded by Jacchia-Bowman 2008.
      </action>
      <action dev="luc" type="update">
        Make Jacchia-Bowman 2008 thread-safe and field-aware.
      </action>
      <action dev="luc" type="update">
        Make NRL MSISE 2000 thread-safe and field-aware.
      </action>
      <action dev="luc" type="update">
        Make DTM2000 thread-safe and field-aware.
      </action>
      <action dev="luc" type="add">
        Added support for ITRF 2014.
        As of mid-2017, depending on the source of EOP, the ITRF retrieved using
        FramesFactory.getITRF will be either ITRF-2014 (if using EOP 14 C04) or
        ITRF-2008 (if using EOP 08 C04, bulletins A, bulletins B, or finals .all).
        If another ITRF is needed, it can be built using HelmertTransformation.
      </action>
      <action dev="luc" type="remove">
        Removed classes and methods deprecated in 8.0.
      </action>
      <action dev="luc" type="add">
        Added coordinates of all intermediate participants in estimated measurements.
        This will allow estimation modifiers to get important vectors (sighting
        directions for example) without recomputing everything from the states.
      </action>
      <action dev="luc" type="add">
        Added a multi-satellites orbit determination feature.
      </action>
      <action dev="luc" type="add">
        Added one-way and two-way inter-satellites range measurements.
      </action>
      <action dev="luc" type="fix" due-to="Glenn Ehrlich">
        Avoid clash with Python reserved keywords and, or and not in BooleanDetector.
      </action>
      <action dev="luc" type="add" due-to="Maxime Journot">
        Added right ascension and declination angular measurements.
      </action>
      <action dev="luc" type="add">
        Added a parallel propagation feature for addressing multi-satellites needs.
        Propagators of different types (analytical, semi-analytical, numerical,
        ephemerides ...) can be mixed at will.
      </action>
      <action dev="luc" type="fix">
        Fixed Gaussian quadrature inconsistent with DSST theory when orbit derivatives are present.
        Fixes issue #345.
      </action>
      <action dev="luc" type="fix">
        Fixed infinite recursion when attempting two orbit determinations in row.
        Fixes issue #347.
      </action>
      <action dev="luc" type="add" due-to="Lars Næsbye Christensen">
        Added Danish translations.
        Fixes issue #346.
      </action>
      <action dev="luc" type="add" >
        Allow estimation of polar motion (offset plus linear drift) and prime meridian
        correction (offset plus linear drift) in orbit determination. This is essentially
        equivalent to add correction to the xp, yp, dtu1 and lod Earth Orientation Parameters.
      </action>
      <action dev="luc" type="add">
        Parameters in orbit determination can be associated with a per-parameter reference date.
      </action>
      <action dev="luc" type="fix">
        Fixed wrong generation of FieldTransforms by time stamped cache, when generation
        happens backward in time.
        Fixes issue #344.
      </action>
      <action dev="luc" type="update">
        Improved computation ground station parameters derivatives
        in orbit determination.
      </action>
      <action dev="luc" type="update" >
        Use automatic differentiation for all orbit determination measurements types.
        This allows simpler evolutions to estimate parameters for which derivatives
        are not straightforward to compute; some of these parameters are needed for
        precise orbit determination.
      </action>
      <action dev="luc" type="add" due-to="Maxime Journot">
        Added parsing of University of Bern Astronomical Institute files for α and β Klobuchar coefficients.
      </action>
      <action dev="luc" type="add" due-to="Maxime Journot">
        Added parsing of CCSDS TDM (Tracking Data Messages) files, both text and XML.
      </action>
      <action dev="luc" type="fix" due-to="Florentin-Alin Butu">
        Fixed lighting ratio in solar radiation pressure for interplanetary trajectories.
      </action>
      <action dev="hank" type="fix">
        Allow small extrapolation before and after ephemeris.
        Fixes issue #261.
      </action>
      <action dev="luc" type="fix">
        Fixed missing attitude in DSST mean/osculating conversions.
        Fixes issue #339.
      </action>
      <action dev="luc" type="fix">
        Optionally take lift component of the drag force into account in BoxAndSolarArraySpacecraft.
        Fixes issue #324.
      </action>
      <action dev="luc" type="fix" due-to="James Schatzman">
        Change visibility of getTargetPV in GroundPointing to public so it can be subclassed by
        users in other packages.
        Fixes issue #341.
      </action>
      <action dev="luc" type="update">
        Deprecated the TLESeries class. The file format used was considered to be too specific and
        the API not really well designed. Users are encouraged to use their own parser for series of TLE.
      </action>
      <action dev="luc" type="fix" due-to="Gavin Eadie">
        Removed dead code in deep SDP4 propagation model.
        Fixes issue #342.
      </action>
      <action dev="luc" type="fix" due-to="Quentin Rhone">
        Added a way to prefix parameters names when estimating several maneuvers
        in one orbit determination.
        Fixes issue #338.
      </action>
      <action dev="luc" type="fix" due-to="Pascal Parraud">
        Removed unneeded reset at end of sample creation in propagators conversion.
        Fixes issue #335.
      </action>
      <action dev="luc" type="fix" due-to="Michiel Zittersteijn">
        Fixed wrong angle wrapping computation in IodLambert.
      </action>
      <action dev="luc" type="fix" due-to="Lucian Barbulescu">
        Fixed boundaries of thrust parameter driver in ConstantThrustManeuver.
        Fixes issue #327.
      </action>
      <action dev="luc" type="fix" due-to="Hao Peng">
        Allow some old version of TLE format to be parsed correctly.
        Fixes issue #330.
      </action>
      <action dev="luc" type="fix" due-to="James Schatzman">
        Fixed ArrayOutOfBoundException appearing when converting dates at past or future infinity
        to string.
        Fixes issue #340.
      </action>
      <action dev="luc" type="fix">
        Extended range of DateComponents to allow the full integer range as days offset
        from J2000.
      </action>
      <action dev="luc" type="fix">
        Prevent NaN appearing in UTC-TAI offsets for dates at past or future infinity.
      </action>
      <action dev="luc" type="fix">
        Prevent central attraction coefficient from being adjusted in TLEPropagatorBuilder,
        as it is specified by the TLE theory.
        Fixes issue #313.
      </action>
      <action dev="luc" type="fix" due-to="Hao Peng">
        Added a flag to prevent resetting initial state at the end of integrating propagators.
        Fixes issue #251.
      </action>
      <action dev="luc" type="fix">
        Tutorials now all rely on orekit-data being in user home folder.
        Fixes issue #245.
      </action>
       <action dev="luc" type="fix">
        Apply delay corresponding to h = 0 when station altitude is below 0 in SaastamoinenModel.
        Fixes issue #202.
      </action>
      <action dev="luc" type="add">
        Added derivatives to orbits computed from non-Keplerian models, and use
        these derivatives when available. This improves shiftedBy() accuracy,
        and as a consequence also the accuracy of EventShifter. As example, when
        comparing shiftedBy and numerical model on a low Earth Sun Synchronous Orbit,
        with a 20x20 gravity field, Sun and Moon third bodies attractions, drag and
        solar radiation pressure, shifted position errors without derivatives are 18m
        after 60s, 72m after 120s, 447m after 300s; 1601m after 600s and 3141m after
        900s, whereas the shifted position errors with derivatives are 1.1m after 60s,
        9.1m after 120s, 140m after 300s; 1067m after 600s and 3307m after 900s.
      </action>
      <action dev="luc" type="fix">
        Preserved non-Keplerian acceleration in spacecraft state when computed from numerical propagator.
        Fixes issue #183.
      </action>
      <action dev="luc" type="fix">
        Fixed accuracy of FieldAbsoluteDate.
        Fixes issue #337.
      </action>
      <action dev="luc" type="fix">
        Fixed eccentricity computation for hyperbolic Cartesian orbits.
        Fixes issue #336.
      </action>
      <action dev="luc" type="fix">
        Fixed an array out of bounds error in DSST zonal short periodics terms.
      </action>
      <action dev="luc" type="fix" due-to="Maxime Journot">
        Fixed a factor two error in tropospheric and ionospheric modifiers.
      </action>
      <action dev="luc" type="add" due-to="Maxime Journot">
        Added turn-around (four-way range) measurements to orbit determination.
      </action>
      <action dev="luc" type="update">
        Updated dependency to Hipparchus 1.1, released on 2017, March 16th.
        Fixes issue #329.
      </action>
      <action dev="evan" type="add">
        Added simple Boolean logic with EventDetectors.
      </action>
      <action dev="luc" type="add">
        Added getGMSTRateFunction to IEEEConventions to compute accurately Earth rotation rate.
      </action>
      <action dev="luc" type="update">
        OneAxisEllipsoid can now transform FieldGeodeticPoint from any field
        and not only DerivativeStructure.
      </action>
      <action dev="luc" type="add">
        Completed field-based Cartesian and angular coordinates with missing
        features that were only in the double based versions.
      </action>
      <action dev="luc" type="update" due-to="Maxime Journot">
        Use DerivativeStructure to compute derivatives for Range measurements.
      </action>
      <action dev="luc" type="update">
        Improved conversion speed from Cartesian coordinates to geodetic coordinates
        by about 15%.
      </action>
      <action dev="evan" type="add">
        Replace OrbitFile interface with EphemerisFile, adding support for multiple
        ephemeris segments and the capability to create a propagator from an ephemeris.
      </action>
      <action dev="hank" type="add">
        Added EphemerisFileWriter interface for serializing EphemerisFiles to external
        file formats, and implemented the OEMWriter for CCSDS OEM file export support.
      </action>
      <action dev="hank" type="add">
        Added OrekitEphemerisFile object for encapsulating propagator outputs into an 
        EphemerisFile which can then be exported with EphemerisFileWriter classes.
      </action>
      <action dev="luc" type="fix">
        Fixed thread-safety issues in DTM2000 model.
        Fixes issue #258.
      </action>
      <action dev="pascal" type="add">
        Added JB2008 atmosphere model.
      </action>
      <action dev="pascal" type="add">
        Added NRLMSISE-00 atmosphere model.
      </action>
      <action dev="luc" type="fix" due-to="Hao Peng">
        Fixed outliers configuration parsing in orbit determination tutorial and test.
        Fixes issue #249
      </action>
       <action dev="luc" type="fix" >
        Greatly improved orbit determination speed when a lot of measurements are used
        (several thousands).
      </action>
      <action dev="luc" type="fix" >
        Fixed ant build script to run Junit tests.
        Fixes issue #246.
      </action>
      <action dev="luc" type="update">
        Added a protection against zero scale factors for parameters drivers.
      </action>
      <action dev="evan" type="fix">
        Fix AbsoluteDate.createMJDDate when the time scale is UTC and the date
        is during a leap second.
        Fixes issue #247
      </action>
      <action dev="luc" type="fix" >
        Fixed ant build script to retrieve Hipparchus dependencies correctly.
        Fixes issue #244.
      </action>
    </release>
    <release version="8.0.1" date="2017-11-01"
            description="Version 8.0.1 is a patch release of Orekit.
            It fixes security issus 368.">
      <action dev="evan" type="fix">
        Disabled XML external resources when parsing rapid XML EOP files.
        Part of issue #368.
      </action>
    </release>
    <release version="8.0" date="2016-06-30"
             description="Version 8.0 is a major release of Orekit. It introduces several new
             features and bug fixes as well as a major dependency change. New features introduced
             in version 8.0 are orbit determination, specialized propagator for GPS satellites
             based on SEM or YUMA files, computation of Dilution Of Precision and a new angular
             separation event detector. Several bugs have been fixed. A major change introduced
             with version 8.0 is the switch from Apache Commons Math to Hipparchus as the
             mathematical library, which also implied switching from Java 6 to Java 8.">
      <action dev="luc" type="fix" due-to="Andrea Antolino">
        Improved accuracy of orbits Jacobians.
        Fixes issue #243.
      </action>
      <action dev="luc" type="update">
        Deprecated PropagationException, replaced by OrekitException.
      </action>
      <action dev="evan" type="fix" due-to="Greg Carbott">
        Fix bug in restarting propagation with a ConstantThrustManeuver with an
        updated initial condition.
      </action>
      <action dev="luc" type="fix">
        Fixed a display error for dates less than 0.5ms before a leap second.
      </action>
      <action dev="luc" type="update">
        Use ParameterDriver with scale factor for both orbit determination, conversion,
        and partial derivatives computation when finite differences are needed.
      </action>
      <action dev="luc" type="fix">
        Apply impulse maneuver correctly in backward propagation.
        Fixes issue #241.
      </action>
      <action dev="luc" type="add">
        Added angular separation detector. This is typically used to check separation
        between spacecraft and the Sun as seen from a ground station, to avoid interferences
        or damage.
      </action>
      <action dev="luc" type="update">
        All class and methods that were deprecated in the 7.X series have been removed.
      </action>
      <action dev="luc" type="update">
        Allow ICGEM gravity field reader to parse non-Earth gravity fields.
      </action>
      <action dev="evan" type="add">
        Add methods for a integration step handler to tell if the start/end of the step is
        interpolated due to event detection. Also added ability to add a step handler in
        ephemeris mode.
      </action>
      <action dev="evan" type="fix">
        Switch to a continuous Ap to Kp geomagnetic index conversion.
        Fixes issue #240.
      </action>
      <action dev="pascal" type="add">
        Added computation of Dilution Of Precision (DOP).
      </action>
      <action dev="pascal" type="add">
        Added a specialized propagator for GPS spacecrafts, based on
        SEM or YUMA files.
      </action>
      <action dev="luc" type="update">
        Ported the new Hipparchus event handling algorithm to Orekit.
        This improves robustness in corner cases, typically when different
        event detectors triggers at very close times and one of them
        resets the state such that it affects the other detectors.
      </action>
      <action dev="luc" type="update">
        Simplified step interpolators API, replacing the setDate/getState
        pair with an interpolated state getter taking a date argument.
      </action>
      <action dev="luc" type="update">
        Switched from Apache Commons Math to Hipparchus library.
      </action>
      <action dev="luc" type="add">
        Added an orbit determination feature!
      </action>
      <action dev="evan" type="add">
        Add EventHandler to record all events.
      </action>
      <action dev="evan" type="fix">
        Fix exception during event detection using
        NumericalPropagator.getGeneratedEphemeris() near the start/end date of
        the generated ephemeris.
        Fixes issue #238
      </action>
    </release>
    <release version="7.2.1" date="2017-11-01"
            description="Version 7.2.1 is a patch release of Orekit.
            It fixes security issus 368.">
      <action dev="evan" type="fix">
        Disabled XML external resources when parsing rapid XML EOP files.
        Part of issue #368.
      </action>
    </release>
    <release version="7.2" date="2016-04-05"
             description="Version 7.2 is a minor release of Orekit. It introduces several new
             features and bug fixes. The most important features introduced in version 7.2
             are handling of GLONASS and QZSS time scales, support for local time zones
             according to ISO-8601 standard, and finer tuning of short period terms in
             DSST propagator. Version 7.2 depends on version 3.6.1 of Apache Commons Math,
             which also fixes a bug related to close events detection.">
      <action dev="luc" type="add">
        Added GLONASS and QZSS time scales. These time scales my be used in SP3-c files.
      </action>
      <action dev="luc" type="add">
        Added parsing and displaying of local time according to ISO-8601 standard.
      </action>
      <action dev="luc" type="fix">
        Added some protections against malformed SP3 files.
      </action>
      <action dev="luc" type="fix">
        Fixed Newcomb operators generation in DSST for high degree gravity fields.
        Fixes issue #237
      </action>
      <action dev="luc" type="update">
        Improved tuning of DSST tesseral force models. Users can now tune max degree,
        max eccentricity power and max frequency in mean longitude for short
        period terms, as well as for m-daily terms.
      </action>
      <action dev="luc" type="update">
        Improved tuning of DSST zonal force models. Users can now tune max degree,
        max eccentricity power and max frequency in true longitude for short
        period terms.
      </action>
      <action dev="luc" type="fix">
        Fixed wrong continuous maneuver handling in backward propagation.
        Fixes issue #236
      </action>
    </release>
    <release version="7.1" date="2016-02-07"
             description="Version 7.1 is a minor release of Orekit. It introduces several new
             features and bug fixes. The most important features introduced in version 7.1
             are a lot of new event detectors (field of view based detectors supporting any FoV
             shape, either on ground targetting spacecraft or on spacecraft and targetting
             ground defined zones with any shape, extremum elevation detector, anomaly,
             latitude argument, or longitude argument crossing detectors, either true, mean
             or eccentric, latitude and longitude extremum detectors, latitude and longitude
             crossing detectors), new event filtering capability based on user-provided
             predicate function, ability to customize DSST interpolation grid for short period
             elements, ability to retrieve DSS short periodic coefficients, removed some arbitrary
             limitations in DSST tesseral and zonal contribution, ability to set short period
             degree/order to smaller values than mean elements in DSST, vastly improved
             frames transforms efficiency for various Earth frames, three different types of
             solar radiation pressure coefficients, new tabulated attitudes related to Local
             Orbital Frame, smooth attitude transitions in attitudes sequences, with derivatives
             continuity at both endpoint, ground zone sampling either in tiles or grid with fixed
             or track-based orientation, derivatives handling in geodetic points, parsing of TLE
             with non-unclassified modifiers, support for officiel WMM coefficients from NOAA,
             support for tai-utc.dat file from USNO, tropospheric refraction model following
             Recommendation ITU-R P.834-7, geoid model based on gravity field, and use of the new
             Apache Commons Math rotation API with either Frame transform convention or vector
             operator convention. Numerous bugs were also fixed.
             Version 7.1 depends on version 3.6 of Apache Commons Math.">
      <action dev="thierry" type="add">
        Added tropospheric refraction correction angle following Recommendation ITU-R P.834-7.
      </action>
      <action dev="luc" type="add">
        Added a way to configure max degree/order for short periods separately
        from the mean elements settings in DSST tutorial.
      </action>
      <action dev="luc" type="fix">
        Fixed limitation to degree 12 on zonal short periods, degree/order 8 on
        tesseral short periods, and degree/order 12 for tesseral m-dailies in DSST.
      </action>
      <action dev="luc" type="fix">
        Fixed wrong orbit type in propagator conversion. The type specified by
        user was ignored when computing variable stepsize integrator tolerances.
      </action>
      <action dev="luc" type="add">
        Set up three different implementations of radiation pressure coefficients,
        using either a single reflection coefficient, or a pair of absorption
        and specular reflection coefficients using the classical convention about
        specular reflection, or a pair of absorption and specular reflection
        coefficients using the legacy convention from the 1995 CNES book.
        Fixes issue #170
      </action>
      <action dev="luc" type="fix">
        Fixed wrong latitude normalization in FieldGeodeticPoint.
      </action>
      <action dev="luc" type="fix">
        Fixed blanks handling in CCSDS ODM files.
        Fixes issue #232
      </action>
      <action dev="luc" type="fix">
        Fixed FramesFactory.getNonInterpolatingTransform working only
        in one direction.
        Fixes issue #231
      </action>
      <action dev="evan" type="add">
        Added Field of View based event detector for ground based sensors.
      </action>
      <action dev="luc" type="add">
        Added a getFootprint method to FieldOfView for projecting Field Of View
        to ground, taking limb of ellipsoid into account (including flatness) if
        Field Of View skims over horizon.
      </action>
      <action dev="luc" type="add">
        Added a pointOnLimb method to Ellipsoid for computing points that lie
        on the limb as seen from an external observer.
      </action>
      <action dev="luc" type="add">
        Added an isInside predicate method to Ellipsoid for checking points location.
      </action>
      <action dev="evan" type="fix">
        Support parsing lowercase values in CCSDS orbit data messages.
        Fixes issue #230
      </action>
      <action dev="luc" type="add">
        Added a generic FieldOfViewDetector that can handle any Field Of View shape.
        The DihedralFieldOfViewDetector is deprecated, but the CircularFieldOfViewDetector
        which corresponds to a common case that can be computed more accurately and faster
        than the new generic detector is preserved.
      </action>
      <action dev="luc" type="add">
        Added a FieldOfView class to model Fields Of View with any shape.
      </action>
      <action dev="luc" type="add">
        Added a FootprintOverlapDetector which is triggered when a sensor
        Field Of View (any shape, even split in non-connected parts or
        containing holes) overlaps a geographic zone, which can be non-convex,
        split in different sub-zones, have holes, contain the pole...
        Fixes issue #216
      </action>
      <action dev="luc" type="fix" due-to="Carlos Casas">
        Added a protection against low altitudes in JB2006 model.
        Fixes issue #214
      </action>
      <action dev="luc" type="fix" due-to="Petrus Hyvönen">
        Enlarged access to SGP4 and DeepSDP4 propagators.
        Fixes issue #207
      </action>
      <action dev="luc" type="fix">
        Fixed covariance matrices units when read from CCSDS ODM files. The
        data returned at API level are now consistent with SI units, instead of being
        kilometer-based.
        Fixes issue #217
      </action>
      <action dev="luc" type="fix">
        Fixed DSST ephemeris generation.
        Fixes issue #222
      </action>
      <action dev="luc" type="update">
        Vastly improved DSS short period terms interpolation.
      </action>
      <action dev="luc" type="fix">
        Use new Rotation API from Apache Commons Math 3.6.
        This API allows to use both vector operator convention and frames
        transform convention naturally. This is useful when axis/angles are
        involved, or when composing rotations. This probably fixes one of
        the oldest stumbling blocks for Orekit users.
      </action>
      <action dev="luc" type="fix">
        Fixed state partial derivatives in drag force model.
        Fixes issue #229
      </action>
      <action dev="evan" type="fix">
        Fixed incorrect density in DTM2000 when the input position is not in ECI
        or ECEF.
        Fixes issue #228
      </action>
      <action dev="evan" type="add">
        Added capability to use a single EventHandler with multiple types of
        EventDetectors.
      </action>
      <action dev="luc" type="add" >
        Added a way to customize interpolation grid in DSST, either using a fixed number
        of points or a maximum time gap between points, for each mean elements integration
        step.
      </action>
      <action dev="luc" type="add" >
        Added TabulatedLofOffset for attitudes defined by tabulating rotations between Local Orbital Frame
        and spacecraft frame.
        Fixes issue #227
      </action>
      <action dev="luc" type="fix" >
        Fixed wrong ephemeris generation for analytical propagators with maneuvers.
        Fixes issue #224.
      </action>
       <action dev="luc" type="fix" >
        Fixed date offset by one second for TLE built from their components,
        if a leap second was introduced earlier in the same year.
        Fixes issue #225.
      </action>
      <action dev="luc" type="fix" >
        Allow parsing TLE with non-unclassified modifier.
      </action>
      <action dev="luc" type="add" >
        As a side effect of fixing issue #223, KeplerianPropagator and
        Eckstein-Hechler propagator are now serializable.
      </action>
      <action dev="luc" type="fix" >
        Fixed missing additional states handling in ephemeris propagators
        created from analytical propagators.
      </action>
      <action dev="luc" type="fix" >
        Fixed NPE and serialization issues in ephemeris propagators created
        from analytical propagators.
        Fixes issue #223.
      </action>
      <action dev="luc" type="fix" >
        Fixed time scale issues in JPL ephemerides and IAU pole models.
        The time used for internal computation should be TDB, not TT.
      </action>
      <action dev="luc" type="fix" >
        Fixed an issue with backward propagation on analytical propagator.
        During first step, the analytical interpolator wrongly considered the
        propagation was forward.
      </action>
      <action dev="luc" type="add" >
        Added a way to retrieve short period coefficients from DSST as
        spacecraft state additional parameters. This is mainly intended
        for test and validation purposes.
      </action>
      <action dev="luc" type="fix" >
        Prevent small overshoots of step limits in event detection.
        Fixes issue #218.
      </action>
      <action dev="luc" type="fix" >
        Handle string conversion of dates properly for dates less than 1 millisecond
        before midnight (they should not appear as second 60.0 of previous minute but
        should rather wrap around to next minute).
        Partly fixes issue #218.
      </action>
      <action dev="luc" type="fix" >
        Enforce Lexicographical order in DirectoryCrawler, to ensure reproducible
        loading. Before this changes, some tests could fail in one computer while
        succeeding in another computer as we use a mix of DE-4xx files, some having
        a different EMRAT (81.30056907419062 for DE-431, 81.30056 for DE-405 and DE-406).
      </action>
      <action dev="luc" type="add" >
        Added EventEnablingPredicateFilter to filter event based on an user-provided
        enabling predicate function. This allow for example to dynamically turn some
        events on and off during propagation or to set up some elaborate logic like
        triggering on elevation first time derivative (i.e. one elevation maximum)
        but only when elevation itself is above some threshold.
      </action>
      <action dev="luc" type="update" >
        Renamed EventFilter into EventSlopeFilter.
      </action>
      <action dev="luc" type="add" >
        Added elevation extremum event detector.
      </action>
      <action dev="luc" type="fix" >
        Fixed ellipsoid tessellation with large tolerances.
        Fixes issue #215.
      </action>
      <action dev="evan" type="fix" >
        Fixed numerical precision issues for start/end dates of generated
        ephemerides.
        Fixes issues #210
      </action>
      <action dev="luc" type="add" >
        Added anomaly, latitude argument, or longitude argument crossings detector,
        either true, mean or eccentric.
        Fixes issue #213.
      </action>
      <action dev="luc" type="add" >
        Added latitude and longitude extremum detector.
      </action>
      <action dev="luc" type="add" >
        Added latitude and longitude crossing detector.
      </action>
      <action dev="luc" type="add" >
        Added a way to convert between PVA and geodetic points with time derivatives.
      </action>
      <action dev="luc" type="add" >
        Allow truncation of tiles in ellipsoid tessellation.
      </action>
      <action dev="luc" type="add" >
        Propagator builders can now be configured to accept any orbit types
        and any position angle types in the input flat array.
        Fixes issue #208.
      </action>
      <action dev="luc" type="add" >
        Added smooth attitude transitions in attitudes sequences, with derivatives
        continuity at both endpoints of the transition that can be forced to match
        rotation, rotation rate and rotation acceleration.
        Fixes issue #6.
      </action>
      <action dev="luc" type="fix" >
        Fixed attitudes sequence behavior in backward propagation.
        Fixes issue #206.
      </action>
      <action dev="luc" type="add" >
        Added factory methods to create AbsoluteDate instances from MJD or JD.
        Fixes issue #193.
      </action>
      <action dev="luc" type="fix" due-to="Joris Olympio">
        Fixed wrong attitude switches when an event occurs but the active attitude mode
        is not the one it relates to.
        Fixes issue #190.
      </action>
      <action dev="luc" type="add"  due-to="Joris Olympio">
        Added a way to be notified when attitude switches occur.
        Fixes issue #190.
      </action>
      <action dev="luc" type="fix" >
        Ensure Keplerian propagator uses the specified mu and not only the one from the initial orbit.
        Fixes issue #184.
      </action>
      <action dev="luc" type="update" >
        Improved frames transforms efficiency for various Earth frames.
      </action>
      <action dev="luc" type="fix" >
        Specify inertial frame to compute orbital velocity for ground pointing laws.
        Fixes issue #115.
      </action>
      <action dev="luc" type="fix" >
        Activated two commented-out tests for DTM2000, after ensuring we
        get the same results as the original fortran implementation.
        Fixes issue #204.
      </action>
      <action dev="luc" type="fix" due-to="Javier Martin Avila">
        Fixed resetting of SecularAndHarmonic fitting.
        Fixes issue #205.
      </action>
      <action dev="luc" type="add">
        Added a way to sample a zone on an ellipsoid as grids of inside points.
        Fixes issue #201.
      </action>
      <action dev="luc" type="fix">
        Fixed an event detection problem when two really separate events occur within
        the event detector convergence threshold.
        Fixes issue #203.
      </action>
      <action dev="luc" type="fix">
        Added protections against TLE parameters too large to fit in the format.
        Fixes issue #77.
      </action>
      <action dev="luc" type="fix">
        Allowed slightly malformed TLE to be parsed.
        Fixes issue #196.
      </action>
      <action dev="luc" type="fix">
        Fixed overlapping issue in ellipsoid tessellation, typically for independent
        zones (like islands) close together.
        Fixes issue #195.
      </action>
      <action dev="tn" type="add">
        Added support to load WMM coefficients from the official model file
        provided by NOAA.
      </action>
      <action dev="tn" type="fix">
        Fixed javadoc of method "GeoMagneticField#calculateField(...)": 
        the provided altitude is expected to be a height above the WGS84 ellipsoid.
      </action>
      <action dev="luc" type="update">
        Added a simpler interface for creating custom UTC-TAI offsets loaders.
      </action>
      <action dev="luc" type="add">
        Added support for USNO tai-utc.dat file, enabled by default, in
        addition to the legacy support for IERS UTC-TAI.history file
        which is still supported and also enabled by default.
      </action>
      <action dev="luc" type="add">
        Added a way to load TAI-UTC data from Bulletin A. Using this feature
        is however NOT recommended as there are known issues in TAI-UTC data
        in some bulletin A (for example bulletina-xix-001.txt from 2006-01-05
        has a wrong year for last leap second and bulletina-xxi-053.txt from
        2008-12-31 has an off by one value for TAI-UTC on MJD 54832). This
        feature is therefore not enabled by default, and users wishing to
        rely on it should do it carefully and take their own responsibilities.
      </action>
      <action dev="luc" type="add">
        Added ellipsoid tessellation, with tiles either oriented along track
        (ascending or descending) or at constant azimuth.
      </action>
      <action dev="luc" type="fix">
        Added customization of EOP continuity check threshold.
        Fixes issue #194.
      </action>
      <action dev="evan" type="add">
        Added geoid model based on gravity field.
        Fixes issue #192.
      </action>
      <action dev="luc" type="fix">
        Added automatic loading of Marshall Solar Activity Future Estimation data.
        Fixes issue #191.
      </action>
      <action dev="luc" type="update">
        Simplified Cartesian to ellipsoidal coordinates transform and greatly improved its performances.
      </action>
      <action dev="luc" type="fix">
        Fixed target point in BodyCenterPointing attitude.
        Fixes issue #100.
      </action>
    </release>
    <release version="7.0" date="2015-01-11"
             description="Version 7.0 is a major release of Orekit. It introduces several new
             features and bug fixes. New features introduced in version 7.0 are the complete
             DSST semi-analytical propagator with short-periodics terms (only mean elements
             were available in previous version), extension to second order derivatives for
             many models (Cartesian coordinates, angular coordinates, attitude modes, ...),
             bilinear interpolator in Saastamoinen model, attitude overriding during impulsive
             maneuvers, general relativity force model, geographic zone detector, and ecliptic
             frame.
             Several bugs have been fixed. One noteworthy fix concerns an inconsistency in
             Eckstein-Hechler propagator velocity, which leads to a change of the generated
             orbit type.">
      <action dev="hankg" type="add">
        Added bilinear interpolator and use it on Saastamoinen model.
        Implements feature #182.
      </action>
      <action dev="luc" type="update">
        Removed old parts that were deprecated in previous versions.
      </action>
      <action dev="luc" type="update">
        Updated dependency to Apache Commons Math 3.4, released on 2014-12-26.
      </action>
      <action dev="luc" type="fix">
        Fixed null vector normalization when attempting to project to ground a point already on ground.
        Fixes issue #181.
      </action>
      <action dev="luc" type="add" due-to="Lucian Barbulescu">
        Added Romanian localization for error messages.
      </action>
      <action dev="luc" type="fix">
        Fixed velocity inconsistency in orbit generation in Eckstein-Hechler propagator.
        The Eckstein-Hechler propagator now generated Cartesian orbits, with velocity
        computed to be fully consistent with model evolution. A side effect is that
        if users rebuild circular parameters from the generated orbits, they will
        generally not math exactly the input circular parameters (but position will
        match exactly).
        Fixes issue #180.
      </action>
      <action dev="luc" type="fix">
        Improved acceleration output in Eckstein-Hechler model.
      </action>
      <action dev="luc" type="add">
        Added projection of moving point (i.e. position and derivatives too) to
        ground surface.
      </action>
      <action dev="luc" type="add">
        Added a general 3 axes ellipsoid class, including a feature to compute
        any plane section (which result in a 2D ellipse).
      </action>
      <action dev="luc" type="add">
        Added support for IERS bulletin A (rapid service and prediction)
      </action>
      <action dev="tn" type="fix">
        Fixed various issues in geomagnetic fields models:
        GeoMagneticField.getDecimalYear() returned a slightly wrong result: e.g. for 1/1/2005
        returned 2005.0020 instead of 2005.0, GeoMagneticFieldFactory.getModel() returned
        wrong interpolation near models validity endpoints, GeoMagneticField.transformModel(double)
        method did not check year validity. Added more unit tests and adapted existing tests for
        IGRF/WMM with sample values / results as they have changed slightly.
        Fixes issue #178.
      </action>
      <action dev="luc" type="fix" due-to="Patrice Mathieu">
        Fixed closest TLE search. When filtering first from satellite ID and
        then extracting closest date, the returned satellite was sometime wrong.
      </action>
      <action dev="luc" type="add" due-to="Hank Grabowski">
        Allow attitude overriding during impulsive maneuvers.
        Fixes issue #176.  
      </action>
      <action dev="evan" type="add">
          Added general relativity force model.
      </action>
      <action dev="luc" type="add" due-to="Ioanna Stypsanelli">
        added Greek localization for error messages.
      </action>
      <action dev="evan" type="fix">
          Fixed incorrect partial derivatives for force models that depend on satellite velocity.
          Fixes #174.
      </action>
      <action dev="evan" type="fix">
          Fixed incorrect parameters set in NumericalPropagatorBuilder.
          Fixes #175.
      </action>
      <action dev="luc" type="update" >
        Significantly reduced size of various serialized objects.
      </action>
      <action dev="luc" type="update" >
        PVCoordinatesProvider now produces time-stamped position-velocities.
      </action>
      <action dev="luc" type="update" >
        Tabulated attitude provider can be built directly from time-stamped angular coordinates
        lists, in addition to attitudes lists.
      </action>
      <action dev="luc" type="add" >
        Added time-stamped versions of position-velocity and angular coordinates.
      </action>
      <action dev="luc" type="fix" due-to="Daniel Aguilar Taboada">
        Fixed wrong rotation interpolation for rotations near π.
        Fixes issue #173.
      </action>
      <action dev="luc" type="update" >
        Updated dependency to Apache Commons Math 3.3.
      </action>
      <action dev="luc" type="update" due-to="Lucian Barbulescu, Nicolas Bernard">
        Added short periodics for DSST propagation.
      </action>
      <action dev="luc" type="add" >
        Added a GeographicZoneDetector event detector for complex geographic zones traversal.
        Fixes issue #163.
      </action>
      <action dev="evan" type="fix">
        Add Ecliptic frame. Agrees with JPL ephemerides to within 0.5 arcsec.
        Issue #166.
      </action>
      <action dev="evan" type="fix">
        Fix cache exception when propagating backwards with an interpolated
        gravity force model.
        Fixes issue #169.
      </action>
      <action dev="luc" type="fix">
        Fixed parsing of dates very far in the future.
        Fixes issue #171.
      </action>
      <action dev="luc" type="fix">
        Trigger an exception when attempting to interpolate attitudes without rotation rate
        using only one data point.
      </action>
      <action dev="evan" type="fix">
        Fixed SpacecraftState date mismatch exception with some attitude providers.
      </action>
      <action dev="luc" type="fix" >
        Fixed wrong scaling in JPL ephemeris when retrieving coordinates in a frame
        that is not the defining frame of the celestial body.
        Fixes issue #165.
      </action>
      <action dev="luc" type="update" due-to="Lucian Barbulescu">
        Prepare generation of either mean or osculating orbits by DSST propagator.
        The short periodics terms are not computed yet, but there is ongoing work
        to add them.
      </action>
      <action dev="luc" type="update" due-to="Lucian Barbulescu">
        Avoid recomputing Chi and Chi^2 in Hansen coefficients for tesseral.
      </action>
      <action dev="luc" type="update" due-to="Nicolas Bernard">
        Added better handling of Hansen kernel computation through use of PolynomialFunction.
      </action>
      <action dev="luc" type="update" due-to="Petre Bazavan">
        Compute Hansen coefficients using linear transformation.
      </action>
      <action dev="luc" type="fix" >
        Fixed a non-bracketing exception in event detection, in some rare cases of noisy g function.
        Fixes issue #160.
      </action>
      <action dev="luc" type="fix" >
        Fixed a missing reset of resonant tesseral terms in DSST propagation.
        Fixes issue #159.
      </action>
      <action dev="luc" type="fix" >
        Improved default max check interval for NodeDetector, so it handles correctly
        highly eccentric orbits.
        Fixes issue #158.
      </action>
    </release>
    <release version="6.1" date="2013-12-13"
             description="Version 6.1 is a minor release of Orekit. It introduces several new
             features and bug fixes. The most important features introduced in version 6.1
             are solid tides force model, including pole tide at user choice, and following
             either IERS 1996, IERS 2003 or IERS 2010 conventions ; ocean tides force model,
             including pole tide at user choice, loading a user provided model ; simultaneous
             support for IERS 1996, 2003 and 2010 for frames definition, which is very
             important to support legacy systems and to convert coordinates between older and
             newer reference systems ; greatly improved accuracy of celestial/terrestrial
             frames transforms (we are now at sub-micro arcsecond level for IERS 2003/2010,
             both with equinox based and Non-Rotating Origin, at a sub-milli arcseconds for
             IERS 1996, both with equinox based and Non-Rotating Origin) ; classical
             equinox-based paradigm and new non-rotating origin paradigm for inertial and
             terrestrial frames are now supported with all IERS conventions ; automatic
             conversion of IERS Earth Orientation Paramters from equinoxial to non-rotating
             paradigm ; support for CCSDS Orbit Data Message ; improved API for events,
             allowing separation of event detection and event handling (the older API is still
             available for compatibility) ; merged all the elevation related events, allowing
             to use both refraction model and antenna mask at the same time if desired ;
             new attitude mode based on interpolation on a table. Numerous bugs were also fixed.
             Version 6.1 depends on version 3.2 of Apache commons math.">
      <action dev="luc" type="fix" >
        Reduced number of calls to the g function in event detectors.
        Fixes issue #108.
      </action>
      <action dev="luc" type="fix" >
        Fixed a spurious backward propagation.
        Fixes issue #107.
      </action>
      <action dev="luc" type="fix" >
        Improved error detection for numerical and DSST propagation for cases
        where user attempts to compute integrator tolerances with an orbit for
        which Jacobian is singular (for example equatorial orbit while using
        Keplerian representation).
        Fixes issue #157.
      </action>
      <action dev="luc" type="add" >
        Added a method to get the number or calls to getNeighbors in the generic time stamped cache,
        to allow performing measurements while tuning the cache.
      </action>
      <action dev="luc" type="add" >
        Added high degree ocean load deformation coefficients computed by Pascal
        Gégout (CNRS / UMR5563 - GET).
      </action>
      <action dev="luc" type="add" >
        Time scales are now serializable.
      </action>
      <action dev="luc" type="add" due-to="Nicolas Bernard">
        Improved DSST tesseral computation efficiency by caching Jacobi polynomials.
      </action>
      <action dev="luc" type="fix" due-to="Daniel Aguilar Taboada">
        Fixed yaw steering attitude law, which didn't project spacecraft velocity correctly.
        Fixes issue #156.
      </action>
      <action dev="luc" type="add" >
        Added a way to set the maximum number of iterations for events detection.
        Fixes issue #155.
      </action>
      <action dev="luc" type="add">
        Added an attitude provider from tabulated attitudes.
        Fixes issue #154.
      </action>
      <action dev="luc" type="add" due-to="Hank Grabowski">
        Improved test coverage.
        Fixes issue #153.
      </action>
      <action dev="luc" type="add" due-to="Hank Grabowski">
        Merged all elevation detectors into one. The new detector supports all
        features from the previous (and now deprecated) ApparentElevationDetector
        and GroundMaskElevationDetector.
        Fixes issue #144.  
      </action>
      <action dev="luc" type="add" due-to="Hank Grabowski">
        Added a DetectorEventHandler interface aimed at handling only the
        event occurrence part in propagation. This allows to separate the
        event detection itself (which is declared by the EventDetector interface)
        from the action to perform once the event has been detected. This also
        allows to avoid subclassing of events, which was cumbersome. It also allows
        to share a single handler for several events.
        The previous behavior with eventOccurred declared at detector level and
        subclassing is still available but is deprecated and will be removed in
        the next major release.
      </action>
      <action dev="luc" type="fix" due-to="Christophe Le Bris">
        Fixed an indexing error in Harris-Priester model.
        Fixes issue #152.
      </action>
      <action dev="luc" type="add">
        Added a new force model for ocean tides in numerical propagation, including pole tides.
        Fixes issue #11.
      </action>
      <action dev="luc" type="fix" due-to="Lucian Barbulescu">
        Fixed conversion from position-velocity to Keplerian, when the orbit is
        perfectly equatorial.
        Fixes issue #151.
      </action>
      <action dev="luc" type="add">
        Added a new force model for solid tides in numerical propagation, including pole tides.
        Fixes issue #10.
      </action>
      <action dev="luc" type="add">
        Added a way to select IERS conventions for non-rotating origin
        based ITRF.
      </action>
      <action dev="luc" type="update">
        Greatly improved accuracy of celestial/terrestrial frames transforms.
        We are now at sub-micro arcsecond level for IERS 2003/2010, both with
        equinox based and Non-Rotating Origin, at a sub-milli arcseconds
        for IERS 1996, both with equinox based and Non-Rotating Origin.
      </action>
      <action dev="luc" type="fix">
        Fixed missing nutation correction in Equation Of Equinoxes.
        Fixes issue #150.
      </action>
      <action dev="luc" type="fix">
        Fixed rate for TCB time scale.
      </action>
      <action dev="luc" type="add">
        Added new definition of astronomical unit from IAU-2012 resolution B2.
      </action>
      <action dev="luc" type="fix">
        Fixed Date/Time split problem when date is a few femto-seconds before the end of the day.
        Fixes issue #149.
      </action>
      <action dev="luc" type="fix">
        Fixed overflow problem in TimeComponents.
        Fixes issue #148.
      </action>
      <action dev="luc" type="update">
        Separate parsing from using Poisson series.
      </action>
      <action dev="luc" type="add" due-to="Steven Ports">
        Added support for parsing CCSDS ODM files (OPM, OMM and OEM).
      </action>
      <action dev="luc" type="update">
        Flattened ITRF frames tree so all supported ITRF realizations (2005, 2000, 97, 93) share the same
        parent ITRF2008. Previously, the tree was 2008 &lt;- 2005 &lt;- 2000 &lt;- {93,97} and the reference dates
        for Helmert transforms were all different. We now use the parameters provided at epoch 2000.0 and
        with respect to ITRF2008 at http://itrf.ensg.ign.fr/doc_ITRF/Transfo-ITRF2008_ITRFs.txt.
      </action>
      <action dev="luc" type="fix">
        Fixed azimuth parameter in the TopocentricFrame.pointAtDistance method.
        Fixes issue #145.
      </action>
      <action dev="luc" type="fix"  due-to="Matt Edwards">
        Fixed location of JAVA_EPOCH. As we now take the linear models between UTC and TAI
        that were used between 1961 and 1972, we have to consider the offset that was in
        effect on 1970-01-01 and which was precisely 8.000082s. Fixes issue #142.
      </action>
      <action dev="luc" type="update" >
        Vastly improved performances for Poisson series computations. Poisson series are often
        evaluated several components together (x/y/s in new non-rotating paradigm, ∆ψ/∆ε in old
        equinox paradigm for example). As the components are built from a common model, they
        share many nutation terms. We now evaluate these shared terms only once, as we evaluate
        the components in parallel thanks to a preliminary "compilation" phase performed when
        the Poisson series are set up. This dramatically improves speed: on a test case based
        on x/y/s evaluations over a one year time span without any caching,  we noticed a
        more than two-fold speedup: mean computation time reduced from 6.75 seconds (standard
        deviation 0.49s) to 3.07 seconds (standard deviation 0.04s), so it was a 54.5% reduction
        in mean computation time. At the same time, accuracy was also improved thanks to the
        Møller-Knuth TwoSum algorithm without branching now used for summing all series terms.
      </action>
      <action dev="luc" type="fix" >
        When UT1 time scale is used, it is now possible to choose which Earth Orientation
        Parameters history to use (formerly, only EOP compatible with IAU-2000/2006 was
        used, even for systems relying only on older conventions).
      </action>
      <action dev="luc" type="add" >
        Added Greenwich Mean Sidereal Time and Greenwich Apparent Sidereal Time
        to all supported IERS conventions (i.e. IERS 1996, IERS 2003 and IERS 2010).
      </action>
      <action dev="luc" type="add" >
        Classical equinox-based paradigm and new non-rotating origin paradigm for
        inertial and terrestrial frames are now supported with all IERS conventions.
        This means it is now possible to use MOD/TOD/GTOD with the recent precession/nutation
        models from recent conventions, and it is also possible to use CIRF/TIRF/ITRF with
        the older precession nutation models from ancient conventions. Of course, all these
        conventions and frames can be used at the same time, which is very important to
        support legacy systems and to convert coordinates between older and newer reference
        systems.
      </action>
      <action dev="luc" type="add" >
        Added IERS 1996 in the list of supported IERS conventions.
      </action>
      <action dev="luc" type="add" >
        Added factory methods to compute arbitrary Julian Epochs (J1900.0, J2000.0 ...)
        and Besselian Epochs (B1900.0, B1950.0 ...) that are used as reference dates
        in some models and frames.
      </action>
      <action dev="luc" type="fix" >
        Fixed non-bracketing exception while converting Cartesian points very close to equator into geodetic
        coordinates. Fixes issue #141.
      </action>
      <action dev="evan" type="add" >
        Added getAngularVelocity() to PVCoordinates.
      </action>
      <action dev="luc" type="add" >
        Added back serialization for some ephemerides produced by integration-based propagators.
        The ephemerides produced by NumericalPropagator are always serializable, and the ones
        produced by DSSTPropagator may be serializable or not depending on the force models used.
      </action>
      <action dev="luc" type="fix" >
        Fixed missing events detection when two events occurred at exactly the same time using an analytical
        propagator (like generated ephemerides for example). Fixes issue #138.
      </action>
      <action dev="luc" type="fix" >
        Fixed data loading from zip/jar. A more streamlined architecture has been set up, and each zip entry
        now uses its own input stream. Closing the stream triggers the switch to the next entry, and duplicate
        close are handled gracefully. Fixes issue #139.
      </action>
      <action dev="luc" type="fix" >
        Improved event bracketing by backporting changes made in Apache Commons Math (may fix issues #110
        and #136, but we cannot be sure as neither issues were reproducible even before this change...).
      </action>
      <action dev="luc" type="fix" >
        Fixed GTOD and Veis frame that did apply UT1-UTC correction when they should not (fixes issue #131).
      </action>
      <action dev="luc" type="fix" >
        Completely rewrote conversion from Cartesian to geodetic coordinates to improve
        numerical stability for very far points (typically when computing coordinates
        of Sun). Fixes issue #137.
      </action>
    </release>
    <release version="6.0" date="2013-04-23"
             description="Version 6.0 is a major release of Orekit. It introduces several new
             features and bug fixes. Several incompatibilities with respect to previous
             versions 5.x have been introduced. Users are strongly advised to upgrade to this
             version. The major features introduced in version 6.0 are the inclusion of the DSST
             semi-analytical propagator, an improved propagator architecture where all propagators
             can use events and step handlers, much better and faster gravity field force model,
             Jacobians availability for all force models, converters between different propagation
             models (which can be used to convert between mean and osculating elements), thread
             safety for many parts (mainly frames, but still excluding propagators) while still
             preserving caching for performances even in multi-threaded environments, time-dependent
             gravity fields, support for IERS 2010 conventions, support for INPOP and all DExxx
             ephemerides, new frames, new time scales, support for user-defined states in spacecraft
             state, availability of additional states in events, interpolators for many components
             like position-velocity, spacecraft state and attitude allowing to compute high order
             derivatives if desired, filtering of events, orphan frames, magnetic fields models,
             SP3 files support, visibility circles, support for Marshall Solar Activity Future
             Estimation of solar activity. Numerous bugs were also fixed. Version 6.0 now depends
             on version 3.2 of Apache commons math.">
      <action dev="pascal" type="fix" >
        Fixed conversion of mean anomaly to hyperbolic eccentric anomaly (fixes issue #135).
      </action>
      <action dev="luc" type="add" >
        Extracted fundamental nutation arguments from CIRF frame. This allows both reuse of
        the arguments for other computations (typically tides), and also allows to use
        convention-dependent arguments (they are similar for IERS conventions 2003 and 2010,
        but have changed before and may change in the future).
      </action>
      <action dev="luc" type="fix" >
        Fixed event g function correction when starting exactly at 0 with a backward
        propagation (fixes issue #125).
      </action>
      <action dev="luc" type="update" >
        Error messages properties are now loaded directly in UTF-8.
      </action>
      <action dev="luc" type="add" >
        Added a way to know which tide system is used in gravity fields (zero-tide,
        tide-free or unknown).
      </action>
      <action dev="luc" type="add" >
        Added orphan frame, i.e. trees that are not yet connected to the main
        frame tree but attached later on. This allows building frame trees
        from leaf to root. This change fixes feature request #98.
      </action>
      <action dev="luc" type="add" >
        Added a way to filter only increasing or decreasing events. The filtering
        occurs a priori, i.e. the filtered out events do not trigger a search.
        Only the interesting events are searched for and contribute to computation
        time. This change fixes feature request #104.
      </action>
      <action dev="pascal" type="add" >
        Added a semianalytical propagator based on the Draper Semianalytic
        Satellite Theory. The DSST accounts for all significant perturbations
        (central body including tesseral harmonics, third-body, drag, solar
        radiation pressure) and is applicable to all orbit classes.
        To begin with, only mean elements propagation is available.
      </action>
      <action dev="evan" type="update" >
        Greatly improved performance of time-stamped caches for data that is
        read only once (like UTC leap seconds history or EOP).
      </action>
      <action dev="luc" type="add" >
        Additional states can now be used in events. Note that waiting for the
        fix for issue MATH-965 in Apache Commons Math to be been officially
        published, a workaround has been used in Orekit. This workaround
        implies that events that should be triggered based on additional equations
        for integration-based propagator will be less accurate on the first step
        (full accuracy is recovered once the first step is accepted).
        So in these corner cases, users are advised to start propagation at least
        one step before the first event (or to use a version of Apache Commons Math
        that includes the fix, which has been added to the development version as
        of r1465654). This change fixes feature request #134.
      </action>
      <action dev="luc" type="add" >
        AdditionalStateProviders can now be used for all propagators, not
        only analytical ones. Note that when both state providers and
        additional differential equations are used in an integration-based
        propagator, they must used different states names. A state can only
        be handled by one type at a time, either already integrated or
        integrated by the propagator (fixes feature request #133).
      </action>
      <action dev="luc" type="add" >
        Added a way to store user data into SpacecraftState. User data are
        simply double arrays associated to a name. They are handled properly
        by interpolation, event handlers, ephemerides and adapter propagators.
        Note that since SpacecraftState instances are immutable, adding states
        generates a new instance, using a fluent API principle (fixes feature request #132).
      </action>
      <action dev="luc" type="add" >
        Added a way to retrieve all additional states at once from a step interpolator.
      </action>
      <action dev="luc" type="fix" >
        Fixed wrong orientation for ICRF and all IAU pole and prime meridians
        (a few tens milli-arcseconds). This error mainly induced an error in
        celestial bodies directions, including the Sun which is used in many
        places in Orekit (fixes bug #130).
      </action>
      <action dev="luc" type="add" >
        Added support for IERS conventions 2010. Note that Orekit still also
        support conventions 2003 in addition to conventions 2010. However, as
        IERS does not provide anymore data to link TIRF 2003 with ITRF, ITRF
        based on 2003 convention is not available. ITRF can only be based on
        either 2010 conventions for CIO-based paradigm or on 1996 conventions
        for equinox-based paradigm. 
      </action>
      <action dev="luc" type="add" >
        Atmosphere models now provide their central body frame.
      </action>
      <action dev="luc" type="add" >
        Added versions of angular coordinates and position-velocity that use
        any field instead of double (classes FieldAngularCoordinates and
        FieldPVCoordinates). This allows to compute derivatives of these quantities
        with respect to any number of variables and to any order (using DerivativeStructure
        for the field elements), or to compute at arbitrary precision (using Dfp for
        the field elements). Regular transforms as produced by frames
        handle these objects properly and compute partial derivatives for them.
      </action>
      <action dev="luc" type="update" >
        Converted Cunningham and Droziner force models to use the API of the new
        partial derivatives framework, despite they STILL USE finite differences.
        These two force models are now considered obsolete, they have been
        largely superseded by the Holmes-Featherstone model, which can be used
        for much larger degrees (Cunnigham and Droziner use un-normalized
        equations and coefficients which underflow at about degree 90), which
        already provides analytical derivatives, and which is twice faster. It
        was therefore considered a waste of time to develop analytical derivatives
        for them. As a consequence, they use finite differences to compute their
        derivatives, which adds another huge slow down factor when derivatives are
        requested. So users are strongly recommended to avoid these models when
        partial derivatives are desired...
      </action>
      <action dev="luc" type="add" >
        Added analytical computation of partial derivatives for third-body
        attraction.
      </action>
      <action dev="luc" type="add" >
        Added analytical computation of partial derivatives for constant
        thrust maneuvers.
      </action>
      <action dev="luc" type="update" >
        Converted Newtonian force model to use the new partial derivatives
        framework.
      </action>
      <action dev="luc" type="update" >
        Converted Holmes-Featherstone force model to use the new partial derivatives
        framework.
      </action>
      <action dev="luc" type="add" >
        Added analytical computation of partial derivatives for surface forces
        (drag and radiation pressure) for all supported spacecraft body shapes.
      </action>
      <action dev="luc" type="update" >
        Streamlined the force models partial derivatives computation for numerical
        propagation. It is now far simpler to compute analytically the derivatives
        with respect to state and with respect to force models specific parameters,
        thanks to the new Apache Commons Math differentiation framework. 
      </action>
      <action dev="luc" type="add" >
        Added a new force model for central body gravity field, based on Holmes and Featherstone
        algorithms. This model is a great improvement over Cunningham and Droziner models. It
        allows much higher degrees (it uses normalized coefficients and carefully crafted
        recursions to avoid overflows and underflows). It computes analytically all partial
        derivatives and hence can be used to compute accurate state transition matrices. It is
        also much faster than the other models (for example a 10 days propagation of a low Earth
        orbit with a 1cm tolerance setting and a 69x69 gravity field was about 45% faster with
        Holmes and Featherstone than with Cunningham).
      </action>
      <action dev="luc" type="fix" >
        Improved gravity field un-normalization to allow higher degrees/order with Cunningham and
        Droziner models. Formerly, the coefficients computation underflowed for square fields
        degree = order = 85, and for non-square fields at degree = 130 for order = 40. Now square
        fields can go slightly higher (degree = order = 89) and non-square fields can go much
        higher (degree = 393 for order = 63 for example). Attempts to use un-normalization past
        the underflow limit now raises an exception.
      </action>
      <action dev="luc" type="update" >
        Updated Orekit to version 3.1.1 of Apache Commons Math.
      </action>
      <action dev="luc" type="add" >
        Added support for time-dependent gravity fields. All recent gravity
        fields include time-dependent coefficients (linear trends and pulsations
        at several different periods). They are now properly handled by Orekit.
        For comparison purposes, it is still possible to retrieve only the constant
        part of a field even if the file contains time-dependent coefficients too.
      </action>
      <action dev="luc" type="update" >
        Added a way to speed up parsing and reduce memory consumption when
        loading gravity fields. Now the user can specify the maximal degree
        and order before reading the file.
      </action>
      <action dev="luc" type="fix" >
        The EGM gravity field reader did not complain when files with missing
        coefficients were provided, even when asked to complain.
      </action>
      <action dev="luc" type="fix" >
        Fixed serialization of all predefined frames. This fix implied
        also fixing serialization of celestial bodies as the predefined
        ICRF frame relies on them. Note for both types of objects, only
        some meta-data are really serialized in such a way that at
        deserialization time we retrieve singletons. So the serialized
        data are small (less than 500 bytes) and exchanging many time
        these objects in a distributed application does not imply anymore
        lots of duplication.
      </action>
      <action dev="tn" type="fix" due-to="Yannick Tanguy">
        Throw an exception if the conversion of mean anomaly to hyperbolic
        eccentric anomaly does not converge in KeplerianOrbit (fixes bug #114).
      </action>
      <action dev="luc" type="fix" due-to="Evan Ward">
        Removed weak hash maps in frames (fixes bug #122).
      </action>
        <action dev="luc" type="fix" due-to="Bruno Revelin">
        Improved documentation of interpolation methods (fixes bug #123).
      </action>
      <action dev="tn" type="fix" due-to="Evan Ward">
        Make TIRF2000Provider class thread-safe (fixes bug #118).
      </action>
      <action dev="tn" type="fix" due-to="Christophe Le Bris">
        Correct spelling of the inner class QuadratureComputation (fixes bug #120).
      </action>
      <action dev="tn" type="fix" due-to="Evan Ward">
        Remove unnecessary synchronization in UT1Scale (fixes bug #119).
      </action>
      <action dev="tn" type="fix" due-to="Carlos Casas">
        Clear caches in CelestialBodyFactory when removing CelestialBodyLoaders
        (fixes bug #106).
      </action>
      <action dev="tn" type="fix" due-to="Yannick Tanguy">
        Fix loading of JPL ephemerides files with overlapping periods
        (fixes bug #113).
      </action>
      <action dev="tn" type="fix" due-to="Simon Billemont">
        Prevent initialization exception in UTCScale in case no user-defined
        offsets are provided. (fixes bug #111).
      </action>
      <action dev="luc" type="fix" due-to="Evan Ward">
        Improved performance by caching EME2000 frame in AbstractCelestialBody
        (fixes bug #116).
      </action>
      <action dev="tn" type="fix" due-to="Evan Ward">
        Make TidalCorrections class thread-safe by using the new TimeStampedCache. 
        (fixes bug #117).
      </action>
      <action dev="tn" type="fix" due-to="Evan Ward">
        Convert position entries contained in SP3 files to meters instead of km
        (fixes bug #112).
      </action>
      <action dev="luc" type="add" >
        Added support for version 2011 of ICGEM gravity field format. Orekit
        still ignore the time-dependent part of these fields, though.
      </action>
      <action dev="luc" type="update" >
        Greatly simplified CelestialBodyLoader interface, now it is not related
        to DataLoader anymore (which implies users can more easily provide
        analytical models instead of the JPL/IMCCE ephemerides if they want)
      </action>
      <action dev="luc" type="fix" >
        Use the new thread-safe caches and the new Hermite interpolation feature on
        Transform, Earth Orientation Parameters, JPL/IMCCE ephemerides, UTC-TAI
        history and Ephemeris to remove thread-safety issues in all classes using
        cache (fixes #3).
      </action>
      <action dev="luc" type="add" >
        Added Hermite interpolation features for position-velocity coordinates,
        angular coordinates, orbits, attitudes, spacecraft states and transforms.
        Hermite interpolation matches sample points value and optionally first derivative.
      </action>
      <action dev="luc" type="add" >
        Added an AngularCoordinates as an angular counterpart to PVCoordinates.
      </action>
      <action dev="luc" type="add" >
        Transform now implements both TimeStamped and TimeShiftable. Note that this change
        implied adding an AbsoluteDate parameter to all transform constructors, so this
        is a backward incompatible change.
      </action>
      <action dev="luc" type="fix" >
        Fixed wrong transform for 3D lines (fixes bug #101).
      </action>
      <action dev="luc" type="add" >
        Upgraded support of CCSDS Unsegmented Time Code (CUC) to version 4 of the
        standard published in November 2010 (fixes bug #91), this includes support for
        an extended preamble field and longer time codes.
      </action>
      <action dev="luc" type="add" due-to="Francesco Rocca">
        Added a way to build TLE propagators with attitude providers and mass (fixes bug #84).
      </action>
      <action dev="luc" type="fix" >
        Fixed numerical stability errors for high order gravity field in Cunningham model (fixes bug #97).
      </action>
      <action dev="luc" type="fix" due-to="Yannick Tanguy">
        Fixed an error in radiation pressure for BoxAndSolarArraySpacecraft (fixes bug #92).
      </action>
      <action dev="thomas" type="add">
        Added models for tropospheric delay and geomagnetic field.
      </action>
      <action dev="luc" type="update">
        The existing general mechanism for shifting objects in time has been
        formalized as a parameterized interface implemented by AbsoluteDate, Attitude,
        Orbit, PVCoordinates and SpacecraftState.
      </action>
      <action dev="luc" type="update">
        Time scales are not serializable anymore (this induced problems for the UTC scale
        and its caching feature).
      </action>
      <action dev="luc" type="fix">
        Fixed TLE propagation in deep space when inclination is exactly 0 (fixes bug #88).
      </action>
      <action dev="pascal" type="add" due-to="Francesco Rocca">
        Added a package for spacecraft states to propagators conversion extending an
        original contribution for TLE (Orbit Converter for Two-Lines Elements) to all
        propagators.
      </action>
      <action dev="luc" type="fix">
        Improved testing of error messages.
      </action>
      <action dev="luc" type="fix">
        Removed too stringent test on trajectory in TLE propagator (fixes bug #86).
      </action>      
      <action dev="thomas" type="fix">
      	Set the initial state for a TLEPropagator (fixes bug #85).
      </action>
      <action dev="luc" type="update">
        Improved testing of error messages.
      </action>
      <action dev="luc" type="update">
        Updated IAU poles for celestial bodies according to the 2009 report and the
        2011 erratum from the IAU/IAG Working Group on Cartographic Coordinates and
        Rotational Elements of the Planets and Satellites (WGCCRE).
      </action>
      <action dev="luc" type="update">
        Removed code deprecated before 5.0.
      </action>
      <action dev="thomas" type="add">
        Added support for more recent JPL DExxx and INPOP ephemerides files (fixes feature #23).
      </action>
      <action dev="luc" type="fix">
        Fixed formatting of very small values in TLE lines (fixes bug #77).
      </action>
      <action dev="thomas" type="fix">
        Fixed formatting of TLE epoch (fixes bug #74).
      </action>
      <action dev="thomas" type="fix">
        Fixed performance issues when using the singleton UTCScale instance from
        multiple threads. Use a prototype pattern instead (fixes bug #33).
      </action>
      <action dev="luc" type="add">
        Added J2 effect on small maneuvers model.
      </action>
      <action dev="luc" type="fix">
        Fixed attitudeProvider field masking in IntegratedEphemeris.
      </action>
      <action dev="luc" type="add">
        Added a tutorial to compute Earth phased, Sun synchronous orbits.
      </action>
      <action dev="luc" type="add">
        Added a fitter for osculating parameters, allowing conversion to mean parameters.
      </action>
      <action dev="luc" type="update">
        Made Greenwich mean and apparent sidereal time publicly visible in GTOD frame.
      </action>
      <action dev="luc" type="update">
        Made equation of equinoxes sidereal time publicly visible in TOD frame.
      </action>
      <action dev="thomas" type="update">
        Added more german translations for error messages.
      </action>
      <action dev="luc" type="fix">
        Allow ClasspathCrawler and ZipJarCrawler data providers to work in
        OSGi environments by providing an explicit class loader (fixes bug #54).
      </action>
      <action dev="luc" type="update">
        Improved the small maneuvers analytical model to compute orbit Jacobian
        with respect to maneuver parameters.
      </action>
      <action dev="luc" type="fix">
        Force impulse maneuver to preserve orbit type and orbit frame.
      </action>
      <action dev="thomas" type="add">
        Added sp3 file parser.
      </action>
      <action dev="luc" type="add">
        Added a method to compute frames transforms Jacobians in the Transform class.
      </action>
      <action dev="luc" type="fix">
        Fixed a problem with propagation over null or negative ranges.
      </action>
      <action dev="luc" type="add">
        Added a multiplexer for step handlers.
      </action>
      <action dev="luc" type="add">
        Added init methods to step handlers and event handlers.
      </action>
      <action dev="luc" type="add">
        Added an adapter propagator that can add small maneuvers to any propagator, including
        ephemeris based ones.
      </action>
      <action dev="luc" type="add">
        Added an analytical model for the effect at date t1 of a small maneuver performed at date t0.
      </action>
      <action dev="luc" type="fix">
        Fixed a missing reinitialization of start date when state was reset in numerical propagator.
      </action>
      <action dev="luc" type="update">
        Added detection of attempts to create hyperbolic orbits as circular or equinoctial
        instances.
      </action>
      <action dev="pascal" type="fix">
        Fixed potential numerical failure in lightning ratio computation.
      </action>
      <action dev="luc" type="update">
        Simplified construction of atmosphere models, the Earth fixed frame is already present
        in the body shape, there was no need to pass a separate argument for it.
      </action>
      <action dev="pascal" type="add">
        Added Harris-Priester atmosphere model.
      </action>
      <action dev="luc" type="update">
        Changed the return value of eventOccurred method from an int to an enumerate.
      </action>
      <action dev="pascal" type="fix">
        Fixed frame for TLEPropagator (fixes bug #31).
      </action>
      <action dev="luc" type="add">
        Added getters/setters for impulse maneuvers.
      </action>
      <action dev="luc" type="add">
        Added getters/setters for attitude provider in all orbit propagators.
      </action>
      <action dev="luc" type="add">
        Added a method to compute visibility circles in TopocentricFrame.
      </action>
      <action dev="luc" type="add">
        Added an equinox-based version of ITRF.
      </action>
      <action dev="luc" type="add">
        Added getters for thrust, Isp and flow rate in constant thrust maneuvers.
      </action>
      <action dev="luc" type="add">
        Allow use of any supported Local Orbital Frames as the reference frame
        for LofOffset attitude modes.
      </action>
      <action dev="luc" type="add">
        Added support for LVLH, VVLH and VNC local orbital frames.
      </action>
      <action dev="luc" type="fix">
        Fixed a performance bug implying that some frames reloaded all EOP history files
        each time a transform was computed (fixes bug #26).
      </action>
      <action dev="luc" type="add" >
        Added support for columns-based IERS Rapid Data and Prediction files (finals.daily, finals.data
        and finals.all), the XML version was already supported since a few months
      </action>
      <action dev="luc" type="fix" >
        Fixed numerical issue in eccentricity computation (fixes bug #25)
      </action>
      <action dev="luc" type="update" >
        Changed step handling of abstract propagators, now they use a single step
        equal to the duration of the propagation in all cases except when a fixed step
        is requested in master mode. Previously, they arbitrarily used on hundredth of
        the Keplerian period as the step size, hence performing many steps even if not
        strictly required
      </action>
      <action dev="luc" type="add" >
        Added propagation of Jacobians matrices in circular, Keplerian and equinoctial
        parameters, using either true, eccentric or mean position angles. Formerly,
        propagation of Jacobians matrices was possible only in Cartesian parameters
      </action>
      <action dev="luc" type="add" >
        Added a way to propagate additional state along with orbit in abstract
        propagators, as an analytical counterpart to the additional equations that
        can be integrated by numerical propagators
      </action>
      <action dev="luc" type="fix" >
        Fixed missing partial derivatives data in ephemerides produced by a numerical
        propagator despite it was set up to computed them (fixes bug #16)
      </action>
      <action dev="luc" type="fix" >
        Added a new much simpler way to log events occurrences all at once (or
        only a subset of the events if desired)
      </action>
      <action dev="pascal" type="add" >
        Added alternative default name for ICGEM files
      </action>
      <action dev="pascal" type="fix" >
        Fixed EventState reset on propagation direction change (fixes bug #19)
      </action>
      <action dev="luc" type="fix" >
        Fixed Jacobianizer so it can handle force models that do change the spacecraft mass,
        like ConstantThrustManeuver (fixes bug #18)
      </action>
      <action dev="luc" type="add" >
        Added Jacobians between orbital parameters and Cartesian parameters for all orbits
        types (including hyperbolic orbits), all angles types (mean, eccentric, true) and in
        both directions
      </action>
      <action dev="luc" type="update" >
        Replaced the integers parameters used in orbit constructors (MEAN_ANOMALY, ECCENTRIC_ANOMALY ...)
        by a new PositionAngle enumerate for better value safety. The old public constants and the
        corresponding constructors are still available but are deprecated
      </action>
      <action dev="luc" type="fix" >
        Fixed ephemeris generation in numerical propagation. After getEphemeris has been
        called,  later calls to the numerical propagator did reset the already computed
        and returned ephemeris (fixes bug #14)
      </action>
      <action dev="luc" type="add" due-to="Bruno Revelin">
        Added support for the Marshall Solar Activity Future Estimation files
      </action>
      <action dev="luc" type="fix">
        TLEPropagator now implements the Propagator interface, and hence can benefit from all
        events detection and mode handling features (fixes features request #4)
      </action>
      <action dev="luc" type="update">
        improved events detection robustness, by decoupling events handling from adaptive step
        sizes in numerical integrators and  (fix contributed to Apache Commons Math) and from
        classical propagation in analytical and tabulated propagators. This implies the events
        will NOT reduce integration step sizes anymore, thus also increasing speed and in corner
        cases reducing local precision at event occurrence, reducing max step size is often
        sufficient to compensate for this drawback
      </action>
      <action dev="v&#233;ronique" type="add" >
        all propagators, including analytical ones or tabulated ones can now be used for
        event detection. Of course for tabulated propagators, setting up an event that
        would try to reset the state triggers an error when the event occurs
      </action>
      <action dev="v&#233;ronique" type="add" >
        propagation can now be done between two dates, regardless of the date of the initial state
      </action>
      <action dev="v&#233;ronique" type="add" >
        attitude can be specified either using a date only thanks to a new AttitudeLaw interface
        or using a date, a position-velocity provider and a frame (which can be any frame) thanks
        to a new AttitudeProvider interface, wrappers have been added to convert between the two
        interfaces. A side effect of this change is that LofOffset constructor now needs a reference
        to an inertial reference frame, otherwise the attitude woud be wrong if a non-inertial frame
        were passed to getAttitude, due to velocity composition (the computed LOF would not really
        be a LOF)
      </action>
      <action dev="luc" type="update">
        the notion of quasi-inertial frames has been renamed as pseudo-inertial because
        quasi-inertial has a precise relativistic meaning that is not considered here. We
        only consider these frames to be suitable for Newtonian mechanics.
      </action>
      <action dev="luc" type="update">
        the equinox based frames have been renamed to more standard names (MOD, and GTOD
        instead of MEME, and PEF). The implementation of TEME was also wrong (it was
        really a TOD), so now there are both a TOD with a proper name and a TEME with a
        proper implementation.
      </action>
      <action dev="luc" type="update">
        celestial bodies now provide both an inertially oriented body centered
        frame and a body oriented body centered frame, the bodies managed by
        CelestialBodyFactory use the IAU poles and prime meridian definitions
        to build the two frames
      </action>
      <action dev="luc" type="add">
        added the ICRF frame at the solar system barycenter
      </action>
      <action dev="luc" type="add">
        added the ITRF93, ITRF97, ITRF2000 and ITRF2008 frames (previously, only
        the ITRF2005 frame was available)
      </action>
      <action dev="luc" type="add">
        added a getPoint method to TopocentricFrame
      </action>
      <action dev="luc" type="add">
        added the Galileo System Time Scales and the Galileo start epoch.
      </action>
      <action dev="luc" type="add">
        added the UT1, TCB and GMST time scales used in CCSDS Orbit Data Messages
      </action>
      <action dev="luc" type="fix">
        fixed an error when parsing a date occurring during a leap second introduction
      </action>
      <action dev="luc" type="fix">
        fixed a dut1 interpolation error for the day just before a leap second introduction
      </action>
      <action dev="luc" type="fix">
        fixed an error in JPL ephemerides: they are in TDB time scale
      </action>
      <action dev="luc" type="fix">
        fixed an error in date creation/parsing for UTC dates which occur during a
        leap second
      </action>
      <action dev="luc" type="fix">
        fixed UTC time scale between 1961-01-01 and 1971-12-31 ; in this time range
        the offset between UTC and TAI was piecewise linear
      </action>
      <action dev="luc" type="add">
        added an enumerate for specifying months in dates and for simplifying parsing
        of some data files
      </action>
      <action dev="luc" type="add">
        completed support for CCSDS Time Code Format (CCSDS 301.0-B-3) ; now in addition
        to ASCII Calendar Segmented Time Code which has been supported for a while,
        Orekit also supports CCSDS Unsegmented Time Code (CUC), CCSDS Day Segmented
        Time Code (CDS) and CCSDS Calendar Segmented Time Code (CCS)
      </action>
      <action dev="luc" type="add">
        added a freeze method to the Frame and Transform classes, in order to build fixed
        frames from moving ones, this is useful for example to build a launch frame
        at launcher inertial navigation system reset time, or to build an equinox-based
        frame at a specific epoch
      </action>
      <action dev="luc" type="fix">
        fixed an out of memory error when lots of temporary frames were created in loops
        and discarded
      </action>
      <action dev="luc" type="update">
        use the new FastMath class from commons-math instead of the standard java.util.Math
        class for increased accuracy and speed
      </action>
      <action dev="luc" type="add">
        added support for the new bulletinB data published by Paris-Meudon observatory
        for IAU-1980 precession-nutation model (IERS has ceased publishing bulletinB
        files for both IAU-1980 precession-nutation model and IAU-2000
        precession-nutation model as of early 2010).
      </action>
      <action dev="luc" type="add">
        added support for the new XML files containing both bulletinA and bulletinB data
        published by IERS (both the finals and daily files are supported).
      </action>
      <action dev="luc" type="update">
        Orekit now depends on at least version 3.0 of Apache commons-math
      </action>
      <action dev="luc" type="add">
        added a way to list what data have been loaded through DataProvidersManager
      </action>
      <action dev="luc" type="add">
        PropagationException can now be created directly from OrekitException, thus simplifying
        wrapping lower Orekit errors in step handlers
      </action>
      <action dev="luc" type="update">
        improved exception propagation from low level java runtime and Apache commons-math libraries
        preserving initial error stack trace
      </action>
      <action dev="luc" type="update">
        changed exception localization framework to simplify messages handling
      </action>
      <action dev="luc" type="fix">
        greatly improved AbsoluteDate accuracy by shifting epoch when needed and separating
        long/double computations to avoid too large offsets and numerical cancellations, it is
        now possible to still have an absolute date accurate to about 1.0e-13s after shifting
        it 10000 times by 0.1s steps
      </action>
      <action dev="luc" type="fix">
        fixed an error in TopocentricFrame.getPVCoordinates: the coordinates returned were not the
        coordinates of the topocentric frame origin with respect to the specified frame, but were the
        coordinates of the specified frame origin with respect to the topocentric frame.
      </action>
      <action dev="luc" type="fix">
        fixed an errors in data loading in tutorials when one of the path in the classpath
        contained a space
      </action>
      <action dev="luc" type="fix">
        improved CelestialBodyPointed attitude mode: the spin now correctly includes
        the coupling effect of the phasing reference
      </action>
      <action dev="luc" type="fix">
        fixed an error in SpinStabilized attitude mode: the spin was reversed
        with respect to the specification
      </action>
      <action dev="pascal" type="add">
        added a GroundMaskElevationDetector dealing with local physical mask for visibility
      </action>
      <action dev="pascal" type="add">
        added an ApparentElevationDetector taking refraction into account in a terrestrial
        environment
      </action>
      <action dev="pascal" type="update">
        enhanced DateDetector behaviour to allow adding new event dates on the fly
      </action>
      <action dev="pascal" type="fix" due-to="Derek Surka">
        fixed an error in FramesFactory when getting ITRF2005 and TIRF2000 frames:
        ignoreTidalEffects was handled wrong.
      </action>
      <action dev="luc" type="update" >
        removed serialization of some cached data in frames
      </action>
      <action dev="luc" type="fix" >
        fixed deserialization problems of frame singletons, they were not unique any more
      </action>
      <action dev="v&#233;ronique" type="add" >
        numerical propagation can now be done either using Cartesian parameters, circular
        parameters, equinoctial parameters, or Keplerian parameters (elliptical or hyperbolic)
        and using mean, eccentric or true position angles for the parameters where it is relevant.
        So there are now 10 possible configurations for state vector. This allows propagation
        of any kind of trajectories, including hyperbolic orbits used for interplanetary missions,
        or atmospheric re-entry trajectories
      </action>
      <action dev="v&#233;ronique" type="update" >
        completely revamped the partial derivatives matrices computation using the additional
        equations mechanism
      </action>
      <action dev="v&#233;ronique" type="add" >
        added a mechanism to integrate user-supplied additional equations alongside with
        orbital parameters during numerical propagation
      </action>
      <action dev="luc" type="update">
        use A. W. Odell and R. H. Gooding (1986) fast and robust solver for Kepler equation
      </action>
      <action dev="luc" type="add">
        keplerian and cartesian orbits now support hyperbolic orbits (i.e. eccentricity greater
        than 1, and in this case negative semi major axis by convention)
      </action>
      <action dev="luc" type="fix">
        fixed an error in LofOffset attitude mode: the computed attitude was reversed
        with respect to the specification
      </action>
      <action dev="luc" type="add">
        added an AttitudesSequence class which can handle several laws, only one of
        which being active at any time. The active law changes as switch events are
        triggered. This can be used for example to alternate between daylight attitude mode
        and eclipse attitude mode, or between normal observing mode and special modes
        for ground contact or maneuvers.
      </action>
      <action dev="pascal" type="fix" due-to="Bruno Revelin">
        fixed an error when crawling a classpath or a directory a zip file was found.
        This might lead to select an inappropriate data provider.
      </action>
    </release>
    <release version="5.0.3" date="2011-07-12"
             description="version 5.0.3 is a bug-fix release.">
      <action dev="luc" type="fix">
        Fixed a performance bug implying that some frames reloaded all EOP history files
        each time a transform was computed  (fixes bug #26).
      </action>
      <action dev="luc" type="fix">
        Fixed a parsing bug in IERS Rapid Data and Prediction files for dates between 2000 and 2009.
      </action>
    </release>
    <release version="5.0.2" date="2011-07-11"
             description="version 5.0.2 is an interim release of Orekit with support for IERS
                          Rapid Data and Prediction files.">
      <action dev="luc" type="update">
        Added support for IERS Rapid Data and Prediction files finals.all, finals.data and finals.daily,
        for both IAU-1980 and IAU-2000 and with both columns and XML formats.
      </action>
    </release>
    <release version="5.0.1" date="2011-04-15"
             description="version 5.0.1 is a minor release of Orekit without any functional changes.
             The differences with respect to 5.0 are only related to packaging and deployement to
             maven central. There are NO bug fixes and NO evolutions.">
      <action dev="luc" type="update">
        updated packaging to allow deployment to maven central.
      </action>
    </release>
    <release version="5.0" date="2010-05-06"
             description="version 5.0 is a major release of Orekit. It introduces several new
             features and bug fixes. Some slight incompatibilities with respect to previous
             versions have been introduced, but they should be easy to overcome to users. Users
             are strongly advised to upgrade to this version. The major points introduced in version
             5.0 are a very general PVCoordinatesProvider interface, a new shiftedBy method allowing
             many time-dependent instances (AbsoluteDate, Orbit, PVCoordinates, Attitude and SpacecraftState)
             to be slightly shifted in time using simple evolution models (keplerian for orbit, fixed
             angular rate for attitude, fixed translation for position/velocity), a redesign of the
             attitude interfaces and an experimental (read subject to change) numerical propagator
             able to compute jacobians of the state with respect to both initial state and force
             models parameters. Version 5.0 now depends on version 2.1 of Apache commons math.">
      <action dev="pascal" type="add">
        a new experimental numerical propagator has been added, in addition to computing
        the spacecraft state at target time, it also computes the partial derivatives of
        this state with respect to the initial state (one jacobian) and with respect to
        models parameters (another jacobian). The jacobians are integrated alongside with
        the state, using variational equations for better accuracy and numerical robustness.
        This will help further implementation of orbit determination or optimization
        algorithms. This code is still considered to be experimental as of 5.0 and the API
        could change in the future.
      </action>
      <action dev="luc" type="add">
        a new SpacecraftFrame class has been added, taking into account orbit and
        attitude thanks to an underlying propagator. This allows to see the spacecraft just
        as another known geometrical object automatically handled and connected to all
        other frames. For an instantaneous view, Transform instances can also be built
        directly by SpacecraftState instances.
      </action>
      <action dev="luc" type="add">
        frames can now be flagged as quasi-inertial or not; only quasi-inertial frames
        are suitable for defining orbits
      </action>
      <action dev="luc" type="add">
        the Topocentric frame now provides a way to retrieve the body shape on which the
        frame is defined
      </action>
      <action dev="pascal" type="update">
        changed the way Veis 1950 frame is constructed.
        Now, its parent is the PEF frame with no EOP corrections applied.
      </action>
      <action dev="luc" type="fix" due-to="John Pritchard">
        fixed a parameters inversion in Earth Orientation Parameters for IAU-1980 models.
        The error could introduce up to a few meters error in position during transformations
        between TEME and MEME
      </action>
      <action dev="luc" type="add" >
        factories have been introduced for handling all data formats. Their default configuration
        correspond to the legacy formats used in previous versions (IERS format for UTC-TAI, EOPC04
        and bulletins B for Earth Orientation Parameters, JPL format for celestial bodies ...).
        Users can now add support for their own formats if they want (for example if they prefer
        using bulletins A instead of EOPC04 and bulletins B, or if they have their own gravity
        field format ...). Consequences of these changes are that the SolarSystemBody and
        the PotentialReaderFactory classes have been deprecated (replaced by CelestialBodyFactory and
        GravityFieldFactory) and that TimeScalesFactory and FramesFactory have been extended. All these
        factories follow the same generic pattern.
      </action>
      <action dev="luc" type="fix" >
        improved thread safety (however, Orekit is still NOT completely thread-safe).
      </action>
      <action dev="luc" type="add" >
        the loaders for gravity fields now can optionally allow missing coefficients (they will be
        replaced by 0.0 except c[0][0] which will be replaced by 1.0).
      </action>
      <action dev="luc" type="fix" >
        the loader for gravity fields in the ICGEM format now support empty lines in the file
        (there is for example one blank line at the end of the file in the orekit-data zip archive).
      </action>
      <action dev="luc" type="add" >
        added support for the GRGS gravity field files formats.
      </action>
      <action dev="luc" type="add" >
        added a way to list the available satellite numbers in TLE files.
      </action>
      <action dev="luc" type="update" >
        improved TLE elements loading. Now TLE lines are loaded using the standard data loading
        mechanism (thus allowing loading from disk files, network, classpath ...), they can
        contain TLE for several objects in one file, and they may contain some non-TLE lines
        if desired.
      </action>
      <action dev="v&#233;ronique" type="add" >
        a new PVCoordinatesProvider interface has been created on top of several existing classes
        and interfaces (orbit propagator, celestial bodies, some moving frames ...). This is a
        major generalization that allows to use either satellites or celestial bodies in many
        algorithms (attitude pointing target, eclipses and field of view events ...)
      </action>
      <action dev="luc" type="fix" >
        improved numerical propagator efficiency when used from an outside loop: the initial
        state is automatically set to the last state at propagation end, thus allowing to
        restart from here without recomputing everything
      </action>
      <action dev="luc" type="add" >
        added a reset feature in all propagators, allowing to reuse an already configured
        propagator for several different orbits
      </action>
      <action dev="luc" type="fix" >
        fixed a mode handling error in NumericalPropagator: when a propagator was reused
        with a new mode setting, the previous step handlers were still used in addition to
        the new ones instead of replacing them
      </action>
      <action dev="luc" type="fix" >
        fixed an interpolation error for orbits crossing the -PI/+PI singularity between
        entries in the Ephemeris class
      </action>
      <action dev="luc" type="update" >
        KeplerianPropagator now preserve orbits types
      </action>
      <action dev="luc" type="add" >
        AbsoluteDate, Orbit, PVCoordinates, Attitude and SpacecraftState instances can now all
        be slightly shifted in time using simple evolution models (keplerian for orbit, fixed
        angular rate for attitude, fixed translation for position/velocity). This is not a
        replacement for proper propagation but is useful for known simple motions or small
        time shifts or when coarse accuracy is sufficient
      </action>
      <action dev="luc" type="fix" >
        changed AttitudeLaw.getState signature to use complete orbit. This is an incompatible
        change introduced to fix a major bug in spin computation for some attitude laws. The laws
        for which orientation depends on satellite velocity have a spin vector that depends on
        acceleration. This can be computed only if complete orbit is available. This change
        should be simple to handle from a users point of view, as the caller generally already
        has the orbit available and attitude laws implementations can retrieve all the former
        parameters (date, position/velocity, frame) directly from orbit.
      </action>
      <action dev="luc" type="fix" >
        fixed spin rate computation errors in almost all attitude modes
      </action>
      <action dev="luc" type="add" >
        added a new simple linear attitude mode: FixedRate
      </action>
      <action dev="luc" type="fix" >
        fixed an error in event detection: when two events were very close (for example a very
        short ground station visibility), the second one may be ignored despite the first one
        was detected.
      </action>
      <action dev="luc" type="fix" >
        fixed corner cases in event detection during orbit propagation, sometimes
        an already detected and handled event prevented the propagator to go further in time.
      </action>
      <action dev="luc" type="add" >
        added an EventShifter wrapper allowing to slightly shift raw events in time. This is useful
        for example to switch an attitude mode from solar pointing to something else a few minutes
        before eclipse entry and going back to solar pointing mode a few minutes after eclipse exit.
      </action>
      <action dev="pascal" type="add">
        added a new AlignmentDetector.
      </action>
      <action dev="pascal" type="add" >
        added a new EclipseDetector handling either umbra or penumbra entry and exit events.
      </action>
      <action dev="v&#233;ronique" type="add" >
        added new CircularFieldOfViewDetector and DihedralFieldOfViewDetector handling
        field of view entry and exit events for any type of target.
      </action>
      <action dev="luc" type="add" >
        added an experimental implementation of a BoxAndSolarArray spacecraft model considering a convex
        body (either parallelepipedic or defined by a set of facets) and a rotating solar array, for
        accurate modeling of surface forces with attitude. Beware that this class is still considered
        experimental, so use it with care!
      </action>
      <action dev="luc" type="update" >
        completely changed the RadiationSensitive and DragSensitive interfaces to be more comprehensive
        and handle properly lift and side force effects when used with non-symmetric spacecrafts/flux geometry
      </action>
      <action dev="luc" type="fix" due-to="Christelle Blandin">
        fixed denormalization of gravity field coefficients, the last coefficient
        was not initialized
      </action>
      <action dev="luc" type="add" >
        added a relative constructor and a getMomentum method to PVCoordinates
      </action>
      <action dev="luc" type="add">
        added a special implementation improving performances for the frequent case of identity transform
      </action>
      <action dev="luc" type="fix">
        fixed forgotten radians to degrees conversions for inclination and RAAN in CircularOrbit.toString()
      </action>
      <action dev="luc" type="add">
        added a Constants interface including a few useful physical constants.
      </action>
      <action dev="luc" type="add">
        added a way to build date components from week components (this can be used
        for scheduled operations with week-related periods)
      </action>
      <action dev="luc" type="add">
        added string parsing features for dates and times components supporting ISO-8601 formats
      </action>
      <action dev="luc" type="add">
        Orekit is now packaged as an OSGi bundle
      </action>
      <action dev="pascal" type="add">
        added some pieces of an UML model for the library (available in the source distribution)
      </action>
      <action dev="luc" type="update" >
        updated error message localization to be more consistent with Java exception. Now getMessage
        returns a non-localized message and only getLocalizedMessage returns a message localized for
        the platform default locale. A new getMessage(Locale) method has also been added to
        retrieve the message in any desired locale, not only the platform default one. The messages
        are also built and translated only when needed, so if an exception is triggered and
        never displayed, the message will never be built.
      </action>
    </release>
    <release version="4.1" date="2009-08-18"
             description="version 4.1 is an upgrade bringing some new features and fixing a
             few bugs. The equinox-based frames family with IAU1980 precession-nutation
             models that are still used by many legacy systems are now supported. This
             simplifies interoperability with legacy systems and helps migrating from this
             old frames family to the new CIO-based ones that is supported by orekit since its
             first versions. The data loading mechanism used to retrieve IERS data (Earth
             Orientation Parameters, UTC-TAI history) and JPL ephemerides is now also used
             to retrieve gravity potential files. This mechanism has also been vastly improved
             to support new use cases (loading from disk, from classpath, from network delegating
             loading to an external library ...). Another change is the addition of the TDB
             time scale. Some minor incompatibilities have been introduced but they are easy
             to solve for users, the explanations are provided in detailed changes report.">
      <action dev="aude" type="add" >
        added TDB time scale
      </action>
      <action dev="luc" type="update" >
        the RadiationSensitive and DragForce interfaces now have an
        additional SpacecraftState parameter in all their get methods.
        This allows to implement models that take into account solar
        arrays rotation. Note that this changes breaks compatibility
        for users that did add their own implementations, but it is
        simple to deal with (simply add one parameter in the signature
        and ignore it) so its was considered acceptable.
       </action>
      <action dev="luc" type="add" due-to="James Housden">
        added german localization for error messages
      </action>
      <action dev="luc" type="update">
        added a feature allowing all tests to clear the already built reference
        objects (frames, time scales, solar system bodies ...) between each tests,
        thus removing the need to launch tests in separate JVMS. This allows to
        launch all tests directly from eclipse, and this speeds up maven tests by
        a factor 4 at least
      </action>
      <action dev="luc" type="update">
        set up a custom ant build independent from the maven 2 build
      </action>
      <action dev="luc" type="update">
        changed all tests from Junit 3 to Junit 4
      </action>
      <action dev="thierry" type="fix">
        fixed accuracy of PEF frame
      </action>
      <action dev="luc" type="fix" due-to="Aude Privat">
        fixed configuration problems on Windows systems
      </action>
      <action dev="luc" type="fix" due-to="Sébastien Herbinière">
        fixed a reversed sign in solar radiation pressure
      </action>
      <action dev="pascal" type="update" >
        Orekit supports the two different naming patterns for bulletins B provided by IERS
        on http://www.iers.org/ and http://hpiers.obspm.fr/eop-pc/.
      </action>
      <action dev="luc" type="update" >
        the predefined times scales (TAI, UTC ...) are now built using a factory. The various
        XXXScale.getInstance() methods defined in each predefined time scales classes
        are still available, but have been deprecated and will be removed in the future,
        they are replaced by TimeScalesFactory.getXXX().
      </action>
      <action dev="pascal" type="update" >
        the Frame class was split into a FramesFactory class, dealing with the predefined
        reference frames, and a Frame class for the creation of new frames and the navigation
        through any frames tree. The Frame.getXXX() methods for the predefined reference
        frames are still available, but have been deprecated and will be removed in the future,
        they are replaced by FramesFactory.getXXX().
      </action>
      <action dev="pascal" type="add" >
        3 new predefined reference frames have been added in Orekit : MEME, TEME and PEF. They
        implement the classical paradigm of equinox-based transformations including the IAU-76
        precession model, the IAU-80 nutation model and the IAU-82 sidereal time model, with
        the capability to apply the nutation corrections provided by IERS through the EOP data
        files for better agreement with the IAU 2000 precession-nutation model.
      </action>
      <action dev="luc" type="update" >
        the ChronologicalComparator class is not a singleton anymore, this didn't really make sense
      </action>
      <action dev="luc" type="fix" >
        fixed a state reset error: orbital state changed by event detectors like
        ImpulseManeuver were overwritten by other event detectors
      </action>
      <action dev="luc" type="fix" >
        fixed stop date of abstract propagators (Keplerian and Eckstein-Heschler). They used to
        stop at the first event after target date when an event detector was set up, instead of
        stopping at the target date
      </action>
      <action dev="luc" type="fix" >
        the gravity coefficients for solar system bodies are now extracted from JPL files headers
      </action>
      <action dev="luc" type="update" >
        the eventOccurred method in EventDetector interface and its various implementations
        has an additional parameter specifying if the switching function increases or
        decreases at event time. This allows simpler events identification has many switching
        functions have two switches (start/end, raising/setting, entry/exit ...). Note that
        this changes breaks compatibility for users that did implement their own events, but
        it is simple to deal with (simply add one parameter in the signature and ignore it)
        so its was considered acceptable.
      </action>
      <action dev="luc" type="fix" due-to="Christophe Pipo">
        fixed an error occurring when DE406 JPL ephemerides were loaded before DE405 ones
      </action>
      <action dev="luc" type="fix" due-to="Sébastien Herbinière">
        fixed an error in EGM potential file loader
      </action>
      <action dev="luc" type="update">
        trigger exceptions when no data can be loaded
      </action>
      <action dev="luc" type="update">
        remove predefined leap seconds, they are not useful anymore since other
        parts of the library do need configuration data (solar system bodies) and
        since data configuration has been vastly improved
      </action>
      <action dev="luc" type="add" >
        added support for the ICGEM format for gravity fields
      </action>
      <action dev="luc" type="update" >
        load gravity potential data using the same mechanism already used for Earth
        Orientation Parameters, UTC-TAI history and JPL ephemerides files
      </action>
      <action dev="luc" type="add" due-to="quinput and Kai Ruhl">
        re-activated a way to load data from the classpath using a
        data provider plugin.
      </action>
      <action dev="luc" type="add">
        added a way to load data directly from network (either
        locally or through a proxy server) using a data provider plugin.
      </action>
      <action dev="luc" type="add">
        added a small plugin-like mechanism to delegate data loading to a
        user-provided mechanism, thus enabling smooth integration in existing
        systems.
      </action>
      <action dev="luc" type="update">
        updated to latest version of commons-math.
      </action>
      <action dev="luc" type="add" due-to="Silvia Ríos Bergantiños">
        added galician localization for error messages.
      </action>
      <action dev="luc" type="fix" due-to="Guylaine Prat">
        improved javadoc comments in orbit classes.
      </action>
      <action dev="pascal" type="add">
        tidal corrections are now available for ITRF and TIRF frames. Both frames are
        provided in two versions, the standard one with tidal corrections and a stripped
        down one without tidal corrections. A cache/interpolation mechanism is used to
        keep the computation cost of tidal correction to a minimum. With this mechanism,
        the penalty to use tidal correction is slightly above 20% in run time for a
        transformation between GCRF and ITRF. A raw implementation without this mechanism
        would lead to a 550% penalty, or even a 1100% penalty if TIRF and ITRF parts were
        computed independently.
      </action>
    </release>
    <release version="4.0" date="2008-10-13"
             description="major upgrade with new features (GCRF and ITRF2005 frames, DE 405
             and DE 406 ephemerides support, improved and greatly simplified date/time support,
             vastly improved data configuration with zip files support, new tutorials, improved
             performances, more tests and all identified bugs fixed, new translation files for
             italian, spanish and norse.">
      <action dev="pascal" type="fix">
        The ephemeris produced by numerical propagator now checks date validity in
        propagate method.
      </action>
      <action dev="luc" type="fix">
        The EME2000/J2000 frame was slightly mis-oriented (about 20 milli arcseconds).
        It really was the GCRF frame. This has been fixed and now both the GCRF and
        the EME2000/J2000 are available.
      </action>
      <action dev="luc" type="fix">
        Dates in UTC within leap seconds are now displayed correctly (i.e. a 61st
        second is added to the minute).
      </action>
      <action dev="luc" type="fix" due-to="quinput">
        Fixed an overflow error in AbsoluteDate that generated an exception when any
        attempts was made to print dates far away like AbsoluteDate.JULIAN_EPOCH or
        AbsoluteDate.MODIFIED_JULIAN_EPOCH.
      </action>
      <action dev="luc" type="fix">
        Changed test configuration to always use a new JVM for each test. This prevents
        some false positive to be generated.
      </action>
      <action dev="luc" type="update">
        The GeodeticPoint constructor arguments has been reordered to reflect more
        traditional usage, latitude coming before longitude.
      </action>
      <action dev="luc" type="update">
        The low accuracy Sun model based on Newcomb theory and the Moon model based
        on Brown theory have been withdrawn as they are superseded by the support of JPL
        DE 405 binary ephemerides files.
      </action>
      <action dev="luc" type="update">
        The ThirdBody abstract class has been removed and its specific method
        getMu has been moved up into CelestialBody interface and
        renamed getGM.
      </action>
      <action dev="luc" type="update">
        Improved external data configuration. The java property is now called
        orekit.data.path and is a colon or semicolon separated path containing
        directories or zip archives, themselves containing embedded directories
        or zip archives and data files. This allows easy roll-out of system-wide
        configuration data that individual users can override by prepending their
        own data trees in front of the path. This also allows simple configuration
        since many data files can be stored in easy to handle zip archives.
      </action>
      <action dev="luc" type="update">
        Renamed the iers package into data, as it is not IERS specific anymore. Some
        classes where also moved out of the package and into the frame and time
        package and their visibility reduced to package only. This improves decoupling
        and reduces clutter on users by limiting the number of visible classes.
      </action>
      <action dev="luc" type="update">
        The performance of IAU-2000 precession-nutation model computation has been
        tremendously improved, using a combined caching and interpolation approach. The
        simplified model (which was quite inaccurate in version 3.1) has therefore been
        removed as it was not needed anymore.
      </action>
      <action dev="luc" type="update">
        The ITRF 2005 frame is now supported instead of the older ITRF 2000 frame. The
        Earth Orientation Parameters data handling classes have been updated to match
        this change and read the new file format provided by IERS.
      </action>
      <action dev="luc" type="update">
        The J2000 frame has been renamed as EME2000 as this name seems to be more
        widely accepted and reduces confusion with the J2000.0 epoch. The
        Frame.getJ2000() method is still available, but has been deprecated
        and will be removed in the future.
      </action>
      <action dev="luc" type="update">
        Changed TimeScale from base abstract class to interface only.
      </action>
      <action dev="luc" type="update">
        Renamed some classes for better understanding: ChunkedDate is now DateComponents,
        ChunkedTime is now TimeComponents, ChunksPair is now DateTimeComponents. The
        getChunks method from AbsoluteDate as also been renamed into getComponents accordingly.
      </action>
      <action dev="pascal" type="add">
        Added new tutorials.
      </action>
      <action dev="luc" type="add">
        Added predefined local orbital frames: the (t, n, w) frame aligned with velocity
        and the (q, s, w) frame aligned with position.
      </action>
      <action dev="luc" type="add">
        Added a predefined detector for altitude crossing events.
      </action>
      <action dev="luc" type="add">
        Added methods to get zenith, nadir, north, south, east and west direction for
        any GeodeticPoint.
      </action>
      <action dev="luc" type="add" due-to="Silvia Ríos Bergantiños">
        Added spanish localization for error messages.
      </action>
      <action dev="luc" type="add" due-to="Espen Bjørntvedt">
        Added norse localization for error messages.
      </action>
      <action dev="luc" type="add" due-to="Francesco Coccoluto">
        Added italian localization for error messages.
      </action>
      <action dev="luc" type="add" due-to="Derek Surka">
        Added support for mean motion first and second derivatives fields in TLE.
      </action>
      <action dev="luc" type="add" >
        Added a way to rebuild the two lines of TLE instances.
      </action>
      <action dev="luc" type="add" due-to="Derek Surka">
        Added constructor from already parsed elements for TLE.
      </action>
      <action dev="luc" type="add">
        Added a method to retrieve a body-centered inertial frame to the
        CelestialBody interface. As a consequence, thirteen new frames are
        predefined: Sun, Moon, planets and barycenters provided by JPL binary
        ephemerides.
      </action>
      <action dev="luc" type="add">
        Support for the JPL DE 405 and DE 406 binary ephemerides files has been added
        and a factory class SolarSystemBody uses these files to provide implementations
        of the CelestialBody interface for Sun, Moon, the eight solar system
        planets,the Pluto dwarf planet as well as the solar system barycenter and Earth-Moon
        barycenter points.
      </action>
      <action dev="luc" type="add">
        The CelestialBody interface now provides velocity as well as position.
      </action>
      <action dev="luc" type="add">
        A getCalls() method has been added to the NumericalPropagator class to count the
        number of calls to the differential equations computation method. This helps
        tuning the underlying integrator settings in order to improve performances.
      </action>
      <action dev="luc" type="add">
        A lot more classes and interfaces are now serializable, to help users embed
        instance in their own serializable classes.
      </action>
      <action dev="luc" type="add">
        Added predefined leap seconds to allow proper turn-key use of the library
        even without an already configured environment. All known leap seconds at
        time of writing (2008) are predefined, from 1972-01-01 to 2009-01-01 (the
        last one has been announced in Bulletin C 36 on 2008-07-04 and is not yet
        present in the UTC-TAI.history published file)
      </action>
      <action dev="luc" type="add">
        Improved user-friendliness of the time-scales by changing methods parameters
        types to more easily understandable ones.
      </action>
      <action dev="luc" type="add">
        Improved user-friendliness of the AbsoluteDate class by adding several
        new constructors and methods for common cases. It is in particular now possible
        to use offsets within a time scale, for example to build a date given as a
        fractional number of days since a reference date in UTC, explicitly ignoring
        intermediate leap seconds.
      </action>
      <action dev="luc" type="add">
        Improved the class handling date/time components: added a constructor to allow building
        from an offset with respect to a reference epoch, implemented Comparable interface and
        added equals and hashCode methods.
      </action>
      <action dev="luc" type="add">
        Improved the class handling date components: added a constructor to allow building
        from any reference epoch, not only J2000.0 (thus simplifying use of modified julian day),
        added getMJD() method, added several constants JULIAN_EPOCH, MODIFIED_JULIAN_EPOCH,
        FIFTIES_EPOCH, GPS_EPOCH, J2000_EPOCH and JAVA_EPOCH.
      </action>
      <action dev="luc" type="add">
        Added a new time scale: GPSScale.
      </action>
      <action dev="luc" type="add">
        Added the changes page to the generated site.
      </action>
    </release>
    <release version="3.1" date="2008-07-16"
             description="This release is the first public release of Orekit."/>
  </body>
</document><|MERGE_RESOLUTION|>--- conflicted
+++ resolved
@@ -21,7 +21,6 @@
   </properties>
   <body>
     <release version="11.0" date="TBD" description="TBD">
-<<<<<<< HEAD
       <action dev="luc" type="update" >
       	Renamed SINEXLoader into SinexLoader.
       </action>
@@ -40,7 +39,7 @@
       </action>
       <action dev="luc" type="update">
         Overhauled CCSDS messages handling, both parsing and writing.
-=======
+      </action>
       <action dev="bryan" type="fix" issue="624">
         Allowed dynamic station coordinates when calculating tropospheric delay.
       </action>
@@ -55,7 +54,6 @@
       </action>
       <action dev="bryan" type="add" issue="751">
         Added new method signature in IodGibbs using Position measurement.
->>>>>>> a142ad4a
       </action>
       <action dev="luc" type="fix" issue="749">
         Allow building PVCoordinates and AngularCoordinates (as well as their Field,
