--- conflicted
+++ resolved
@@ -25,11 +25,7 @@
 class DefaultDataContextHolder {
 
     /** The default Orekit data context. */
-<<<<<<< HEAD
-    static volatile LazyLoadedDataContext INSTANCE = new LazyLoadedDataContext();
-=======
-    private static LazyLoadedDataContext INSTANCE = new LazyLoadedDataContext();
->>>>>>> 6702a30c
+    private static volatile LazyLoadedDataContext INSTANCE = new LazyLoadedDataContext();
 
     /** Private Constructor. */
     private DefaultDataContextHolder() {
