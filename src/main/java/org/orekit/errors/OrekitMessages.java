/* Copyright 2002-2012 CS Systèmes d'Information
 * Licensed to CS Systèmes d'Information (CS) under one or more
 * contributor license agreements.  See the NOTICE file distributed with
 * this work for additional information regarding copyright ownership.
 * CS licenses this file to You under the Apache License, Version 2.0
 * (the "License"); you may not use this file except in compliance with
 * the License.  You may obtain a copy of the License at
 *
 *   http://www.apache.org/licenses/LICENSE-2.0
 *
 * Unless required by applicable law or agreed to in writing, software
 * distributed under the License is distributed on an "AS IS" BASIS,
 * WITHOUT WARRANTIES OR CONDITIONS OF ANY KIND, either express or implied.
 * See the License for the specific language governing permissions and
 * limitations under the License.
 */
package org.orekit.errors;

import java.util.Locale;
import java.util.MissingResourceException;
import java.util.ResourceBundle;

import org.apache.commons.math3.exception.util.Localizable;

/**
 * Enumeration for localized messages formats.
 * <p>
 * The constants in this enumeration represent the available
 * formats as localized strings. These formats are intended to be
 * localized using simple properties files, using the constant
 * name as the key and the property value as the message format.
 * The source English format is provided in the constants themselves
 * to serve both as a reminder for developers to understand the parameters
 * needed by each format, as a basis for translators to create
 * localized properties files, and as a default format if some
 * translation is missing.
 * </p>
 * @since 2.1
 */
public enum OrekitMessages implements Localizable {

    // CHECKSTYLE: stop JavadocVariable check

    INTERNAL_ERROR("internal error, contact maintenance at {0}"),
    ALTITUDE_BELOW_ALLOWED_THRESHOLD("altitude ({0} m) is below the {1} m allowed threshold"),
    TRAJECTORY_INSIDE_BRILLOUIN_SPHERE("trajectory inside the Brillouin sphere (r = {0})"),
    ALMOST_EQUATORIAL_ORBIT("almost equatorial orbit (i = {0} degrees)"),
    ALMOST_CRITICALLY_INCLINED_ORBIT("almost critically inclined orbit (i = {0} degrees)"),
    UNABLE_TO_COMPUTE_ECKSTEIN_HECHLER_MEAN_PARAMETERS("unable to compute Eckstein-Hechler mean parameters after {0} iterations"),
    NULL_PARENT_FOR_FRAME("null parent for frame {0}"),
    FRAME_ANCESTOR_OF_BOTH_FRAMES("frame {0} is an ancestor of both frames {1} and {2}"),
    FRAME_ANCESTOR_OF_NEITHER_FRAME("frame {0} is an ancestor of neither frame {1} nor {2}"),
    UNSUPPORTED_LOCAL_ORBITAL_FRAME("unsupported local orbital frame, supported types: {0} and {1}"),
    NON_PSEUDO_INERTIAL_FRAME_NOT_SUITABLE_FOR_DEFINING_ORBITS("non pseudo-inertial frame \"{0}\" is not suitable for defining orbits"),
    DATA_ROOT_DIRECTORY_DOESN_NOT_EXISTS("data root directory {0} does not exist"),
    NOT_A_DIRECTORY("{0} is not a directory"),
    NEITHER_DIRECTORY_NOR_ZIP_OR_JAR("{0} is neither a directory nor a zip/jar archive file"),
    UNABLE_TO_FIND_RESOURCE("unable to find resource {0} in classpath"),
    NO_EARTH_ORIENTATION_PARAMETERS_LOADED("no Earth Orientation Parameters loaded"),
    MISSING_EARTH_ORIENTATION_PARAMETERS_BETWEEN_DATES("missing Earth Orientation Parameters between {0} and {1}"),
    NOT_A_SUPPORTED_IERS_DATA_FILE("file {0} is not a supported IERS data file"),
    INCONSISTENT_DATES_IN_IERS_FILE("inconsistent dates in IERS file {0}: {1}-{2}-{3} and MJD {4}"),
    UNEXPECTED_DATA_AFTER_LINE_IN_FILE("unexpected data after line {0} in file {1}: {2}"),
    NON_CHRONOLOGICAL_DATES_IN_FILE("non-chronological dates in file {0}, line {1}"),
    NO_IERS_UTC_TAI_HISTORY_DATA_LOADED("no IERS UTC-TAI history data loaded"),
    NO_ENTRIES_IN_IERS_UTC_TAI_HISTORY_FILE("no entries found in IERS UTC-TAI history file {0}"),
    MISSING_SERIE_J_IN_FILE("missing serie j = {0} in file {1} (line {2})"),
    UNEXPECTED_END_OF_FILE_AFTER_LINE("unexpected end of file {0} (after line {1})"),
    UNABLE_TO_PARSE_LINE_IN_FILE("unable to parse line {0} of file {1}:\n{2}"),
    UNABLE_TO_FIND_FILE("unable to find file {0}"),
    SPACECRAFT_MASS_BECOMES_NEGATIVE("spacecraft mass becomes negative: {0} kg"),
    POSITIVE_FLOW_RATE("positive flow rate (q: {0})"),
    NO_GRAVITY_FIELD_DATA_LOADED("no gravity field data loaded"),
    POTENTIAL_ARRAYS_SIZES_MISMATCH("potential arrays sizes mismatch (C: {0}x{1}, S: {2}x{3})"),
    POLAR_TRAJECTORY("polar trajectory (distance to polar axis: {0})"),
    UNEXPECTED_FILE_FORMAT_ERROR_FOR_LOADER("unexpected format error for file {0} with loader {1}"),
    TOO_LARGE_DEGREE_FOR_GRAVITY_FIELD("too large degree (n = {0}, potential maximal degree is {1})"),
    TOO_LARGE_ORDER_FOR_GRAVITY_FIELD("too large order (m = {0}, potential maximal order is {1})"),
    NO_TLE_FOR_OBJECT("no TLE data available for object {0}"),
    NO_TLE_FOR_LAUNCH_YEAR_NUMBER_PIECE("no TLE data available for launch year {0}, launch number {1}, launch piece {2}"),
    NOT_TLE_LINES("lines {0} and {1} are not TLE lines:\n{0}: \"{2}\"\n{1}: \"{3}\""),
    MISSING_SECOND_TLE_LINE("expected a second TLE line after line {0}:\n{0}: \"{1}\""),
    TLE_LINES_DO_NOT_REFER_TO_SAME_OBJECT("TLE lines do not refer to the same object:\n{0}\n{1}"),
    TLE_CHECKSUM_ERROR("wrong checksum of TLE line {0}, expected {1} but got {2} ({3})"),
    NO_TLE_DATA_AVAILABLE("no TLE data available"),
    NOT_POSITIVE_SPACECRAFT_MASS("spacecraft mass is not positive: {0} kg"),
    TOO_LARGE_ECCENTRICITY_FOR_PROPAGATION_MODEL("too large eccentricity for propagation model: e = {0}"),
    NO_SOLAR_ACTIVITY_AT_DATE("no solar activity available at {0}, data available only in range [{1}, {2}]"),
    NON_EXISTENT_MONTH("non-existent month {0}"),
    NON_EXISTENT_YEAR_MONTH_DAY("non-existent date {0}-{1}-{2}"),
    NON_EXISTENT_WEEK_DATE("non-existent week date {0}-W{1}-{2}"),
    NON_EXISTENT_DATE("non-existent date {0}"),
    NON_EXISTENT_DAY_NUMBER_IN_YEAR("no day number {0} in year {1}"),
    NON_EXISTENT_HMS_TIME("non-existent time {0}:{1}:{2}"),
    NON_EXISTENT_TIME("non-existent time {0}"),
    OUT_OF_RANGE_SECONDS_NUMBER("out of range seconds number: {0}"),
    ANGLE_TYPE_NOT_SUPPORTED("angle type not supported, supported angles: {0}, {1} and {2}"),
    SATELLITE_COLLIDED_WITH_TARGET("satellite collided with target"),
    ATTITUDE_POINTING_LAW_DOES_NOT_POINT_TO_GROUND("attitude pointing law misses ground"),
    ORBIT_AND_ATTITUDE_DATES_MISMATCH("orbit date ({0}) does not match attitude date ({1})"),
    FRAMES_MISMATCH("frame {0} does not match frame {1}"),
    INITIAL_STATE_NOT_SPECIFIED_FOR_ORBIT_PROPAGATION("initial state not specified for orbit propagation"),
    ODE_INTEGRATOR_NOT_SET_FOR_ORBIT_PROPAGATION("ODE integrator not set for orbit propagation"),
    PROPAGATOR_NOT_IN_EPHEMERIS_GENERATION_MODE("propagator is not in ephemeris generation mode"),
    EVENT_DATE_TOO_CLOSE("event date {0}, greater than {1} minus {3} seconds and smaller than {2} plus {3} seconds, cannot be added"),
    UNABLE_TO_READ_JPL_HEADER("unable to read header record from JPL ephemerides binary file {0}"),
    INCONSISTENT_ASTRONOMICAL_UNIT_IN_FILES("inconsistent values of astronomical unit in JPL ephemerides files: ({0} and {1})"),
    INCONSISTENT_EARTH_MOON_RATIO_IN_FILES("inconsistent values of Earth/Moon mass ratio in JPL ephemerides files: ({0} and {1})"),
    NO_DATA_LOADED_FOR_CELESTIAL_BODY("no data loaded for celestial body {0}"),
    NOT_A_JPL_EPHEMERIDES_BINARY_FILE("file {0} is not a JPL ephemerides binary file"),
    NOT_A_MARSHALL_SOLAR_ACTIVITY_FUTURE_ESTIMATION_FILE("file {0} is not a Marshall Solar Activity Future Estimation (MSAFE) file"),
    NO_JPL_EPHEMERIDES_BINARY_FILES_FOUND("no JPL ephemerides binary files found"),
    OUT_OF_RANGE_BODY_EPHEMERIDES_DATE("out of range date for {0} ephemerides: {1}"),
    OUT_OF_RANGE_EPHEMERIDES_DATE("out of range date for ephemerides: {0}, [{1}, {2}]"),
    UNEXPECTED_TWO_ELEVATION_VALUES_FOR_ONE_AZIMUTH("unexpected two elevation values: {0} and {1}, for one azimuth: {2}"),
    UNKNOWN_PARAMETER("unknown parameter {0}"),
    UNSUPPORTED_PARAMETER_1_2("unsupported parameter name {0}: supported names {1}, {2}"),
    UNKNOWN_ADDITIONAL_EQUATION("unknown additional equation \"{0}\""),
    UNKNOWN_MONTH("unknown month \"{0}\""),
    STATE_JACOBIAN_NOT_INITIALIZED("state Jacobian has not been initialized yet"),
    STATE_JACOBIAN_NEITHER_6X6_NOR_7X7("state Jacobian is a {0}x{1} matrix, it should be either a 6x6 or a 7x7 matrix"),
    STATE_AND_PARAMETERS_JACOBIANS_ROWS_MISMATCH("state Jacobian has {0} rows but parameters Jacobian has {1} rows"),
    INITIAL_MATRIX_AND_PARAMETERS_NUMBER_MISMATCH("initial Jacobian matrix has {0} columns, but {1} parameters have been selected"),
    ORBIT_A_E_MISMATCH_WITH_CONIC_TYPE("orbit should be either elliptic with a > 0 and e < 1 or hyperbolic with a < 0 and e > 1, a = {0}, e = {1}"),
    ORBIT_ANOMALY_OUT_OF_HYPERBOLIC_RANGE("true anomaly {0} out of hyperbolic range (e = {1}, {2} < v < {3})"),
    HYPERBOLIC_ORBIT_NOT_HANDLED_AS("hyperbolic orbits cannot be handled as {0} instances"),
    CCSDS_DATE_INVALID_PREAMBLE_FIELD("invalid preamble field in CCSDS date: {0}"),
    CCSDS_DATE_INVALID_LENGTH_TIME_FIELD("invalid time field length in CCSDS date: {0}, expected {1}"),
    CCSDS_DATE_MISSING_AGENCY_EPOCH("missing agency epoch in CCSDS date"),
    CCSDS_ORBIT_DATA_MESSAGE_UNEXPECTED_UNIT("unexpected unit \"{0}\" in CCSDS Orbit Data Message, expected \"{1}\""),
    CCSDS_ORBIT_DATA_MESSAGE_UNSUPPORTED_FRAME("unsupported frame \"{0}\" in CCSDS Orbit Data Message"),
    CCSDS_ORBIT_DATA_MESSAGE_UNEXPECTED_LOF_FRAME("local orbital frame \"{0}\" cannot be used for orbital parameters in CCSDS Orbit Data Message"),
    CCSDS_ORBIT_DATA_MESSAGE_UNSUPPORTED_TIME_SYSTEM("unsupported time system \"{0}\" in CCSDS Orbit Data Message"),
    CCSDS_ORBIT_DATA_MESSAGE_MISSING_DATE("missing date in CCSDS Orbit Data Message"),
    CCSDS_ORBIT_DATA_MESSAGE_MISSING_FRAME("missing frame in CCSDS Orbit Data Message"),
    CCSDS_ORBIT_DATA_MESSAGE_UNKNOWN_FRAME("unknown frame {0} in CCSDS Orbit Data Message"),
    CCSDS_ORBIT_DATA_MESSAGE_MISSING_GM("missing gravitational coefficient in CCSDS Orbit Data Message"),
    CCSDS_ORBIT_DATA_MESSAGE_MISSING_POSITION("missing position in CCSDS Orbit Data Message"),
    CCSDS_ORBIT_DATA_MESSAGE_MISSING_VELOCITY("missing velocity in CCSDS Orbit Data Message"),
    CCSDS_ORBIT_DATA_MESSAGE_MISSING_ORBIT("missing orbit in CCSDS Orbit Data Message"),
    CCSDS_ORBIT_DATA_MESSAGE_MISSING_COVARIANCE("missing covariance in CCSDS Orbit Data Message"),
    ADDITIONAL_STATE_NAME_ALREADY_IN_USE("name \"{0}\" is already used for an additional state"),
    NON_RESETABLE_STATE("reset state not allowed {0}"),
    DSST_NEWCOMB_OPERATORS_COMPUTATION("Cannot compute Newcomb operators for sigma > rho ({0} > {1})"),
    DSST_VMSN_COEFFICIENT_ERROR_MS("Cannot compute the Vmsn coefficient with m > s ({0} > {1})"),
    DSST_SPR_SHADOW_INCONSISTENT("inconsistent shadow computation: entry = {0} whereas exit = {1}"),
    DSST_ECC_NO_NUMERICAL_AVERAGING_METHOD("The current orbit has an eccentricity ({0} > 0.5). DSST needs an unimplemented time dependent numerical method to compute the averaged rates"),
    SP3_UNSUPPORTED_VERSION("unsupported sp3 file version {0}"),
    SP3_UNSUPPORTED_TIMESYSTEM("unsupported time system {0}"),
    SP3_UNEXPECTED_END_OF_FILE("unexpected end of sp3 file (after line {0})"),
<<<<<<< HEAD
    NON_EXISTENT_GEOMAGNETIC_MODEL("non-existent geomagnetic model {0} for year {1}"),
    UNSUPPORTED_TIME_TRANSFORM("geomagnetic model {0} with epoch {1} does not support time transformation, no secular variation coefficients defined"),
    OUT_OF_RANGE_TIME_TRANSFORM("time transformation of geomagnetic model {0} with epoch {1} is outside its validity range: {2} != [{3}, {4}]");
=======
    NOT_ENOUGH_CACHED_NEIGHBORS("too small number of cached neighbors: {0} (must be at least {1})"),
    NO_CACHED_ENTRIES("no cached entries"),
    NON_CHRONOLOGICALLY_SORTED_ENTRIES("generated entries not sorted: {0} > {1}"),
    OUT_OF_RANGE_CACHE("out of range date for cache entry: {0}, [{1}, {2}]");
>>>>>>> 6f15b983

    // CHECKSTYLE: resume JavadocVariable check

    /** Base name of the resource bundle in classpath. */
    private static final String RESOURCE_BASE_NAME = "META-INF/localization/OrekitMessages";

    /** Source English format. */
    private final String sourceFormat;

    /** Simple constructor.
     * @param sourceFormat source English format to use when no
     * localized version is available
     */
    private OrekitMessages(final String sourceFormat) {
        this.sourceFormat = sourceFormat;
    }

    /** {@inheritDoc} */
    public String getSourceString() {
        return sourceFormat;
    }

    /** {@inheritDoc} */
    public String getLocalizedString(final Locale locale) {
        try {
            final ResourceBundle bundle = ResourceBundle.getBundle(RESOURCE_BASE_NAME, locale);
            if (bundle.getLocale().getLanguage().equals(locale.getLanguage())) {
                final String translated = bundle.getString(name());
                if ((translated != null) &&
                    (translated.length() > 0) &&
                    (!translated.toLowerCase().contains("missing translation"))) {
                    // the value of the resource is the translated format
                    return translated;
                }
            }

        } catch (MissingResourceException mre) {
            // do nothing here
        }

        // either the locale is not supported or the resource is not translated or
        // it is unknown: don't translate and fall back to using the source format
        return sourceFormat;

    }

}<|MERGE_RESOLUTION|>--- conflicted
+++ resolved
@@ -148,16 +148,13 @@
     SP3_UNSUPPORTED_VERSION("unsupported sp3 file version {0}"),
     SP3_UNSUPPORTED_TIMESYSTEM("unsupported time system {0}"),
     SP3_UNEXPECTED_END_OF_FILE("unexpected end of sp3 file (after line {0})"),
-<<<<<<< HEAD
     NON_EXISTENT_GEOMAGNETIC_MODEL("non-existent geomagnetic model {0} for year {1}"),
     UNSUPPORTED_TIME_TRANSFORM("geomagnetic model {0} with epoch {1} does not support time transformation, no secular variation coefficients defined"),
-    OUT_OF_RANGE_TIME_TRANSFORM("time transformation of geomagnetic model {0} with epoch {1} is outside its validity range: {2} != [{3}, {4}]");
-=======
+    OUT_OF_RANGE_TIME_TRANSFORM("time transformation of geomagnetic model {0} with epoch {1} is outside its validity range: {2} != [{3}, {4}]"),
     NOT_ENOUGH_CACHED_NEIGHBORS("too small number of cached neighbors: {0} (must be at least {1})"),
     NO_CACHED_ENTRIES("no cached entries"),
     NON_CHRONOLOGICALLY_SORTED_ENTRIES("generated entries not sorted: {0} > {1}"),
     OUT_OF_RANGE_CACHE("out of range date for cache entry: {0}, [{1}, {2}]");
->>>>>>> 6f15b983
 
     // CHECKSTYLE: resume JavadocVariable check
 
