/* Copyright 2002-2019 CS Systèmes d'Information
 * Licensed to CS Systèmes d'Information (CS) under one or more
 * contributor license agreements.  See the NOTICE file distributed with
 * this work for additional information regarding copyright ownership.
 * CS licenses this file to You under the Apache License, Version 2.0
 * (the "License"); you may not use this file except in compliance with
 * the License.  You may obtain a copy of the License at
 *
 *   http://www.apache.org/licenses/LICENSE-2.0
 *
 * Unless required by applicable law or agreed to in writing, software
 * distributed under the License is distributed on an "AS IS" BASIS,
 * WITHOUT WARRANTIES OR CONDITIONS OF ANY KIND, either express or implied.
 * See the License for the specific language governing permissions and
 * limitations under the License.
 */
package org.orekit.errors;

import java.io.IOException;
import java.io.InputStream;
import java.io.InputStreamReader;
import java.net.URL;
import java.net.URLConnection;
import java.util.Locale;
import java.util.MissingResourceException;
import java.util.PropertyResourceBundle;
import java.util.ResourceBundle;

import org.hipparchus.exception.Localizable;

/**
 * Enumeration for localized messages formats.
 * <p>
 * The constants in this enumeration represent the available
 * formats as localized strings. These formats are intended to be
 * localized using simple properties files, using the constant
 * name as the key and the property value as the message format.
 * The source English format is provided in the constants themselves
 * to serve both as a reminder for developers to understand the parameters
 * needed by each format, as a basis for translators to create
 * localized properties files, and as a default format if some
 * translation is missing.
 * </p>
 * @since 2.1
 */
public enum OrekitMessages implements Localizable {

    // CHECKSTYLE: stop JavadocVariable check

    INTERNAL_ERROR("internal error, please notify development team by creating an issue at {0}"),
    ALTITUDE_BELOW_ALLOWED_THRESHOLD("altitude ({0} m) is below the {1} m allowed threshold"),
    POINT_INSIDE_ELLIPSOID("point is inside ellipsoid"),
    TRAJECTORY_INSIDE_BRILLOUIN_SPHERE("trajectory inside the Brillouin sphere (r = {0})"),
    ALMOST_EQUATORIAL_ORBIT("almost equatorial orbit (i = {0} degrees)"),
    ALMOST_CRITICALLY_INCLINED_ORBIT("almost critically inclined orbit (i = {0} degrees)"),
    UNABLE_TO_COMPUTE_ECKSTEIN_HECHLER_MEAN_PARAMETERS("unable to compute Eckstein-Hechler mean parameters after {0} iterations"),
    NULL_PARENT_FOR_FRAME("null parent for frame {0}"),
    FRAME_ALREADY_ATTACHED("frame {0} is already attached to frame {1}"),
    FRAME_NOT_ATTACHED("frame {0} is not attached to the main frames tree"),
    FRAME_ANCESTOR_OF_BOTH_FRAMES("frame {0} is an ancestor of both frames {1} and {2}"),
    FRAME_ANCESTOR_OF_NEITHER_FRAME("frame {0} is an ancestor of neither frame {1} nor {2}"),
    FRAME_NO_NTH_ANCESTOR("frame {0} has depth {1}, it cannot have an ancestor {2} levels above"),
    NO_SUCH_ITRF_FRAME("ITRF frame {0} not found"),
    UNSUPPORTED_LOCAL_ORBITAL_FRAME("unsupported local orbital frame, supported types: {0} and {1}"),
    NON_PSEUDO_INERTIAL_FRAME("non pseudo-inertial frame \"{0}\""),
    DATA_ROOT_DIRECTORY_DOES_NOT_EXIST("data root directory {0} does not exist"),
    NOT_A_DIRECTORY("{0} is not a directory"),
    NEITHER_DIRECTORY_NOR_ZIP_OR_JAR("{0} is neither a directory nor a zip/jar archive file"),
    UNABLE_TO_FIND_RESOURCE("unable to find resource {0} in classpath"),
    NO_EARTH_ORIENTATION_PARAMETERS_LOADED("no Earth Orientation Parameters loaded"),
    MISSING_EARTH_ORIENTATION_PARAMETERS_BETWEEN_DATES("missing Earth Orientation Parameters between {0} and {1}"),
    NO_EARTH_ORIENTATION_PARAMETERS("missing Earth Orientation Parameters"),
    NOT_A_SUPPORTED_IERS_DATA_FILE("file {0} is not a supported IERS data file"),
    INCONSISTENT_DATES_IN_IERS_FILE("inconsistent dates in IERS file {0}: {1}-{2}-{3} and MJD {4}"),
    UNEXPECTED_DATA_AFTER_LINE_IN_FILE("unexpected data after line {0} in file {1}: {2}"),
    NON_CHRONOLOGICAL_DATES_IN_FILE("non-chronological dates in file {0}, line {1}"),
    NO_IERS_UTC_TAI_HISTORY_DATA_LOADED("no IERS UTC-TAI history data loaded"),
    NO_ENTRIES_IN_IERS_UTC_TAI_HISTORY_FILE("no entries found in IERS UTC-TAI history file {0}"),
    MISSING_SERIE_J_IN_FILE("missing serie j = {0} in file {1} (line {2})"),
    CANNOT_PARSE_BOTH_TAU_AND_GAMMA("cannot parse both τ and γ from the same Poissons series file"),
    UNEXPECTED_END_OF_FILE_AFTER_LINE("unexpected end of file {0} (after line {1})"),
    UNABLE_TO_PARSE_LINE_IN_FILE("unable to parse line {0} of file {1}:\n{2}"),
    UNABLE_TO_FIND_FILE("unable to find file {0}"),
    SPACECRAFT_MASS_BECOMES_NEGATIVE("spacecraft mass becomes negative: {0} kg"),
    POSITIVE_FLOW_RATE("positive flow rate (q: {0})"),
    NO_GRAVITY_FIELD_DATA_LOADED("no gravity field data loaded"),
    GRAVITY_FIELD_NORMALIZATION_UNDERFLOW("gravity field normalization underflow for degree {0} and order {1}"),
    NO_OCEAN_TIDE_DATA_LOADED("no ocean tide data loaded"),
    OCEAN_TIDE_DATA_DEGREE_ORDER_LIMITS("ocean tide data file {0} limited to degree {1} and order {2}"),
    OCEAN_TIDE_LOAD_DEFORMATION_LIMITS("load deformation coefficients limited to degree {0}, cannot parse degree {1} term from file {2}"),
    POLAR_TRAJECTORY("polar trajectory (distance to polar axis: {0})"),
    UNEXPECTED_FILE_FORMAT_ERROR_FOR_LOADER("unexpected format error for file {0} with loader {1}"),
    DUPLICATED_GRAVITY_FIELD_COEFFICIENT_IN_FILE("duplicated gravity field coefficient {0}({1}, {2}) in file {3}"),
    MISSING_GRAVITY_FIELD_COEFFICIENT_IN_FILE("missing gravity field coefficient {0}({1}, {2}) in file {3}"),
    TOO_LARGE_DEGREE_FOR_GRAVITY_FIELD("too large degree (n = {0}, potential maximal degree is {1})"),
    TOO_LARGE_ORDER_FOR_GRAVITY_FIELD("too large order (m = {0}, potential maximal order is {1})"),
    SEVERAL_REFERENCE_DATES_IN_GRAVITY_FIELD("several reference dates ({0} and {1}) found in gravity field file {2}"),
    NO_TLE_FOR_OBJECT("no TLE data available for object {0}"),
    NO_TLE_FOR_LAUNCH_YEAR_NUMBER_PIECE("no TLE data available for launch year {0}, launch number {1}, launch piece {2}"),
    NOT_TLE_LINES("lines {0} and {1} are not TLE lines:\n{0}: \"{2}\"\n{1}: \"{3}\""),
    MISSING_SECOND_TLE_LINE("expected a second TLE line after line {0}:\n{0}: \"{1}\""),
    TLE_LINES_DO_NOT_REFER_TO_SAME_OBJECT("TLE lines do not refer to the same object:\n{0}\n{1}"),
    TLE_INVALID_PARAMETER("invalid TLE parameter for object {0}: {1} = {2}"),
    TLE_CHECKSUM_ERROR("wrong checksum of TLE line {0}, expected {1} but got {2} ({3})"),
    NO_TLE_DATA_AVAILABLE("no TLE data available"),
    NOT_POSITIVE_SPACECRAFT_MASS("spacecraft mass is not positive: {0} kg"),
    TOO_LARGE_ECCENTRICITY_FOR_PROPAGATION_MODEL("too large eccentricity for propagation model: e = {0}"),
    NO_SOLAR_ACTIVITY_AT_DATE("no solar activity available at {0}, data available only in range [{1}, {2}]"),
    NON_EXISTENT_MONTH("non-existent month {0}"),
    NON_EXISTENT_YEAR_MONTH_DAY("non-existent date {0}-{1}-{2}"),
    NON_EXISTENT_WEEK_DATE("non-existent week date {0}-W{1}-{2}"),
    NON_EXISTENT_DATE("non-existent date {0}"),
    NON_EXISTENT_DAY_NUMBER_IN_YEAR("no day number {0} in year {1}"),
    NON_EXISTENT_HMS_TIME("non-existent time {0}:{1}:{2}"),
    NON_EXISTENT_TIME("non-existent time {0}"),
    OUT_OF_RANGE_SECONDS_NUMBER("out of range seconds number: {0}"),
    ANGLE_TYPE_NOT_SUPPORTED("angle type not supported, supported angles: {0}, {1} and {2}"),
    SATELLITE_COLLIDED_WITH_TARGET("satellite collided with target"),
    ATTITUDE_POINTING_LAW_DOES_NOT_POINT_TO_GROUND("attitude pointing law misses ground"),
    TOO_SHORT_TRANSITION_TIME_FOR_ATTITUDES_SWITCH("{0} seconds transition time for attitudes switch is too short, should be longer than {1} seconds"),
    ORBIT_AND_ATTITUDE_DATES_MISMATCH("orbit date ({0}) does not match attitude date ({1})"),
    FRAMES_MISMATCH("frame {0} does not match frame {1}"),
    INITIAL_STATE_NOT_SPECIFIED_FOR_ORBIT_PROPAGATION("initial state not specified for orbit propagation"),
    PROPAGATOR_NOT_IN_EPHEMERIS_GENERATION_MODE("propagator is not in ephemeris generation mode"),
    EVENT_DATE_TOO_CLOSE("event date {0}, greater than {1} minus {3} seconds and smaller than {2} plus {3} seconds, cannot be added"),
    UNABLE_TO_READ_JPL_HEADER("unable to read header record from JPL ephemerides binary file {0}"),
    INCONSISTENT_ASTRONOMICAL_UNIT_IN_FILES("inconsistent values of astronomical unit in JPL ephemerides files: ({0} and {1})"),
    INCONSISTENT_EARTH_MOON_RATIO_IN_FILES("inconsistent values of Earth/Moon mass ratio in JPL ephemerides files: ({0} and {1})"),
    NO_DATA_LOADED_FOR_CELESTIAL_BODY("no data loaded for celestial body {0}"),
    NOT_A_JPL_EPHEMERIDES_BINARY_FILE("file {0} is not a JPL ephemerides binary file"),
    NOT_A_MARSHALL_SOLAR_ACTIVITY_FUTURE_ESTIMATION_FILE("file {0} is not a Marshall Solar Activity Future Estimation (MSAFE) file"),
    NO_JPL_EPHEMERIDES_BINARY_FILES_FOUND("no JPL ephemerides binary files found"),
    OUT_OF_RANGE_BODY_EPHEMERIDES_DATE("out of range date for {0} ephemerides: {1}"),
    OUT_OF_RANGE_EPHEMERIDES_DATE("out of range date for ephemerides: {0}, [{1}, {2}]"),
    UNEXPECTED_TWO_ELEVATION_VALUES_FOR_ONE_AZIMUTH("unexpected two elevation values: {0} and {1}, for one azimuth: {2}"),
    UNSUPPORTED_PARAMETER_NAME("unsupported parameter name {0}, supported names: {1}"),
    TOO_SMALL_SCALE_FOR_PARAMETER("scale factor for parameter {0} is too small: {1}"),
    UNKNOWN_ADDITIONAL_STATE("unknown additional state \"{0}\""),
    UNKNOWN_MONTH("unknown month \"{0}\""),
    SINGULAR_JACOBIAN_FOR_ORBIT_TYPE("Jacobian matrix for type {0} is singular with current orbit"),
    STATE_JACOBIAN_NOT_INITIALIZED("state Jacobian has not been initialized yet"),
    STATE_JACOBIAN_NOT_6X6("state Jacobian is a {0}x{1} matrix, it should be a 6x6 matrix"),
    STATE_AND_PARAMETERS_JACOBIANS_ROWS_MISMATCH("state Jacobian has {0} rows but parameters Jacobian has {1} rows"),
    INITIAL_MATRIX_AND_PARAMETERS_NUMBER_MISMATCH("initial Jacobian matrix has {0} columns, but {1} parameters have been selected"),
    ORBIT_A_E_MISMATCH_WITH_CONIC_TYPE("orbit should be either elliptic with a > 0 and e < 1 or hyperbolic with a < 0 and e > 1, a = {0}, e = {1}"),
    ORBIT_ANOMALY_OUT_OF_HYPERBOLIC_RANGE("true anomaly {0} out of hyperbolic range (e = {1}, {2} < v < {3})"),
    HYPERBOLIC_ORBIT_NOT_HANDLED_AS("hyperbolic orbits cannot be handled as {0} instances"),
    CCSDS_DATE_INVALID_PREAMBLE_FIELD("invalid preamble field in CCSDS date: {0}"),
    CCSDS_DATE_INVALID_LENGTH_TIME_FIELD("invalid time field length in CCSDS date: {0}, expected {1}"),
    CCSDS_DATE_MISSING_AGENCY_EPOCH("missing agency epoch in CCSDS date"),
    CCSDS_UNEXPECTED_KEYWORD("unexpected keyword in CCSDS line number {0} of file {1}:\n{2}"),
    CCSDS_UNKNOWN_GM("the central body gravitational coefficient cannot be retrieved from the ODM"),
    CCSDS_UNKNOWN_SPACECRAFT_MASS("there is no spacecraft mass associated with this ODM file"),
    CCSDS_UNKNOWN_CONVENTIONS("no IERS conventions have been set before parsing"),
    CCSDS_INVALID_FRAME("frame {0} is not valid in this ODM file context"),
    CCSDS_OEM_INCONSISTENT_TIME_SYSTEMS("inconsistent time systems in the ephemeris blocks: {0} ≠ {1}"),
    CCSDS_TIME_SYSTEM_NOT_IMPLEMENTED("use of time system {0} in CCSDS files requires an additional ICD and is not implemented in Orekit"),
    CCSDS_NO_CORRESPONDING_TIME_SCALE("the CCSDS time system {0} has no corresponding Orekit TimeScale."),
    CCSDS_TDM_INCONSISTENT_TIME_SYSTEMS("Inconsistent time systems in the observations blocks: {0} ≠ {1}"),
    CCSDS_TDM_INCONSISTENT_DATA_LINE("Inconsistent data line in TDM file at line {0} of file {1}.\n" +
                                     "A TDM data line should be as follows \"keyword = epoch value\".\n" +
                                     "Whereas read data line is: {2}"),
    CCSDS_TDM_XML_INCONSISTENT_DATA_BLOCK("Inconsistent XML observation block at line {0} of TDM file {1}.\n" +
                                         "A TDM observation block should be as follows\n\t<observation>\n\t\t<EPOCH>epoch</EPOCH>\n" +
                                         "\t\t<KEYWORD>value</KEYWORD>\n\t</observation>"),
    CCSDS_TDM_KEYWORD_NOT_FOUND("No CCSDS TDM keyword was found at line {0} of file {1}:\n{2}"),
    CCSDS_TIME_SYSTEM_NOT_READ_YET("Parameter {0} needs a time system to be interpreted"),
    CCSDS_TDM_UNKNOWN_FORMAT("TDM file {0} format is unknown. Please specify a file format: KEYVALUE or XML"),
    ADDITIONAL_STATE_NAME_ALREADY_IN_USE("name \"{0}\" is already used for an additional state"),
    NON_RESETABLE_STATE("reset state not allowed"),
    DSST_NEWCOMB_OPERATORS_COMPUTATION("Cannot compute Newcomb operators for sigma > rho ({0} > {1})"),
    DSST_VMNS_COEFFICIENT_ERROR_MS("Cannot compute the Vmns coefficient with m > n ({0} > {1})"),
    DSST_SPR_SHADOW_INCONSISTENT("inconsistent shadow computation: entry = {0} whereas exit = {1}"),
    DSST_ECC_NO_NUMERICAL_AVERAGING_METHOD("The current orbit has an eccentricity ({0} > 0.5). DSST needs an unimplemented time dependent numerical method to compute the averaged rates"),
    SP3_UNSUPPORTED_VERSION("unsupported sp3 file version {0}"),
    SP3_NUMBER_OF_EPOCH_MISMATCH("found {0} epochs in file {1}, expected {2}"),
    SP3_UNEXPECTED_END_OF_FILE("unexpected end of sp3 file (after line {0})"),
    NON_EXISTENT_GEOMAGNETIC_MODEL("non-existent geomagnetic model {0} for year {1}"),
    UNSUPPORTED_TIME_TRANSFORM("geomagnetic model {0} with epoch {1} does not support time transformation, no secular variation coefficients defined"),
    OUT_OF_RANGE_TIME_TRANSFORM("time transformation of geomagnetic model {0} with epoch {1} is outside its validity range: {2} != [{3}, {4}]"),
    NOT_ENOUGH_DATA_FOR_INTERPOLATION("not enough data for interpolation (sample size = {0})"),
    NOT_ENOUGH_CACHED_NEIGHBORS("too small number of cached neighbors: {0} (must be at least {1})"),
    NO_CACHED_ENTRIES("no cached entries"),
    NON_CHRONOLOGICALLY_SORTED_ENTRIES("generated entries not sorted: {0} > {1}"),
    NO_DATA_GENERATED("no data generated around date: {0}"),
    UNABLE_TO_GENERATE_NEW_DATA_BEFORE("unable to generate new data before {0}"),
    UNABLE_TO_GENERATE_NEW_DATA_AFTER("unable to generate new data after {0}"),
    UNABLE_TO_COMPUTE_HYPERBOLIC_ECCENTRIC_ANOMALY("unable to compute hyperbolic eccentric anomaly from the mean anomaly after {0} iterations"),
    UNABLE_TO_COMPUTE_DSST_MEAN_PARAMETERS("unable to compute mean orbit from osculating orbit after {0} iterations"),
    OUT_OF_RANGE_DERIVATION_ORDER("derivation order {0} is out of range"),
    OUT_OF_RANGE_LATITUDE("out of range latitude: {0}, [{1}, {2}]"),
    ORBIT_TYPE_NOT_ALLOWED("orbit type {0} not allowed here, allowed types: {1}"),
    NO_SEM_ALMANAC_AVAILABLE("no SEM almanac file found"),
    NOT_A_SUPPORTED_SEM_ALMANAC_FILE("file {0} is not a supported SEM almanac file"),
    NO_YUMA_ALMANAC_AVAILABLE("no Yuma almanac file found"),
    NOT_A_SUPPORTED_YUMA_ALMANAC_FILE("file {0} is not a supported Yuma almanac file"),
    NOT_ENOUGH_GNSS_FOR_DOP("only {0} GNSS orbits are provided while {1} are needed to compute the DOP"),
    NOT_ENOUGH_PROPAGATORS("Creating an aggregate propagator requires at least one constituent propagator, but none were provided."),
    NULL_ARGUMENT("argument {0} cannot be null"),
    VALUE_NOT_FOUND("value {0} not found in {1}"),
    EPHEMERIS_FILE_NO_MULTI_SUPPORT("Ephemeris file format does not support multiple space objects"),
    KLOBUCHAR_ALPHA_BETA_NOT_LOADED("Klobuchar coefficients α or β could not be loaded from {0}"),
    KLOBUCHAR_ALPHA_BETA_NOT_AVAILABLE_FOR_DATE("Klobuchar coefficients α or β not available for date {0}"),
    NO_KLOBUCHAR_ALPHA_BETA_IN_FILE("file {0} does not contain Klobuchar coefficients α or β"),
    NO_REFERENCE_DATE_FOR_PARAMETER("no reference date set for parameter {0}"),
    STATION_NOT_FOUND("station {0} not found, known stations: {1}"),
    UNKNOWN_SATELLITE_SYSTEM("unknown satellite system {0}"),
    UNKNOWN_SATELLITE_ANTENNA_CODE("unknown satellite antenna code {0}"),
    CANNOT_FIND_SATELLITE_IN_SYSTEM("cannot find satellite {0} in satellite system {1}"),
    UNKNOWN_RINEX_FREQUENCY("unknown RINEX frequency {0} in file {1}, line {2}"),
    MISMATCHED_FREQUENCIES("mismatched frequencies in file {0}, line {1} (expected {2}, got {3})"),
    WRONG_COLUMNS_NUMBER("wrong number of columns in file {0}, line {1} (expected {2} columns, got {3} columns)"),
    UNSUPPORTED_FILE_FORMAT("unsupported format for file {0}"),
    INCOMPLETE_HEADER("incomplete header in file {0}"),
    INCONSISTENT_NUMBER_OF_SATS("inconsistent number of satellites in line {0}, file {1}: observation with {2} satellites and number of max satellites is {3}"),
    INCONSISTENT_SATELLITE_SYSTEM("the satellite system {3} from line {0}, file {1} is not consistent with the Rinex Satellite System {2} in header"),
    NO_PROPAGATOR_CONFIGURED("no propagator configured"),
    DIMENSION_INCONSISTENT_WITH_PARAMETERS("dimension {0} is inconsistent with parameters list: {1}"),
    NOT_A_SUPPORTED_UNIX_COMPRESSED_FILE("file {0} is not a supported Unix-compressed file"),
    UNEXPECTED_END_OF_FILE("unexpected end of file {0}"),
    CORRUPTED_FILE("file {0} is corrupted"),
<<<<<<< HEAD
    VIENNA_ONE_ACOEF_OR_ZENITH_DELAY_NOT_LOADED("Vienna1 coefficients ah or aw or zh or zw could not be loaded from {0}"),
    VIENNA_ONE_ACOEF_OR_ZENITH_DELAY_NOT_AVAILABLE_FOR_DATE("Vienna1 coefficients ah or aw or zh or zw not available for date {0}"),
    NO_VIENNA_ONE_ACOEF_OR_ZENITH_DELAY_IN_FILE("file {0} does not contain Vienna1 coefficients ah, aw, zh or zw");
=======
    VIENNA_ACOEF_OR_ZENITH_DELAY_NOT_LOADED("Vienna coefficients ah or aw or zh or zw could not be loaded from {0}"),
    VIENNA_ACOEF_OR_ZENITH_DELAY_NOT_AVAILABLE_FOR_DATE("Vienna coefficients ah or aw or zh or zw not available for date {0}"),
    NO_VIENNA_ACOEF_OR_ZENITH_DELAY_IN_FILE("file {0} does not contain Vienna coefficients ah, aw, zh or zw"),
    IRREGULAR_OR_INCOMPLETE_GRID("irregular or incomplete grid in file {0}");
>>>>>>> d59b314f


    // CHECKSTYLE: resume JavadocVariable check

    /** Base name of the resource bundle in classpath. */
    private static final String RESOURCE_BASE_NAME = "assets/org/orekit/localization/OrekitMessages";

    /** Source English format. */
    private final String sourceFormat;

    /** Simple constructor.
     * @param sourceFormat source English format to use when no
     * localized version is available
     */
    OrekitMessages(final String sourceFormat) {
        this.sourceFormat = sourceFormat;
    }

    /** {@inheritDoc} */
    public String getSourceString() {
        return sourceFormat;
    }

    /** {@inheritDoc} */
    public String getLocalizedString(final Locale locale) {
        try {
            final ResourceBundle bundle =
                    ResourceBundle.getBundle(RESOURCE_BASE_NAME, locale, new UTF8Control());
            if (bundle.getLocale().getLanguage().equals(locale.getLanguage())) {
                final String translated = bundle.getString(name());
                if ((translated != null) &&
                    (translated.length() > 0) &&
                    (!translated.toLowerCase().contains("missing translation"))) {
                    // the value of the resource is the translated format
                    return translated;
                }
            }

        } catch (MissingResourceException mre) {
            // do nothing here
        }

        // either the locale is not supported or the resource is not translated or
        // it is unknown: don't translate and fall back to using the source format
        return sourceFormat;

    }

    /** Control class loading properties in UTF-8 encoding.
     * <p>
     * This class has been very slightly adapted from BalusC answer to question: <a
     * href="http://stackoverflow.com/questions/4659929/how-to-use-utf-8-in-resource-properties-with-resourcebundle">
     * How to use UTF-8 in resource properties with ResourceBundle</a>.
     * </p>
     * @since 6.0
     */
    public static class UTF8Control extends ResourceBundle.Control {

        /** {@inheritDoc} */
        @Override
        public ResourceBundle newBundle(final String baseName, final Locale locale, final String format,
                                        final ClassLoader loader, final boolean reload)
            throws IllegalAccessException, InstantiationException, IOException {
            // The below is a copy of the default implementation.
            final String bundleName = toBundleName(baseName, locale);
            final String resourceName = toResourceName(bundleName, "utf8");
            ResourceBundle bundle = null;
            InputStream stream = null;
            if (reload) {
                final URL url = loader.getResource(resourceName);
                if (url != null) {
                    final URLConnection connection = url.openConnection();
                    if (connection != null) {
                        connection.setUseCaches(false);
                        stream = connection.getInputStream();
                    }
                }
            } else {
                stream = loader.getResourceAsStream(resourceName);
            }
            if (stream != null) {
                try {
                    // Only this line is changed to make it to read properties files as UTF-8.
                    bundle = new PropertyResourceBundle(new InputStreamReader(stream, "UTF-8"));
                } finally {
                    stream.close();
                }
            }
            return bundle;
        }
    }
}<|MERGE_RESOLUTION|>--- conflicted
+++ resolved
@@ -219,16 +219,10 @@
     NOT_A_SUPPORTED_UNIX_COMPRESSED_FILE("file {0} is not a supported Unix-compressed file"),
     UNEXPECTED_END_OF_FILE("unexpected end of file {0}"),
     CORRUPTED_FILE("file {0} is corrupted"),
-<<<<<<< HEAD
-    VIENNA_ONE_ACOEF_OR_ZENITH_DELAY_NOT_LOADED("Vienna1 coefficients ah or aw or zh or zw could not be loaded from {0}"),
-    VIENNA_ONE_ACOEF_OR_ZENITH_DELAY_NOT_AVAILABLE_FOR_DATE("Vienna1 coefficients ah or aw or zh or zw not available for date {0}"),
-    NO_VIENNA_ONE_ACOEF_OR_ZENITH_DELAY_IN_FILE("file {0} does not contain Vienna1 coefficients ah, aw, zh or zw");
-=======
     VIENNA_ACOEF_OR_ZENITH_DELAY_NOT_LOADED("Vienna coefficients ah or aw or zh or zw could not be loaded from {0}"),
     VIENNA_ACOEF_OR_ZENITH_DELAY_NOT_AVAILABLE_FOR_DATE("Vienna coefficients ah or aw or zh or zw not available for date {0}"),
     NO_VIENNA_ACOEF_OR_ZENITH_DELAY_IN_FILE("file {0} does not contain Vienna coefficients ah, aw, zh or zw"),
     IRREGULAR_OR_INCOMPLETE_GRID("irregular or incomplete grid in file {0}");
->>>>>>> d59b314f
 
 
     // CHECKSTYLE: resume JavadocVariable check
