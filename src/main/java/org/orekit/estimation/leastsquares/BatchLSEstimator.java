--- conflicted
+++ resolved
@@ -109,12 +109,7 @@
      * @param propagatorBuilder builders to use for propagation
      */
     public BatchLSEstimator(final LeastSquaresOptimizer optimizer,
-<<<<<<< HEAD
-                            final IntegratedPropagatorBuilder... propagatorBuilder)
-        throws OrekitException {
-=======
-                            final NumericalPropagatorBuilder... propagatorBuilder) {
->>>>>>> ad5c7ecb
+                            final IntegratedPropagatorBuilder... propagatorBuilder) {
 
         this.builders                       = propagatorBuilder;
         this.measurements                   = new ArrayList<ObservedMeasurement<?>>();
@@ -326,11 +321,7 @@
      * @return propagators configured with estimated orbits as initial states, and all
      * propagators estimated parameters also set
      */
-<<<<<<< HEAD
-    public AbstractIntegratedPropagator[] estimate() throws OrekitException {
-=======
-    public NumericalPropagator[] estimate() {
->>>>>>> ad5c7ecb
+    public AbstractIntegratedPropagator[] estimate() {
 
         // set reference date for all parameters that lack one (including the not estimated parameters)
         for (final ParameterDriver driver : getOrbitalParametersDrivers(false).getDrivers()) {
