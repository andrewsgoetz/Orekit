/* Copyright 2002-2020 CS GROUP
 * Licensed to CS GROUP (CS) under one or more
 * contributor license agreements.  See the NOTICE file distributed with
 * this work for additional information regarding copyright ownership.
 * CS licenses this file to You under the Apache License, Version 2.0
 * (the "License"); you may not use this file except in compliance with
 * the License.  You may obtain a copy of the License at
 *
 *   http://www.apache.org/licenses/LICENSE-2.0
 *
 * Unless required by applicable law or agreed to in writing, software
 * distributed under the License is distributed on an "AS IS" BASIS,
 * WITHOUT WARRANTIES OR CONDITIONS OF ANY KIND, either express or implied.
 * See the License for the specific language governing permissions and
 * limitations under the License.
 */
package org.orekit.estimation.sequential;

import java.util.List;

import org.orekit.propagation.AbstractPropagator;
import org.orekit.propagation.PropagationType;
import org.orekit.propagation.SpacecraftState;
import org.orekit.propagation.conversion.ODPropagatorBuilder;
import org.orekit.propagation.integration.AbstractJacobiansMapper;
import org.orekit.propagation.semianalytical.dsst.DSSTJacobiansMapper;
import org.orekit.propagation.semianalytical.dsst.DSSTPartialDerivativesEquations;
import org.orekit.propagation.semianalytical.dsst.DSSTPropagator;
import org.orekit.utils.ParameterDriversList;

/** Class defining the process model dynamics to use with a {@link KalmanEstimator}.
 * <p>
 * This class is an adaption of the {@link KalmanModel} class
 * but for the {@link DSSTPropagator DSST propagator}.
 * </p>
 * @author Romain Gerbaud
 * @author Maxime Journot
 * @author Bryan Cazabonne
 * @since 10.0
 */
public class DSSTKalmanModel extends AbstractKalmanModel {

<<<<<<< HEAD
=======
    /** Builders for propagators. */
    private final List<IntegratedPropagatorBuilder> builders;

    /** Estimated orbital parameters. */
    private final ParameterDriversList allEstimatedOrbitalParameters;

    /** Estimated propagation drivers. */
    private final ParameterDriversList allEstimatedPropagationParameters;

    /** Per-builder estimated propagation drivers. */
    private final ParameterDriversList[] estimatedPropagationParameters;

    /** Estimated measurements parameters. */
    private final ParameterDriversList estimatedMeasurementsParameters;

    /** Start columns for each estimated orbit. */
    private final int[] orbitsStartColumns;

    /** End columns for each estimated orbit. */
    private final int[] orbitsEndColumns;

    /** Map for propagation parameters columns. */
    private final Map<String, Integer> propagationParameterColumns;

    /** Map for measurements parameters columns. */
    private final Map<String, Integer> measurementParameterColumns;

    /** Providers for covariance matrices. */
    private final List<CovarianceMatrixProvider> covarianceMatricesProviders;

    /** Process noise matrix provider for measurement parameters. */
    private final CovarianceMatrixProvider measurementProcessNoiseMatrix;

    /** Indirection arrays to extract the noise components for estimated parameters. */
    private final int[][] covarianceIndirection;

    /** Scaling factors. */
    private final double[] scale;

    /** Mappers for extracting Jacobians from integrated states. */
    private final DSSTJacobiansMapper[] mappers;

    /** Propagators for the reference trajectories, up to current date. */
    private DSSTPropagator[] referenceTrajectories;

    /** Current corrected estimate. */
    private ProcessEstimate correctedEstimate;

    /** Current number of measurement. */
    private int currentMeasurementNumber;

    /** Reference date. */
    private AbsoluteDate referenceDate;

    /** Current date. */
    private AbsoluteDate currentDate;

    /** Predicted spacecraft states. */
    private SpacecraftState[] predictedSpacecraftStates;

    /** Corrected spacecraft states. */
    private SpacecraftState[] correctedSpacecraftStates;

    /** Predicted measurement. */
    private EstimatedMeasurement<?> predictedMeasurement;

    /** Corrected measurement. */
    private EstimatedMeasurement<?> correctedMeasurement;

    /** Type of the orbit used for the propagation.*/
    private PropagationType propagationType;

    /** Type of the elements used to define the orbital state.*/
    private PropagationType stateType;

>>>>>>> ce17e000
    /** Kalman process model constructor.
     * @param propagatorBuilders propagators builders used to evaluate the orbits.
     * @param covarianceMatricesProviders providers for covariance matrices
     * @param estimatedMeasurementParameters measurement parameters to estimate
     * @param propagationType type of the orbit used for the propagation (mean or osculating)
     * @param stateType type of the elements used to define the orbital state (mean or osculating)
     * @deprecated since 10.3, replaced by {@link
     * #DSSTKalmanModel(List, List, ParameterDriversList, CovarianceMatrixProvider, PropagationType, PropagationType)}
     */
<<<<<<< HEAD
    public DSSTKalmanModel(final List<ODPropagatorBuilder> propagatorBuilders,
          final List<CovarianceMatrixProvider> covarianceMatricesProviders,
          final ParameterDriversList estimatedMeasurementParameters,
          final PropagationType propagationType,
          final PropagationType stateType) {
        // call super constructor
        super(propagatorBuilders, covarianceMatricesProviders, estimatedMeasurementParameters, propagationType, stateType);
=======
    @Deprecated
    public DSSTKalmanModel(final List<IntegratedPropagatorBuilder> propagatorBuilders,
                           final List<CovarianceMatrixProvider> covarianceMatricesProviders,
                           final ParameterDriversList estimatedMeasurementParameters,
                           final PropagationType propagationType,
                           final PropagationType stateType) {
        this(propagatorBuilders, covarianceMatricesProviders, estimatedMeasurementParameters,
             null, propagationType, stateType);
    }

    /** Kalman process model constructor.
     * @param propagatorBuilders propagators builders used to evaluate the orbits.
     * @param covarianceMatricesProviders providers for covariance matrices
     * @param estimatedMeasurementParameters measurement parameters to estimate
     * @param measurementProcessNoiseMatrix provider for measurement process noise matrix
     * @param propagationType type of the orbit used for the propagation (mean or osculating)
     * @param stateType type of the elements used to define the orbital state (mean or osculating)
     */
    public DSSTKalmanModel(final List<IntegratedPropagatorBuilder> propagatorBuilders,
                           final List<CovarianceMatrixProvider> covarianceMatricesProviders,
                           final ParameterDriversList estimatedMeasurementParameters,
                           final CovarianceMatrixProvider measurementProcessNoiseMatrix,
                           final PropagationType propagationType,
                           final PropagationType stateType) {

        this.builders                        = propagatorBuilders;
        this.estimatedMeasurementsParameters = estimatedMeasurementParameters;
        this.measurementParameterColumns     = new HashMap<>(estimatedMeasurementsParameters.getDrivers().size());
        this.currentMeasurementNumber        = 0;
        this.referenceDate                   = propagatorBuilders.get(0).getInitialOrbitDate();
        this.currentDate                     = referenceDate;
        this.propagationType                 = propagationType;
        this.stateType                       = stateType;

        final Map<String, Integer> orbitalParameterColumns = new HashMap<>(6 * builders.size());
        orbitsStartColumns      = new int[builders.size()];
        orbitsEndColumns        = new int[builders.size()];
        int columns = 0;
        allEstimatedOrbitalParameters = new ParameterDriversList();
        for (int k = 0; k < builders.size(); ++k) {
            orbitsStartColumns[k] = columns;
            final String suffix = propagatorBuilders.size() > 1 ? "[" + k + "]" : null;
            for (final ParameterDriver driver : builders.get(k).getOrbitalParametersDrivers().getDrivers()) {
                if (driver.getReferenceDate() == null) {
                    driver.setReferenceDate(currentDate);
                }
                if (suffix != null && !driver.getName().endsWith(suffix)) {
                    // we add suffix only conditionally because the method may already have been called
                    // and suffixes may have already been appended
                    driver.setName(driver.getName() + suffix);
                }
                if (driver.isSelected()) {
                    allEstimatedOrbitalParameters.add(driver);
                    orbitalParameterColumns.put(driver.getName(), columns++);
                }
            }
            orbitsEndColumns[k] = columns;
        }

        // Gather all the propagation drivers names in a list
        allEstimatedPropagationParameters = new ParameterDriversList();
        estimatedPropagationParameters    = new ParameterDriversList[builders.size()];
        final List<String> estimatedPropagationParametersNames = new ArrayList<>();
        for (int k = 0; k < builders.size(); ++k) {
            estimatedPropagationParameters[k] = new ParameterDriversList();
            for (final ParameterDriver driver : builders.get(k).getPropagationParametersDrivers().getDrivers()) {
                if (driver.getReferenceDate() == null) {
                    driver.setReferenceDate(currentDate);
                }
                if (driver.isSelected()) {
                    allEstimatedPropagationParameters.add(driver);
                    estimatedPropagationParameters[k].add(driver);
                    final String driverName = driver.getName();
                    // Add the driver name if it has not been added yet
                    if (!estimatedPropagationParametersNames.contains(driverName)) {
                        estimatedPropagationParametersNames.add(driverName);
                    }
                }
            }
        }
        estimatedPropagationParametersNames.sort(Comparator.naturalOrder());

        // Populate the map of propagation drivers' columns and update the total number of columns
        propagationParameterColumns = new HashMap<>(estimatedPropagationParametersNames.size());
        for (final String driverName : estimatedPropagationParametersNames) {
            propagationParameterColumns.put(driverName, columns);
            ++columns;
        }

        // Populate the map of measurement drivers' columns and update the total number of columns
        for (final ParameterDriver parameter : estimatedMeasurementsParameters.getDrivers()) {
            if (parameter.getReferenceDate() == null) {
                parameter.setReferenceDate(currentDate);
            }
            measurementParameterColumns.put(parameter.getName(), columns);
            ++columns;
        }

        // Store providers for process noise matrices
        this.covarianceMatricesProviders   = covarianceMatricesProviders;
        this.measurementProcessNoiseMatrix = measurementProcessNoiseMatrix;
        this.covarianceIndirection         = new int[covarianceMatricesProviders.size()][columns];
        for (int k = 0; k < covarianceIndirection.length; ++k) {
            final ParameterDriversList orbitDrivers      = builders.get(k).getOrbitalParametersDrivers();
            final ParameterDriversList parametersDrivers = builders.get(k).getPropagationParametersDrivers();
            Arrays.fill(covarianceIndirection[k], -1);
            int i = 0;
            for (final ParameterDriver driver : orbitDrivers.getDrivers()) {
                final Integer c = orbitalParameterColumns.get(driver.getName());
                covarianceIndirection[k][i++] = (c == null) ? -1 : c.intValue();
            }
            for (final ParameterDriver driver : parametersDrivers.getDrivers()) {
                final Integer c = propagationParameterColumns.get(driver.getName());
                if (c != null) {
                    covarianceIndirection[k][i++] = c.intValue();
                }
            }
            for (final ParameterDriver driver : estimatedMeasurementParameters.getDrivers()) {
                final Integer c = measurementParameterColumns.get(driver.getName());
                if (c != null) {
                    covarianceIndirection[k][i++] = c.intValue();
                }
            }
        }

        // Compute the scale factors
        this.scale = new double[columns];
        int index = 0;
        for (final ParameterDriver driver : allEstimatedOrbitalParameters.getDrivers()) {
            scale[index++] = driver.getScale();
        }
        for (final ParameterDriver driver : allEstimatedPropagationParameters.getDrivers()) {
            scale[index++] = driver.getScale();
        }
        for (final ParameterDriver driver : estimatedMeasurementsParameters.getDrivers()) {
            scale[index++] = driver.getScale();
        }

        // Build the reference propagators and add their partial derivatives equations implementation
        mappers = new DSSTJacobiansMapper[builders.size()];
        updateReferenceTrajectories(getEstimatedPropagators());
        this.predictedSpacecraftStates = new SpacecraftState[referenceTrajectories.length];
        for (int i = 0; i < predictedSpacecraftStates.length; ++i) {
            predictedSpacecraftStates[i] = referenceTrajectories[i].getInitialState();
        };
        this.correctedSpacecraftStates = predictedSpacecraftStates.clone();

        // Initialize the estimated normalized state and fill its values
        final RealVector correctedState      = MatrixUtils.createRealVector(columns);

        int p = 0;
        for (final ParameterDriver driver : allEstimatedOrbitalParameters.getDrivers()) {
            correctedState.setEntry(p++, driver.getNormalizedValue());
        }
        for (final ParameterDriver driver : allEstimatedPropagationParameters.getDrivers()) {
            correctedState.setEntry(p++, driver.getNormalizedValue());
        }
        for (final ParameterDriver driver : estimatedMeasurementsParameters.getDrivers()) {
            correctedState.setEntry(p++, driver.getNormalizedValue());
        }

        // Set up initial covariance
        final RealMatrix physicalProcessNoise = MatrixUtils.createRealMatrix(columns, columns);
        for (int k = 0; k < covarianceMatricesProviders.size(); ++k) {

            // Number of estimated measurement parameters
            final int nbMeas = estimatedMeasurementParameters.getNbParams();

            // Number of estimated dynamic parameters (orbital + propagation)
            final int nbDyn  = orbitsEndColumns[k] - orbitsStartColumns[k] +
                               estimatedPropagationParameters[k].getNbParams();

            // Covariance matrix
            final RealMatrix noiseK = MatrixUtils.createRealMatrix(nbDyn + nbMeas, nbDyn + nbMeas);
            final RealMatrix noiseP = covarianceMatricesProviders.get(k).
                                      getInitialCovarianceMatrix(correctedSpacecraftStates[k]);
            noiseK.setSubMatrix(noiseP.getData(), 0, 0);
            if (measurementProcessNoiseMatrix != null) {
                final RealMatrix noiseM = measurementProcessNoiseMatrix.
                                          getInitialCovarianceMatrix(correctedSpacecraftStates[k]);
                noiseK.setSubMatrix(noiseM.getData(), nbDyn, nbDyn);
            }

            checkDimension(noiseK.getRowDimension(),
                           builders.get(k).getOrbitalParametersDrivers(),
                           builders.get(k).getPropagationParametersDrivers(),
                           estimatedMeasurementsParameters);

            final int[] indK = covarianceIndirection[k];
            for (int i = 0; i < indK.length; ++i) {
                if (indK[i] >= 0) {
                    for (int j = 0; j < indK.length; ++j) {
                        if (indK[j] >= 0) {
                            physicalProcessNoise.setEntry(indK[i], indK[j], noiseK.getEntry(i, j));
                        }
                    }
                }
            }

        }
        final RealMatrix correctedCovariance = normalizeCovarianceMatrix(physicalProcessNoise);

        correctedEstimate = new ProcessEstimate(0.0, correctedState, correctedCovariance);

    }

    /** Check dimension.
     * @param dimension dimension to check
     * @param orbitalParameters orbital parameters
     * @param propagationParameters propagation parameters
     * @param measurementParameters measurements parameters
     */
    private void checkDimension(final int dimension,
                                final ParameterDriversList orbitalParameters,
                                final ParameterDriversList propagationParameters,
                                final ParameterDriversList measurementParameters) {

        // count parameters, taking care of counting all orbital parameters
        // regardless of them being estimated or not
        int requiredDimension = orbitalParameters.getNbParams();
        for (final ParameterDriver driver : propagationParameters.getDrivers()) {
            if (driver.isSelected()) {
                ++requiredDimension;
            }
        }
        for (final ParameterDriver driver : measurementParameters.getDrivers()) {
            if (driver.isSelected()) {
                ++requiredDimension;
            }
        }

        if (dimension != requiredDimension) {
            // there is a problem, set up an explicit error message
            final StringBuilder builder = new StringBuilder();
            for (final ParameterDriver driver : orbitalParameters.getDrivers()) {
                if (builder.length() > 0) {
                    builder.append(", ");
                }
                builder.append(driver.getName());
            }
            for (final ParameterDriver driver : propagationParameters.getDrivers()) {
                if (driver.isSelected()) {
                    builder.append(driver.getName());
                }
            }
            for (final ParameterDriver driver : measurementParameters.getDrivers()) {
                if (driver.isSelected()) {
                    builder.append(driver.getName());
                }
            }
            throw new OrekitException(OrekitMessages.DIMENSION_INCONSISTENT_WITH_PARAMETERS,
                                      dimension, builder.toString());
        }

    }

    /** {@inheritDoc} */
    @Override
    public RealMatrix getPhysicalStateTransitionMatrix() {
        //  Un-normalize the state transition matrix (φ) from Hipparchus and return it.
        // φ is an mxm matrix where m = nbOrb + nbPropag + nbMeas
        // For each element [i,j] of normalized φ (φn), the corresponding physical value is:
        // φ[i,j] = φn[i,j] * scale[i] / scale[j]

        // Normalized matrix
        final RealMatrix normalizedSTM = correctedEstimate.getStateTransitionMatrix();

        if (normalizedSTM == null) {
            return null;
        } else {
            // Initialize physical matrix
            final int nbParams = normalizedSTM.getRowDimension();
            final RealMatrix physicalSTM = MatrixUtils.createRealMatrix(nbParams, nbParams);

            // Un-normalize the matrix
            for (int i = 0; i < nbParams; ++i) {
                for (int j = 0; j < nbParams; ++j) {
                    physicalSTM.setEntry(i, j,
                                         normalizedSTM.getEntry(i, j) * scale[i] / scale[j]);
                }
            }
            return physicalSTM;
        }
    }

    /** {@inheritDoc} */
    @Override
    public RealMatrix getPhysicalMeasurementJacobian() {
        // Un-normalize the measurement matrix (H) from Hipparchus and return it.
        // H is an nxm matrix where:
        //  - m = nbOrb + nbPropag + nbMeas is the number of estimated parameters
        //  - n is the size of the measurement being processed by the filter
        // For each element [i,j] of normalized H (Hn) the corresponding physical value is:
        // H[i,j] = Hn[i,j] * σ[i] / scale[j]

        // Normalized matrix
        final RealMatrix normalizedH = correctedEstimate.getMeasurementJacobian();

        if (normalizedH == null) {
            return null;
        } else {
            // Get current measurement sigmas
            final double[] sigmas = correctedMeasurement.getObservedMeasurement().getTheoreticalStandardDeviation();

            // Initialize physical matrix
            final int nbLine = normalizedH.getRowDimension();
            final int nbCol  = normalizedH.getColumnDimension();
            final RealMatrix physicalH = MatrixUtils.createRealMatrix(nbLine, nbCol);

            // Un-normalize the matrix
            for (int i = 0; i < nbLine; ++i) {
                for (int j = 0; j < nbCol; ++j) {
                    physicalH.setEntry(i, j, normalizedH.getEntry(i, j) * sigmas[i] / scale[j]);
                }
            }
            return physicalH;
        }
    }

    /** {@inheritDoc} */
    @Override
    public RealMatrix getPhysicalInnovationCovarianceMatrix() {
        // Un-normalize the innovation covariance matrix (S) from Hipparchus and return it.
        // S is an nxn matrix where n is the size of the measurement being processed by the filter
        // For each element [i,j] of normalized S (Sn) the corresponding physical value is:
        // S[i,j] = Sn[i,j] * σ[i] * σ[j]

        // Normalized matrix
        final RealMatrix normalizedS = correctedEstimate.getInnovationCovariance();

        if (normalizedS == null) {
            return null;
        } else {
            // Get current measurement sigmas
            final double[] sigmas = correctedMeasurement.getObservedMeasurement().getTheoreticalStandardDeviation();

            // Initialize physical matrix
            final int nbMeas = sigmas.length;
            final RealMatrix physicalS = MatrixUtils.createRealMatrix(nbMeas, nbMeas);

            // Un-normalize the matrix
            for (int i = 0; i < nbMeas; ++i) {
                for (int j = 0; j < nbMeas; ++j) {
                    physicalS.setEntry(i, j, normalizedS.getEntry(i, j) * sigmas[i] *   sigmas[j]);
                }
            }
            return physicalS;
        }
    }

    /** {@inheritDoc} */
    @Override
    public RealMatrix getPhysicalKalmanGain() {
        // Un-normalize the Kalman gain (K) from Hipparchus and return it.
        // K is an mxn matrix where:
        //  - m = nbOrb + nbPropag + nbMeas is the number of estimated parameters
        //  - n is the size of the measurement being processed by the filter
        // For each element [i,j] of normalized K (Kn) the corresponding physical value is:
        // K[i,j] = Kn[i,j] * scale[i] / σ[j]

        // Normalized matrix
        final RealMatrix normalizedK = correctedEstimate.getKalmanGain();

        if (normalizedK == null) {
            return null;
        } else {
            // Get current measurement sigmas
            final double[] sigmas = correctedMeasurement.getObservedMeasurement().getTheoreticalStandardDeviation();

            // Initialize physical matrix
            final int nbLine = normalizedK.getRowDimension();
            final int nbCol  = normalizedK.getColumnDimension();
            final RealMatrix physicalK = MatrixUtils.createRealMatrix(nbLine, nbCol);

            // Un-normalize the matrix
            for (int i = 0; i < nbLine; ++i) {
                for (int j = 0; j < nbCol; ++j) {
                    physicalK.setEntry(i, j, normalizedK.getEntry(i, j) * scale[i] / sigmas[j]);
                }
            }
            return physicalK;
        }
    }

    /** {@inheritDoc} */
    @Override
    public SpacecraftState[] getPredictedSpacecraftStates() {
        return predictedSpacecraftStates.clone();
    }

    /** {@inheritDoc} */
    @Override
    public SpacecraftState[] getCorrectedSpacecraftStates() {
        return correctedSpacecraftStates.clone();
    }

    /** {@inheritDoc} */
    @Override
    public int getCurrentMeasurementNumber() {
        return currentMeasurementNumber;
    }

    /** {@inheritDoc} */
    @Override
    public AbsoluteDate getCurrentDate() {
        return currentDate;
    }

    /** {@inheritDoc} */
    @Override
    public EstimatedMeasurement<?> getPredictedMeasurement() {
        return predictedMeasurement;
    }

    /** {@inheritDoc} */
    @Override
    public EstimatedMeasurement<?> getCorrectedMeasurement() {
        return correctedMeasurement;
    }

    /** {@inheritDoc} */
    @Override
    public RealVector getPhysicalEstimatedState() {
        // Method {@link ParameterDriver#getValue()} is used to get
        // the physical values of the state.
        // The scales'array is used to get the size of the state vector
        final RealVector physicalEstimatedState = new ArrayRealVector(scale.length);
        int i = 0;
        for (final DelegatingDriver driver : getEstimatedOrbitalParameters().getDrivers()) {
            physicalEstimatedState.setEntry(i++, driver.getValue());
        }
        for (final DelegatingDriver driver : getEstimatedPropagationParameters().getDrivers()) {
            physicalEstimatedState.setEntry(i++, driver.getValue());
        }
        for (final DelegatingDriver driver : getEstimatedMeasurementsParameters().getDrivers()) {
            physicalEstimatedState.setEntry(i++, driver.getValue());
        }

        return physicalEstimatedState;
    }

    /** {@inheritDoc} */
    @Override
    public RealMatrix getPhysicalEstimatedCovarianceMatrix() {
        // Un-normalize the estimated covariance matrix (P) from Hipparchus and return it.
        // The covariance P is an mxm matrix where m = nbOrb + nbPropag + nbMeas
        // For each element [i,j] of P the corresponding normalized value is:
        // Pn[i,j] = P[i,j] / (scale[i]*scale[j])
        // Consequently: P[i,j] = Pn[i,j] * scale[i] * scale[j]

        // Normalized covariance matrix
        final RealMatrix normalizedP = correctedEstimate.getCovariance();

        // Initialize physical covariance matrix
        final int nbParams = normalizedP.getRowDimension();
        final RealMatrix physicalP = MatrixUtils.createRealMatrix(nbParams, nbParams);

        // Un-normalize the covairance matrix
        for (int i = 0; i < nbParams; ++i) {
            for (int j = 0; j < nbParams; ++j) {
                physicalP.setEntry(i, j, normalizedP.getEntry(i, j) * scale[i] * scale[j]);
            }
        }
        return physicalP;
    }

    /** {@inheritDoc} */
    @Override
    public ParameterDriversList getEstimatedOrbitalParameters() {
        return allEstimatedOrbitalParameters;
    }

    /** {@inheritDoc} */
    @Override
    public ParameterDriversList getEstimatedPropagationParameters() {
        return allEstimatedPropagationParameters;
>>>>>>> ce17e000
    }

    /** {@inheritDoc} */
    @Override
    public AbstractPropagator[] getEstimatedPropagators() {

        // Return propagators built with current instantiation of the propagator builders
        final DSSTPropagator[] propagators = new DSSTPropagator[getBuilders().size()];
        for (int k = 0; k < getBuilders().size(); ++k) {
            propagators[k] = (DSSTPropagator) getBuilders().get(k).buildPropagator(getBuilders().get(k).getSelectedNormalizedParameters());
        }
        return propagators;
    }

    /** {@inheritDoc} */
    @Override
    protected void updateReferenceTrajectories(final AbstractPropagator[] propagators,
                                               final PropagationType pType,
                                               final PropagationType sType) {

        // Update the reference trajectory propagator
        setReferenceTrajectories(propagators);

        for (int k = 0; k < propagators.length; ++k) {
            // Link the partial derivatives to this new propagator
            final String equationName = KalmanEstimator.class.getName() + "-derivatives-" + k;
            final DSSTPartialDerivativesEquations pde = new DSSTPartialDerivativesEquations(equationName, (DSSTPropagator) getReferenceTrajectories()[k], pType);

            // Reset the Jacobians
            final SpacecraftState rawState = getReferenceTrajectories()[k].getInitialState();
            final SpacecraftState stateWithDerivatives = pde.setInitialJacobians(rawState);
            ((DSSTPropagator) getReferenceTrajectories()[k]).setInitialState(stateWithDerivatives, sType);
            getMappers()[k] = pde.getMapper();
        }

    }

    /** {@inheritDoc} */
    @Override
<<<<<<< HEAD
    protected AbstractJacobiansMapper[] buildMappers() {
        return new DSSTJacobiansMapper[getBuilders().size()];
=======
    public NonLinearEvolution getEvolution(final double previousTime, final RealVector previousState,
                                           final MeasurementDecorator measurement) {

        // Set a reference date for all measurements parameters that lack one (including the not estimated ones)
        final ObservedMeasurement<?> observedMeasurement = measurement.getObservedMeasurement();
        for (final ParameterDriver driver : observedMeasurement.getParametersDrivers()) {
            if (driver.getReferenceDate() == null) {
                driver.setReferenceDate(builders.get(0).getInitialOrbitDate());
            }
        }

        ++currentMeasurementNumber;
        currentDate = measurement.getObservedMeasurement().getDate();

        // Note:
        // - n = size of the current measurement
        //  Example:
        //   * 1 for Range, RangeRate and TurnAroundRange
        //   * 2 for Angular (Azimuth/Elevation or Right-ascension/Declination)
        //   * 6 for Position/Velocity
        // - m = size of the state vector. n = nbOrb + nbPropag + nbMeas

        // Predict the state vector (mx1)
        final RealVector predictedState = predictState(observedMeasurement.getDate());

        // Get the error state transition matrix (mxm)
        final RealMatrix stateTransitionMatrix = getErrorStateTransitionMatrix();

        // Predict the measurement based on predicted spacecraft state
        // Compute the innovations (i.e. residuals of the predicted measurement)
        // ------------------------------------------------------------

        // Predicted measurement
        // Note: here the "iteration/evaluation" formalism from the batch LS method
        // is twisted to fit the need of the Kalman filter.
        // The number of "iterations" is actually the number of measurements processed by the filter
        // so far. We use this to be able to apply the OutlierFilter modifiers on the predicted measurement.
        predictedMeasurement = observedMeasurement.estimate(currentMeasurementNumber,
                                                            currentMeasurementNumber,
                                                            filterRelevant(observedMeasurement, predictedSpacecraftStates));

        // Normalized measurement matrix (nxm)
        final RealMatrix measurementMatrix = getMeasurementMatrix();

        // compute process noise matrix
        final RealMatrix physicalProcessNoise = MatrixUtils.createRealMatrix(previousState.getDimension(),
                                                                             previousState.getDimension());
        for (int k = 0; k < covarianceMatricesProviders.size(); ++k) {

            // Number of estimated measurement parameters
            final int nbMeas = estimatedMeasurementsParameters.getNbParams();

            // Number of estimated dynamic parameters (orbital + propagation)
            final int nbDyn  = orbitsEndColumns[k] - orbitsStartColumns[k] +
                               estimatedPropagationParameters[k].getNbParams();

            // Covariance matrix
            final RealMatrix noiseK = MatrixUtils.createRealMatrix(nbDyn + nbMeas, nbDyn + nbMeas);
            final RealMatrix noiseP = covarianceMatricesProviders.get(k).
                                      getProcessNoiseMatrix(correctedSpacecraftStates[k],
                                                            predictedSpacecraftStates[k]);
            noiseK.setSubMatrix(noiseP.getData(), 0, 0);
            if (measurementProcessNoiseMatrix != null) {
                final RealMatrix noiseM = measurementProcessNoiseMatrix.
                                          getProcessNoiseMatrix(correctedSpacecraftStates[k],
                                                                predictedSpacecraftStates[k]);
                noiseK.setSubMatrix(noiseM.getData(), nbDyn, nbDyn);
            }

            checkDimension(noiseK.getRowDimension(),
                           builders.get(k).getOrbitalParametersDrivers(),
                           builders.get(k).getPropagationParametersDrivers(),
                           estimatedMeasurementsParameters);
            final int[] indK = covarianceIndirection[k];
            for (int i = 0; i < indK.length; ++i) {
                if (indK[i] >= 0) {
                    for (int j = 0; j < indK.length; ++j) {
                        if (indK[j] >= 0) {
                            physicalProcessNoise.setEntry(indK[i], indK[j], noiseK.getEntry(i, j));
                        }
                    }
                }
            }

        }
        final RealMatrix normalizedProcessNoise = normalizeCovarianceMatrix(physicalProcessNoise);

        return new NonLinearEvolution(measurement.getTime(), predictedState,
                                      stateTransitionMatrix, normalizedProcessNoise, measurementMatrix);

>>>>>>> ce17e000
    }

    /** {@inheritDoc} */
    @Override
    protected void analyticalDerivativeComputations(final AbstractJacobiansMapper mapper, final SpacecraftState state) {
        ((DSSTJacobiansMapper) mapper).setShortPeriodJacobians(state);
    }

}<|MERGE_RESOLUTION|>--- conflicted
+++ resolved
@@ -40,84 +40,6 @@
  */
 public class DSSTKalmanModel extends AbstractKalmanModel {
 
-<<<<<<< HEAD
-=======
-    /** Builders for propagators. */
-    private final List<IntegratedPropagatorBuilder> builders;
-
-    /** Estimated orbital parameters. */
-    private final ParameterDriversList allEstimatedOrbitalParameters;
-
-    /** Estimated propagation drivers. */
-    private final ParameterDriversList allEstimatedPropagationParameters;
-
-    /** Per-builder estimated propagation drivers. */
-    private final ParameterDriversList[] estimatedPropagationParameters;
-
-    /** Estimated measurements parameters. */
-    private final ParameterDriversList estimatedMeasurementsParameters;
-
-    /** Start columns for each estimated orbit. */
-    private final int[] orbitsStartColumns;
-
-    /** End columns for each estimated orbit. */
-    private final int[] orbitsEndColumns;
-
-    /** Map for propagation parameters columns. */
-    private final Map<String, Integer> propagationParameterColumns;
-
-    /** Map for measurements parameters columns. */
-    private final Map<String, Integer> measurementParameterColumns;
-
-    /** Providers for covariance matrices. */
-    private final List<CovarianceMatrixProvider> covarianceMatricesProviders;
-
-    /** Process noise matrix provider for measurement parameters. */
-    private final CovarianceMatrixProvider measurementProcessNoiseMatrix;
-
-    /** Indirection arrays to extract the noise components for estimated parameters. */
-    private final int[][] covarianceIndirection;
-
-    /** Scaling factors. */
-    private final double[] scale;
-
-    /** Mappers for extracting Jacobians from integrated states. */
-    private final DSSTJacobiansMapper[] mappers;
-
-    /** Propagators for the reference trajectories, up to current date. */
-    private DSSTPropagator[] referenceTrajectories;
-
-    /** Current corrected estimate. */
-    private ProcessEstimate correctedEstimate;
-
-    /** Current number of measurement. */
-    private int currentMeasurementNumber;
-
-    /** Reference date. */
-    private AbsoluteDate referenceDate;
-
-    /** Current date. */
-    private AbsoluteDate currentDate;
-
-    /** Predicted spacecraft states. */
-    private SpacecraftState[] predictedSpacecraftStates;
-
-    /** Corrected spacecraft states. */
-    private SpacecraftState[] correctedSpacecraftStates;
-
-    /** Predicted measurement. */
-    private EstimatedMeasurement<?> predictedMeasurement;
-
-    /** Corrected measurement. */
-    private EstimatedMeasurement<?> correctedMeasurement;
-
-    /** Type of the orbit used for the propagation.*/
-    private PropagationType propagationType;
-
-    /** Type of the elements used to define the orbital state.*/
-    private PropagationType stateType;
-
->>>>>>> ce17e000
     /** Kalman process model constructor.
      * @param propagatorBuilders propagators builders used to evaluate the orbits.
      * @param covarianceMatricesProviders providers for covariance matrices
@@ -127,17 +49,8 @@
      * @deprecated since 10.3, replaced by {@link
      * #DSSTKalmanModel(List, List, ParameterDriversList, CovarianceMatrixProvider, PropagationType, PropagationType)}
      */
-<<<<<<< HEAD
+    @Deprecated
     public DSSTKalmanModel(final List<ODPropagatorBuilder> propagatorBuilders,
-          final List<CovarianceMatrixProvider> covarianceMatricesProviders,
-          final ParameterDriversList estimatedMeasurementParameters,
-          final PropagationType propagationType,
-          final PropagationType stateType) {
-        // call super constructor
-        super(propagatorBuilders, covarianceMatricesProviders, estimatedMeasurementParameters, propagationType, stateType);
-=======
-    @Deprecated
-    public DSSTKalmanModel(final List<IntegratedPropagatorBuilder> propagatorBuilders,
                            final List<CovarianceMatrixProvider> covarianceMatricesProviders,
                            final ParameterDriversList estimatedMeasurementParameters,
                            final PropagationType propagationType,
@@ -154,465 +67,14 @@
      * @param propagationType type of the orbit used for the propagation (mean or osculating)
      * @param stateType type of the elements used to define the orbital state (mean or osculating)
      */
-    public DSSTKalmanModel(final List<IntegratedPropagatorBuilder> propagatorBuilders,
+    public DSSTKalmanModel(final List<ODPropagatorBuilder> propagatorBuilders,
                            final List<CovarianceMatrixProvider> covarianceMatricesProviders,
                            final ParameterDriversList estimatedMeasurementParameters,
                            final CovarianceMatrixProvider measurementProcessNoiseMatrix,
                            final PropagationType propagationType,
                            final PropagationType stateType) {
-
-        this.builders                        = propagatorBuilders;
-        this.estimatedMeasurementsParameters = estimatedMeasurementParameters;
-        this.measurementParameterColumns     = new HashMap<>(estimatedMeasurementsParameters.getDrivers().size());
-        this.currentMeasurementNumber        = 0;
-        this.referenceDate                   = propagatorBuilders.get(0).getInitialOrbitDate();
-        this.currentDate                     = referenceDate;
-        this.propagationType                 = propagationType;
-        this.stateType                       = stateType;
-
-        final Map<String, Integer> orbitalParameterColumns = new HashMap<>(6 * builders.size());
-        orbitsStartColumns      = new int[builders.size()];
-        orbitsEndColumns        = new int[builders.size()];
-        int columns = 0;
-        allEstimatedOrbitalParameters = new ParameterDriversList();
-        for (int k = 0; k < builders.size(); ++k) {
-            orbitsStartColumns[k] = columns;
-            final String suffix = propagatorBuilders.size() > 1 ? "[" + k + "]" : null;
-            for (final ParameterDriver driver : builders.get(k).getOrbitalParametersDrivers().getDrivers()) {
-                if (driver.getReferenceDate() == null) {
-                    driver.setReferenceDate(currentDate);
-                }
-                if (suffix != null && !driver.getName().endsWith(suffix)) {
-                    // we add suffix only conditionally because the method may already have been called
-                    // and suffixes may have already been appended
-                    driver.setName(driver.getName() + suffix);
-                }
-                if (driver.isSelected()) {
-                    allEstimatedOrbitalParameters.add(driver);
-                    orbitalParameterColumns.put(driver.getName(), columns++);
-                }
-            }
-            orbitsEndColumns[k] = columns;
-        }
-
-        // Gather all the propagation drivers names in a list
-        allEstimatedPropagationParameters = new ParameterDriversList();
-        estimatedPropagationParameters    = new ParameterDriversList[builders.size()];
-        final List<String> estimatedPropagationParametersNames = new ArrayList<>();
-        for (int k = 0; k < builders.size(); ++k) {
-            estimatedPropagationParameters[k] = new ParameterDriversList();
-            for (final ParameterDriver driver : builders.get(k).getPropagationParametersDrivers().getDrivers()) {
-                if (driver.getReferenceDate() == null) {
-                    driver.setReferenceDate(currentDate);
-                }
-                if (driver.isSelected()) {
-                    allEstimatedPropagationParameters.add(driver);
-                    estimatedPropagationParameters[k].add(driver);
-                    final String driverName = driver.getName();
-                    // Add the driver name if it has not been added yet
-                    if (!estimatedPropagationParametersNames.contains(driverName)) {
-                        estimatedPropagationParametersNames.add(driverName);
-                    }
-                }
-            }
-        }
-        estimatedPropagationParametersNames.sort(Comparator.naturalOrder());
-
-        // Populate the map of propagation drivers' columns and update the total number of columns
-        propagationParameterColumns = new HashMap<>(estimatedPropagationParametersNames.size());
-        for (final String driverName : estimatedPropagationParametersNames) {
-            propagationParameterColumns.put(driverName, columns);
-            ++columns;
-        }
-
-        // Populate the map of measurement drivers' columns and update the total number of columns
-        for (final ParameterDriver parameter : estimatedMeasurementsParameters.getDrivers()) {
-            if (parameter.getReferenceDate() == null) {
-                parameter.setReferenceDate(currentDate);
-            }
-            measurementParameterColumns.put(parameter.getName(), columns);
-            ++columns;
-        }
-
-        // Store providers for process noise matrices
-        this.covarianceMatricesProviders   = covarianceMatricesProviders;
-        this.measurementProcessNoiseMatrix = measurementProcessNoiseMatrix;
-        this.covarianceIndirection         = new int[covarianceMatricesProviders.size()][columns];
-        for (int k = 0; k < covarianceIndirection.length; ++k) {
-            final ParameterDriversList orbitDrivers      = builders.get(k).getOrbitalParametersDrivers();
-            final ParameterDriversList parametersDrivers = builders.get(k).getPropagationParametersDrivers();
-            Arrays.fill(covarianceIndirection[k], -1);
-            int i = 0;
-            for (final ParameterDriver driver : orbitDrivers.getDrivers()) {
-                final Integer c = orbitalParameterColumns.get(driver.getName());
-                covarianceIndirection[k][i++] = (c == null) ? -1 : c.intValue();
-            }
-            for (final ParameterDriver driver : parametersDrivers.getDrivers()) {
-                final Integer c = propagationParameterColumns.get(driver.getName());
-                if (c != null) {
-                    covarianceIndirection[k][i++] = c.intValue();
-                }
-            }
-            for (final ParameterDriver driver : estimatedMeasurementParameters.getDrivers()) {
-                final Integer c = measurementParameterColumns.get(driver.getName());
-                if (c != null) {
-                    covarianceIndirection[k][i++] = c.intValue();
-                }
-            }
-        }
-
-        // Compute the scale factors
-        this.scale = new double[columns];
-        int index = 0;
-        for (final ParameterDriver driver : allEstimatedOrbitalParameters.getDrivers()) {
-            scale[index++] = driver.getScale();
-        }
-        for (final ParameterDriver driver : allEstimatedPropagationParameters.getDrivers()) {
-            scale[index++] = driver.getScale();
-        }
-        for (final ParameterDriver driver : estimatedMeasurementsParameters.getDrivers()) {
-            scale[index++] = driver.getScale();
-        }
-
-        // Build the reference propagators and add their partial derivatives equations implementation
-        mappers = new DSSTJacobiansMapper[builders.size()];
-        updateReferenceTrajectories(getEstimatedPropagators());
-        this.predictedSpacecraftStates = new SpacecraftState[referenceTrajectories.length];
-        for (int i = 0; i < predictedSpacecraftStates.length; ++i) {
-            predictedSpacecraftStates[i] = referenceTrajectories[i].getInitialState();
-        };
-        this.correctedSpacecraftStates = predictedSpacecraftStates.clone();
-
-        // Initialize the estimated normalized state and fill its values
-        final RealVector correctedState      = MatrixUtils.createRealVector(columns);
-
-        int p = 0;
-        for (final ParameterDriver driver : allEstimatedOrbitalParameters.getDrivers()) {
-            correctedState.setEntry(p++, driver.getNormalizedValue());
-        }
-        for (final ParameterDriver driver : allEstimatedPropagationParameters.getDrivers()) {
-            correctedState.setEntry(p++, driver.getNormalizedValue());
-        }
-        for (final ParameterDriver driver : estimatedMeasurementsParameters.getDrivers()) {
-            correctedState.setEntry(p++, driver.getNormalizedValue());
-        }
-
-        // Set up initial covariance
-        final RealMatrix physicalProcessNoise = MatrixUtils.createRealMatrix(columns, columns);
-        for (int k = 0; k < covarianceMatricesProviders.size(); ++k) {
-
-            // Number of estimated measurement parameters
-            final int nbMeas = estimatedMeasurementParameters.getNbParams();
-
-            // Number of estimated dynamic parameters (orbital + propagation)
-            final int nbDyn  = orbitsEndColumns[k] - orbitsStartColumns[k] +
-                               estimatedPropagationParameters[k].getNbParams();
-
-            // Covariance matrix
-            final RealMatrix noiseK = MatrixUtils.createRealMatrix(nbDyn + nbMeas, nbDyn + nbMeas);
-            final RealMatrix noiseP = covarianceMatricesProviders.get(k).
-                                      getInitialCovarianceMatrix(correctedSpacecraftStates[k]);
-            noiseK.setSubMatrix(noiseP.getData(), 0, 0);
-            if (measurementProcessNoiseMatrix != null) {
-                final RealMatrix noiseM = measurementProcessNoiseMatrix.
-                                          getInitialCovarianceMatrix(correctedSpacecraftStates[k]);
-                noiseK.setSubMatrix(noiseM.getData(), nbDyn, nbDyn);
-            }
-
-            checkDimension(noiseK.getRowDimension(),
-                           builders.get(k).getOrbitalParametersDrivers(),
-                           builders.get(k).getPropagationParametersDrivers(),
-                           estimatedMeasurementsParameters);
-
-            final int[] indK = covarianceIndirection[k];
-            for (int i = 0; i < indK.length; ++i) {
-                if (indK[i] >= 0) {
-                    for (int j = 0; j < indK.length; ++j) {
-                        if (indK[j] >= 0) {
-                            physicalProcessNoise.setEntry(indK[i], indK[j], noiseK.getEntry(i, j));
-                        }
-                    }
-                }
-            }
-
-        }
-        final RealMatrix correctedCovariance = normalizeCovarianceMatrix(physicalProcessNoise);
-
-        correctedEstimate = new ProcessEstimate(0.0, correctedState, correctedCovariance);
-
-    }
-
-    /** Check dimension.
-     * @param dimension dimension to check
-     * @param orbitalParameters orbital parameters
-     * @param propagationParameters propagation parameters
-     * @param measurementParameters measurements parameters
-     */
-    private void checkDimension(final int dimension,
-                                final ParameterDriversList orbitalParameters,
-                                final ParameterDriversList propagationParameters,
-                                final ParameterDriversList measurementParameters) {
-
-        // count parameters, taking care of counting all orbital parameters
-        // regardless of them being estimated or not
-        int requiredDimension = orbitalParameters.getNbParams();
-        for (final ParameterDriver driver : propagationParameters.getDrivers()) {
-            if (driver.isSelected()) {
-                ++requiredDimension;
-            }
-        }
-        for (final ParameterDriver driver : measurementParameters.getDrivers()) {
-            if (driver.isSelected()) {
-                ++requiredDimension;
-            }
-        }
-
-        if (dimension != requiredDimension) {
-            // there is a problem, set up an explicit error message
-            final StringBuilder builder = new StringBuilder();
-            for (final ParameterDriver driver : orbitalParameters.getDrivers()) {
-                if (builder.length() > 0) {
-                    builder.append(", ");
-                }
-                builder.append(driver.getName());
-            }
-            for (final ParameterDriver driver : propagationParameters.getDrivers()) {
-                if (driver.isSelected()) {
-                    builder.append(driver.getName());
-                }
-            }
-            for (final ParameterDriver driver : measurementParameters.getDrivers()) {
-                if (driver.isSelected()) {
-                    builder.append(driver.getName());
-                }
-            }
-            throw new OrekitException(OrekitMessages.DIMENSION_INCONSISTENT_WITH_PARAMETERS,
-                                      dimension, builder.toString());
-        }
-
-    }
-
-    /** {@inheritDoc} */
-    @Override
-    public RealMatrix getPhysicalStateTransitionMatrix() {
-        //  Un-normalize the state transition matrix (φ) from Hipparchus and return it.
-        // φ is an mxm matrix where m = nbOrb + nbPropag + nbMeas
-        // For each element [i,j] of normalized φ (φn), the corresponding physical value is:
-        // φ[i,j] = φn[i,j] * scale[i] / scale[j]
-
-        // Normalized matrix
-        final RealMatrix normalizedSTM = correctedEstimate.getStateTransitionMatrix();
-
-        if (normalizedSTM == null) {
-            return null;
-        } else {
-            // Initialize physical matrix
-            final int nbParams = normalizedSTM.getRowDimension();
-            final RealMatrix physicalSTM = MatrixUtils.createRealMatrix(nbParams, nbParams);
-
-            // Un-normalize the matrix
-            for (int i = 0; i < nbParams; ++i) {
-                for (int j = 0; j < nbParams; ++j) {
-                    physicalSTM.setEntry(i, j,
-                                         normalizedSTM.getEntry(i, j) * scale[i] / scale[j]);
-                }
-            }
-            return physicalSTM;
-        }
-    }
-
-    /** {@inheritDoc} */
-    @Override
-    public RealMatrix getPhysicalMeasurementJacobian() {
-        // Un-normalize the measurement matrix (H) from Hipparchus and return it.
-        // H is an nxm matrix where:
-        //  - m = nbOrb + nbPropag + nbMeas is the number of estimated parameters
-        //  - n is the size of the measurement being processed by the filter
-        // For each element [i,j] of normalized H (Hn) the corresponding physical value is:
-        // H[i,j] = Hn[i,j] * σ[i] / scale[j]
-
-        // Normalized matrix
-        final RealMatrix normalizedH = correctedEstimate.getMeasurementJacobian();
-
-        if (normalizedH == null) {
-            return null;
-        } else {
-            // Get current measurement sigmas
-            final double[] sigmas = correctedMeasurement.getObservedMeasurement().getTheoreticalStandardDeviation();
-
-            // Initialize physical matrix
-            final int nbLine = normalizedH.getRowDimension();
-            final int nbCol  = normalizedH.getColumnDimension();
-            final RealMatrix physicalH = MatrixUtils.createRealMatrix(nbLine, nbCol);
-
-            // Un-normalize the matrix
-            for (int i = 0; i < nbLine; ++i) {
-                for (int j = 0; j < nbCol; ++j) {
-                    physicalH.setEntry(i, j, normalizedH.getEntry(i, j) * sigmas[i] / scale[j]);
-                }
-            }
-            return physicalH;
-        }
-    }
-
-    /** {@inheritDoc} */
-    @Override
-    public RealMatrix getPhysicalInnovationCovarianceMatrix() {
-        // Un-normalize the innovation covariance matrix (S) from Hipparchus and return it.
-        // S is an nxn matrix where n is the size of the measurement being processed by the filter
-        // For each element [i,j] of normalized S (Sn) the corresponding physical value is:
-        // S[i,j] = Sn[i,j] * σ[i] * σ[j]
-
-        // Normalized matrix
-        final RealMatrix normalizedS = correctedEstimate.getInnovationCovariance();
-
-        if (normalizedS == null) {
-            return null;
-        } else {
-            // Get current measurement sigmas
-            final double[] sigmas = correctedMeasurement.getObservedMeasurement().getTheoreticalStandardDeviation();
-
-            // Initialize physical matrix
-            final int nbMeas = sigmas.length;
-            final RealMatrix physicalS = MatrixUtils.createRealMatrix(nbMeas, nbMeas);
-
-            // Un-normalize the matrix
-            for (int i = 0; i < nbMeas; ++i) {
-                for (int j = 0; j < nbMeas; ++j) {
-                    physicalS.setEntry(i, j, normalizedS.getEntry(i, j) * sigmas[i] *   sigmas[j]);
-                }
-            }
-            return physicalS;
-        }
-    }
-
-    /** {@inheritDoc} */
-    @Override
-    public RealMatrix getPhysicalKalmanGain() {
-        // Un-normalize the Kalman gain (K) from Hipparchus and return it.
-        // K is an mxn matrix where:
-        //  - m = nbOrb + nbPropag + nbMeas is the number of estimated parameters
-        //  - n is the size of the measurement being processed by the filter
-        // For each element [i,j] of normalized K (Kn) the corresponding physical value is:
-        // K[i,j] = Kn[i,j] * scale[i] / σ[j]
-
-        // Normalized matrix
-        final RealMatrix normalizedK = correctedEstimate.getKalmanGain();
-
-        if (normalizedK == null) {
-            return null;
-        } else {
-            // Get current measurement sigmas
-            final double[] sigmas = correctedMeasurement.getObservedMeasurement().getTheoreticalStandardDeviation();
-
-            // Initialize physical matrix
-            final int nbLine = normalizedK.getRowDimension();
-            final int nbCol  = normalizedK.getColumnDimension();
-            final RealMatrix physicalK = MatrixUtils.createRealMatrix(nbLine, nbCol);
-
-            // Un-normalize the matrix
-            for (int i = 0; i < nbLine; ++i) {
-                for (int j = 0; j < nbCol; ++j) {
-                    physicalK.setEntry(i, j, normalizedK.getEntry(i, j) * scale[i] / sigmas[j]);
-                }
-            }
-            return physicalK;
-        }
-    }
-
-    /** {@inheritDoc} */
-    @Override
-    public SpacecraftState[] getPredictedSpacecraftStates() {
-        return predictedSpacecraftStates.clone();
-    }
-
-    /** {@inheritDoc} */
-    @Override
-    public SpacecraftState[] getCorrectedSpacecraftStates() {
-        return correctedSpacecraftStates.clone();
-    }
-
-    /** {@inheritDoc} */
-    @Override
-    public int getCurrentMeasurementNumber() {
-        return currentMeasurementNumber;
-    }
-
-    /** {@inheritDoc} */
-    @Override
-    public AbsoluteDate getCurrentDate() {
-        return currentDate;
-    }
-
-    /** {@inheritDoc} */
-    @Override
-    public EstimatedMeasurement<?> getPredictedMeasurement() {
-        return predictedMeasurement;
-    }
-
-    /** {@inheritDoc} */
-    @Override
-    public EstimatedMeasurement<?> getCorrectedMeasurement() {
-        return correctedMeasurement;
-    }
-
-    /** {@inheritDoc} */
-    @Override
-    public RealVector getPhysicalEstimatedState() {
-        // Method {@link ParameterDriver#getValue()} is used to get
-        // the physical values of the state.
-        // The scales'array is used to get the size of the state vector
-        final RealVector physicalEstimatedState = new ArrayRealVector(scale.length);
-        int i = 0;
-        for (final DelegatingDriver driver : getEstimatedOrbitalParameters().getDrivers()) {
-            physicalEstimatedState.setEntry(i++, driver.getValue());
-        }
-        for (final DelegatingDriver driver : getEstimatedPropagationParameters().getDrivers()) {
-            physicalEstimatedState.setEntry(i++, driver.getValue());
-        }
-        for (final DelegatingDriver driver : getEstimatedMeasurementsParameters().getDrivers()) {
-            physicalEstimatedState.setEntry(i++, driver.getValue());
-        }
-
-        return physicalEstimatedState;
-    }
-
-    /** {@inheritDoc} */
-    @Override
-    public RealMatrix getPhysicalEstimatedCovarianceMatrix() {
-        // Un-normalize the estimated covariance matrix (P) from Hipparchus and return it.
-        // The covariance P is an mxm matrix where m = nbOrb + nbPropag + nbMeas
-        // For each element [i,j] of P the corresponding normalized value is:
-        // Pn[i,j] = P[i,j] / (scale[i]*scale[j])
-        // Consequently: P[i,j] = Pn[i,j] * scale[i] * scale[j]
-
-        // Normalized covariance matrix
-        final RealMatrix normalizedP = correctedEstimate.getCovariance();
-
-        // Initialize physical covariance matrix
-        final int nbParams = normalizedP.getRowDimension();
-        final RealMatrix physicalP = MatrixUtils.createRealMatrix(nbParams, nbParams);
-
-        // Un-normalize the covairance matrix
-        for (int i = 0; i < nbParams; ++i) {
-            for (int j = 0; j < nbParams; ++j) {
-                physicalP.setEntry(i, j, normalizedP.getEntry(i, j) * scale[i] * scale[j]);
-            }
-        }
-        return physicalP;
-    }
-
-    /** {@inheritDoc} */
-    @Override
-    public ParameterDriversList getEstimatedOrbitalParameters() {
-        return allEstimatedOrbitalParameters;
-    }
-
-    /** {@inheritDoc} */
-    @Override
-    public ParameterDriversList getEstimatedPropagationParameters() {
-        return allEstimatedPropagationParameters;
->>>>>>> ce17e000
+        // call super constructor
+        super(propagatorBuilders, covarianceMatricesProviders, estimatedMeasurementParameters, measurementProcessNoiseMatrix, propagationType, stateType);
     }
 
     /** {@inheritDoc} */
@@ -652,101 +114,8 @@
 
     /** {@inheritDoc} */
     @Override
-<<<<<<< HEAD
     protected AbstractJacobiansMapper[] buildMappers() {
         return new DSSTJacobiansMapper[getBuilders().size()];
-=======
-    public NonLinearEvolution getEvolution(final double previousTime, final RealVector previousState,
-                                           final MeasurementDecorator measurement) {
-
-        // Set a reference date for all measurements parameters that lack one (including the not estimated ones)
-        final ObservedMeasurement<?> observedMeasurement = measurement.getObservedMeasurement();
-        for (final ParameterDriver driver : observedMeasurement.getParametersDrivers()) {
-            if (driver.getReferenceDate() == null) {
-                driver.setReferenceDate(builders.get(0).getInitialOrbitDate());
-            }
-        }
-
-        ++currentMeasurementNumber;
-        currentDate = measurement.getObservedMeasurement().getDate();
-
-        // Note:
-        // - n = size of the current measurement
-        //  Example:
-        //   * 1 for Range, RangeRate and TurnAroundRange
-        //   * 2 for Angular (Azimuth/Elevation or Right-ascension/Declination)
-        //   * 6 for Position/Velocity
-        // - m = size of the state vector. n = nbOrb + nbPropag + nbMeas
-
-        // Predict the state vector (mx1)
-        final RealVector predictedState = predictState(observedMeasurement.getDate());
-
-        // Get the error state transition matrix (mxm)
-        final RealMatrix stateTransitionMatrix = getErrorStateTransitionMatrix();
-
-        // Predict the measurement based on predicted spacecraft state
-        // Compute the innovations (i.e. residuals of the predicted measurement)
-        // ------------------------------------------------------------
-
-        // Predicted measurement
-        // Note: here the "iteration/evaluation" formalism from the batch LS method
-        // is twisted to fit the need of the Kalman filter.
-        // The number of "iterations" is actually the number of measurements processed by the filter
-        // so far. We use this to be able to apply the OutlierFilter modifiers on the predicted measurement.
-        predictedMeasurement = observedMeasurement.estimate(currentMeasurementNumber,
-                                                            currentMeasurementNumber,
-                                                            filterRelevant(observedMeasurement, predictedSpacecraftStates));
-
-        // Normalized measurement matrix (nxm)
-        final RealMatrix measurementMatrix = getMeasurementMatrix();
-
-        // compute process noise matrix
-        final RealMatrix physicalProcessNoise = MatrixUtils.createRealMatrix(previousState.getDimension(),
-                                                                             previousState.getDimension());
-        for (int k = 0; k < covarianceMatricesProviders.size(); ++k) {
-
-            // Number of estimated measurement parameters
-            final int nbMeas = estimatedMeasurementsParameters.getNbParams();
-
-            // Number of estimated dynamic parameters (orbital + propagation)
-            final int nbDyn  = orbitsEndColumns[k] - orbitsStartColumns[k] +
-                               estimatedPropagationParameters[k].getNbParams();
-
-            // Covariance matrix
-            final RealMatrix noiseK = MatrixUtils.createRealMatrix(nbDyn + nbMeas, nbDyn + nbMeas);
-            final RealMatrix noiseP = covarianceMatricesProviders.get(k).
-                                      getProcessNoiseMatrix(correctedSpacecraftStates[k],
-                                                            predictedSpacecraftStates[k]);
-            noiseK.setSubMatrix(noiseP.getData(), 0, 0);
-            if (measurementProcessNoiseMatrix != null) {
-                final RealMatrix noiseM = measurementProcessNoiseMatrix.
-                                          getProcessNoiseMatrix(correctedSpacecraftStates[k],
-                                                                predictedSpacecraftStates[k]);
-                noiseK.setSubMatrix(noiseM.getData(), nbDyn, nbDyn);
-            }
-
-            checkDimension(noiseK.getRowDimension(),
-                           builders.get(k).getOrbitalParametersDrivers(),
-                           builders.get(k).getPropagationParametersDrivers(),
-                           estimatedMeasurementsParameters);
-            final int[] indK = covarianceIndirection[k];
-            for (int i = 0; i < indK.length; ++i) {
-                if (indK[i] >= 0) {
-                    for (int j = 0; j < indK.length; ++j) {
-                        if (indK[j] >= 0) {
-                            physicalProcessNoise.setEntry(indK[i], indK[j], noiseK.getEntry(i, j));
-                        }
-                    }
-                }
-            }
-
-        }
-        final RealMatrix normalizedProcessNoise = normalizeCovarianceMatrix(physicalProcessNoise);
-
-        return new NonLinearEvolution(measurement.getTime(), predictedState,
-                                      stateTransitionMatrix, normalizedProcessNoise, measurementMatrix);
-
->>>>>>> ce17e000
     }
 
     /** {@inheritDoc} */
