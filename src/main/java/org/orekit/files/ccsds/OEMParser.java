--- conflicted
+++ resolved
@@ -47,9 +47,8 @@
  */
 public class OEMParser extends ODMParser implements EphemerisFileParser {
 
-<<<<<<< HEAD
     /** Mandatory keywords.
-     * @since 10.1
+     * @since 11.0
      */
     private static final Keyword[] MANDATORY_KEYWORDS = {
         Keyword.CCSDS_OEM_VERS, Keyword.CREATION_DATE, Keyword.ORIGINATOR,
@@ -57,10 +56,9 @@
         Keyword.REF_FRAME, Keyword.TIME_SYSTEM,
         Keyword.START_TIME, Keyword.STOP_TIME, Keyword.META_START, Keyword.META_STOP
     };
-=======
+
     /** Default interpolation degree. */
     private int interpolationDegree;
->>>>>>> 116e5d15
 
     /** Simple constructor.
      * <p>
