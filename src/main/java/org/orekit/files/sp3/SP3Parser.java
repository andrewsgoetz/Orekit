/* Copyright 2002-2012 Space Applications Services
 * Licensed to CS GROUP (CS) under one or more
 * contributor license agreements.  See the NOTICE file distributed with
 * this work for additional information regarding copyright ownership.
 * CS licenses this file to You under the Apache License, Version 2.0
 * (the "License"); you may not use this file except in compliance with
 * the License.  You may obtain a copy of the License at
 *
 *   http://www.apache.org/licenses/LICENSE-2.0
 *
 * Unless required by applicable law or agreed to in writing, software
 * distributed under the License is distributed on an "AS IS" BASIS,
 * WITHOUT WARRANTIES OR CONDITIONS OF ANY KIND, either express or implied.
 * See the License for the specific language governing permissions and
 * limitations under the License.
 */
package org.orekit.files.sp3;

import java.io.BufferedReader;
import java.io.IOException;
import java.io.InputStream;
import java.io.InputStreamReader;
import java.nio.charset.StandardCharsets;
import java.util.Locale;
import java.util.Optional;
import java.util.Scanner;
import java.util.function.Function;
import java.util.regex.Pattern;
import java.util.stream.Stream;

import org.hipparchus.exception.LocalizedCoreFormats;
import org.hipparchus.geometry.euclidean.threed.Vector3D;
import org.orekit.annotation.DefaultDataContext;
import org.orekit.data.DataContext;
import org.orekit.data.DataSource;
import org.orekit.errors.OrekitException;
import org.orekit.errors.OrekitMessages;
import org.orekit.files.general.EphemerisFileParser;
import org.orekit.files.sp3.SP3File.SP3Coordinate;
import org.orekit.files.sp3.SP3File.SP3FileType;
import org.orekit.frames.Frame;
import org.orekit.gnss.TimeSystem;
import org.orekit.time.AbsoluteDate;
import org.orekit.time.TimeScale;
import org.orekit.time.TimeScales;
import org.orekit.utils.CartesianDerivativesFilter;
import org.orekit.utils.Constants;
import org.orekit.utils.IERSConventions;

/** A parser for the SP3 orbit file format. It supports all formats from sp3-a
 * to sp3-d.
 * <p>
 * <b>Note:</b> this parser is thread-safe, so calling {@link #parse} from
 * different threads is allowed.
 * </p>
 * @see <a href="ftp://igs.org/pub/data/format/sp3_docu.txt">SP3-a file format</a>
 * @see <a href="ftp://igs.org/pub/data/format/sp3c.txt">SP3-c file format</a>
 * @see <a href="ftp://igs.org/pub/data/format/sp3d.pdf">SP3-d file format</a>
 * @author Thomas Neidhart
 * @author Luc Maisonobe
 */
public class SP3Parser implements EphemerisFileParser<SP3File> {

    /** Spaces delimiters. */
    private static final String SPACES = "\\s+";

    /** One millimeter, in meters. */
    private static final double MILLIMETER = 1.0e-3;

    /** Standard gravitational parameter in m^3 / s^2. */
    private final double mu;
    /** Number of data points to use in interpolation. */
    private final int interpolationSamples;
    /** Mapping from frame identifier in the file to a {@link Frame}. */
    private final Function<? super String, ? extends Frame> frameBuilder;
    /** Set of time scales. */
    private final TimeScales timeScales;

    /**
     * Create an SP3 parser using default values.
     *
     * <p>This constructor uses the {@link DataContext#getDefault() default data context}.
     *
     * @see #SP3Parser(double, int, Function)
     */
    @DefaultDataContext
    public SP3Parser() {
        this(Constants.EIGEN5C_EARTH_MU, 7, SP3Parser::guessFrame);
    }

    /**
     * Create an SP3 parser and specify the extra information needed to create a {@link
     * org.orekit.propagation.Propagator Propagator} from the ephemeris data.
     *
     * <p>This constructor uses the {@link DataContext#getDefault() default data context}.
     *
     * @param mu                   is the standard gravitational parameter to use for
     *                             creating {@link org.orekit.orbits.Orbit Orbits} from
     *                             the ephemeris data. See {@link Constants}.
     * @param interpolationSamples is the number of samples to use when interpolating.
     * @param frameBuilder         is a function that can construct a frame from an SP3
     *                             coordinate system string. The coordinate system can be
     *                             any 5 character string e.g. ITR92, IGb08.
     * @see #SP3Parser(double, int, Function, TimeScales)
     */
    @DefaultDataContext
    public SP3Parser(final double mu,
                     final int interpolationSamples,
                     final Function<? super String, ? extends Frame> frameBuilder) {
        this(mu, interpolationSamples, frameBuilder,
                DataContext.getDefault().getTimeScales());
    }

    /**
     * Create an SP3 parser and specify the extra information needed to create a {@link
     * org.orekit.propagation.Propagator Propagator} from the ephemeris data.
     *
     * @param mu                   is the standard gravitational parameter to use for
     *                             creating {@link org.orekit.orbits.Orbit Orbits} from
     *                             the ephemeris data. See {@link Constants}.
     * @param interpolationSamples is the number of samples to use when interpolating.
     * @param frameBuilder         is a function that can construct a frame from an SP3
     *                             coordinate system string. The coordinate system can be
     * @param timeScales           the set of time scales used for parsing dates.
     * @since 10.1
     */
    public SP3Parser(final double mu,
                     final int interpolationSamples,
                     final Function<? super String, ? extends Frame> frameBuilder,
                     final TimeScales timeScales) {
        this.mu = mu;
        this.interpolationSamples = interpolationSamples;
        this.frameBuilder = frameBuilder;
        this.timeScales = timeScales;
    }

    /**
     * Default string to {@link Frame} conversion for {@link #SP3Parser()}.
     *
     * <p>This method uses the {@link DataContext#getDefault() default data context}.
     *
     * @param name of the frame.
     * @return ITRF based on 2010 conventions,
     * with tidal effects considered during EOP interpolation.
     */
    @DefaultDataContext
    private static Frame guessFrame(final String name) {
        return DataContext.getDefault().getFrames()
                .getITRF(IERSConventions.IERS_2010, false);
    }

    @Override
    public SP3File parse(final DataSource source) {

        try (InputStream       is     = source.getStreamOpener().openOnce();
             InputStreamReader isr    = (is  == null) ? null : new InputStreamReader(is, StandardCharsets.UTF_8);
             BufferedReader    reader = (isr == null) ? null : new BufferedReader(isr)) {

            if (reader == null) {
                throw new OrekitException(OrekitMessages.UNABLE_TO_FIND_FILE, source.getName());
            }

            // initialize internal data structures
            final ParseInfo pi = new ParseInfo();

            int lineNumber = 0;
            Stream<LineParser> candidateParsers = Stream.of(LineParser.HEADER_VERSION);
            for (String line = reader.readLine(); line != null; line = reader.readLine()) {
                ++lineNumber;
                final String l = line;
                final Optional<LineParser> selected = candidateParsers.filter(p -> p.canHandle(l)).findFirst();
                if (selected.isPresent()) {
                    try {
                        selected.get().parse(line, pi);
                    } catch (StringIndexOutOfBoundsException | NumberFormatException e) {
                        throw new OrekitException(e,
                                                  OrekitMessages.UNABLE_TO_PARSE_LINE_IN_FILE,
                                                  lineNumber, source.getName(), line);
                    }
                    candidateParsers = selected.get().allowedNext();
                } else {
                    throw new OrekitException(OrekitMessages.UNABLE_TO_PARSE_LINE_IN_FILE,
                                              lineNumber, source.getName(), line);
                }
                if (pi.done) {
                    if (pi.nbEpochs != pi.file.getNumberOfEpochs()) {
                        throw new OrekitException(OrekitMessages.SP3_NUMBER_OF_EPOCH_MISMATCH,
                                                  pi.nbEpochs, source.getName(), pi.file.getNumberOfEpochs());
                    }
                    return pi.file;
                }
            }

            // we never reached the EOF marker
            throw new OrekitException(OrekitMessages.SP3_UNEXPECTED_END_OF_FILE, lineNumber);

        } catch (IOException ioe) {
            throw new OrekitException(ioe, LocalizedCoreFormats.SIMPLE_MESSAGE, ioe.getLocalizedMessage());
        }

    }

    /** Returns the {@link SP3FileType} that corresponds to a given string in a SP3 file.
     * @param fileType file type as string
     * @return file type as enum
     */
    private static SP3FileType getFileType(final String fileType) {
        SP3FileType type = SP3FileType.UNDEFINED;
        if ("G".equalsIgnoreCase(fileType)) {
            type = SP3FileType.GPS;
        } else if ("M".equalsIgnoreCase(fileType)) {
            type = SP3FileType.MIXED;
        } else if ("R".equalsIgnoreCase(fileType)) {
            type = SP3FileType.GLONASS;
        } else if ("L".equalsIgnoreCase(fileType)) {
            type = SP3FileType.LEO;
        } else if ("E".equalsIgnoreCase(fileType)) {
            type = SP3FileType.GALILEO;
        } else if ("C".equalsIgnoreCase(fileType)) {
            type = SP3FileType.COMPASS;
        } else if ("J".equalsIgnoreCase(fileType)) {
            type = SP3FileType.QZSS;
        }
        return type;
    }

    /** Transient data used for parsing a sp3 file. The data is kept in a
     * separate data structure to make the parser thread-safe.
     * <p><b>Note</b>: The class intentionally does not provide accessor
     * methods, as it is only used internally for parsing a SP3 file.</p>
     */
    private class ParseInfo {

        /** Set of time scales for parsing dates. */
        private final TimeScales timeScales;

        /** The corresponding SP3File object. */
        private SP3File file;

        /** The latest epoch as read from the SP3 file. */
        private AbsoluteDate latestEpoch;

        /** The latest position as read from the SP3 file. */
        private Vector3D latestPosition;

        /** The latest clock value as read from the SP3 file. */
        private double latestClock;

        /** Indicates if the SP3 file has velocity entries. */
        private boolean hasVelocityEntries;

        /** The timescale used in the SP3 file. */
        private TimeScale timeScale;

        /** The number of satellites as contained in the SP3 file. */
        private int maxSatellites;

        /** The number of satellites accuracies already seen. */
        private int nbAccuracies;

        /** The number of epochs already seen. */
        private int nbEpochs;

        /** End Of File reached indicator. */
        private boolean done;

        /** The base for pos/vel. */
        //private double posVelBase;

        /** The base for clock/rate. */
        //private double clockBase;

        /** Create a new {@link ParseInfo} object. */
        protected ParseInfo() {
            this.timeScales = SP3Parser.this.timeScales;
            file               = new SP3File(mu, interpolationSamples, frameBuilder);
            latestEpoch        = null;
            latestPosition     = null;
            latestClock        = 0.0;
            hasVelocityEntries = false;
            timeScale          = timeScales.getGPS();
            maxSatellites      = 0;
            nbAccuracies       = 0;
            nbEpochs           = 0;
            done               = false;
            //posVelBase = 2d;
            //clockBase = 2d;
        }
    }

    /** Parsers for specific lines. */
    private enum LineParser {

        /** Parser for version, epoch, data used and agency information. */
        HEADER_VERSION("^#[a-z].*") {

            /** {@inheritDoc} */
            @Override
            public void parse(final String line, final ParseInfo pi) {
                try (Scanner s1      = new Scanner(line);
                     Scanner s2      = s1.useDelimiter(SPACES);
                     Scanner scanner = s2.useLocale(Locale.US)) {
                    scanner.skip("#");
                    final String v = scanner.next();

                    final char version = v.substring(0, 1).toLowerCase().charAt(0);
                    if (version != 'a' && version != 'b' && version != 'c' && version != 'd') {
                        throw new OrekitException(OrekitMessages.SP3_UNSUPPORTED_VERSION, version);
                    }

                    pi.hasVelocityEntries = "V".equals(v.substring(1, 2));
                    pi.file.setFilter(pi.hasVelocityEntries ?
                                      CartesianDerivativesFilter.USE_PV :
                                      CartesianDerivativesFilter.USE_P);

                    final int    year   = Integer.parseInt(v.substring(2));
                    final int    month  = scanner.nextInt();
                    final int    day    = scanner.nextInt();
                    final int    hour   = scanner.nextInt();
                    final int    minute = scanner.nextInt();
                    final double second = scanner.nextDouble();

                    final AbsoluteDate epoch = new AbsoluteDate(year, month, day,
                                                                hour, minute, second,
                                                                pi.timeScales.getGPS());

                    pi.file.setEpoch(epoch);

                    final int numEpochs = scanner.nextInt();
                    pi.file.setNumberOfEpochs(numEpochs);

                    // data used indicator
                    pi.file.setDataUsed(scanner.next());

                    pi.file.setCoordinateSystem(scanner.next());
                    pi.file.setOrbitTypeKey(scanner.next());
                    pi.file.setAgency(scanner.next());
                }
            }

            /** {@inheritDoc} */
            @Override
            public Stream<LineParser> allowedNext() {
                return Stream.of(HEADER_DATE_TIME_REFERENCE);
            }

        },

        /** Parser for additional date/time references in gps/julian day notation. */
        HEADER_DATE_TIME_REFERENCE("^##.*") {

            /** {@inheritDoc} */
            @Override
            public void parse(final String line, final ParseInfo pi) {
                try (Scanner s1      = new Scanner(line);
                     Scanner s2      = s1.useDelimiter(SPACES);
                     Scanner scanner = s2.useLocale(Locale.US)) {
                    scanner.skip("##");

                    // gps week
                    pi.file.setGpsWeek(scanner.nextInt());
                    // seconds of week
                    pi.file.setSecondsOfWeek(scanner.nextDouble());
                    // epoch interval
                    pi.file.setEpochInterval(scanner.nextDouble());
                    // julian day
                    pi.file.setJulianDay(scanner.nextInt());
                    // day fraction
                    pi.file.setDayFraction(scanner.nextDouble());
                }
            }

            /** {@inheritDoc} */
            @Override
            public Stream<LineParser> allowedNext() {
                return Stream.of(HEADER_SAT_IDS);
            }

        },

        /** Parser for satellites identifiers. */
        HEADER_SAT_IDS("^\\+ .*") {

            /** {@inheritDoc} */
            @Override
            public void parse(final String line, final ParseInfo pi) {

                if (pi.maxSatellites == 0) {
                    // this is the first ids line, it also contains the number of satellites
                    pi.maxSatellites = Integer.parseInt(line.substring(3, 6).trim());
                }

                final int lineLength = line.length();
                int count = pi.file.getSatelliteCount();
                int startIdx = 9;
                while (count++ < pi.maxSatellites && (startIdx + 3) <= lineLength) {
                    final String satId = line.substring(startIdx, startIdx + 3).trim();
                    if (satId.length() > 0) {
                        pi.file.addSatellite(satId);
                    }
                    startIdx += 3;
                }
            }

            /** {@inheritDoc} */
            @Override
            public Stream<LineParser> allowedNext() {
                return Stream.of(HEADER_SAT_IDS, HEADER_ACCURACY);
            }

        },

        /** Parser for general accuracy information for each satellite. */
        HEADER_ACCURACY("^\\+\\+.*") {

            /** {@inheritDoc} */
            @Override
            public void parse(final String line, final ParseInfo pi) {
                final int lineLength = line.length();
                int startIdx = 9;
                while (pi.nbAccuracies < pi.maxSatellites && (startIdx + 3) <= lineLength) {
                    final String sub = line.substring(startIdx, startIdx + 3).trim();
                    if (sub.length() > 0) {
                        final int exponent = Integer.parseInt(sub);
                        // the accuracy is calculated as 2**exp (in mm)
                        pi.file.setAccuracy(pi.nbAccuracies++, (2 << exponent) * MILLIMETER);
                    }
                    startIdx += 3;
                }
            }

            /** {@inheritDoc} */
            @Override
            public Stream<LineParser> allowedNext() {
                return Stream.of(HEADER_ACCURACY, HEADER_TIME_SYSTEM);
            }

        },

        /** Parser for time system. */
        HEADER_TIME_SYSTEM("^%c.*") {

            /** {@inheritDoc} */
            @Override
            public void parse(final String line, final ParseInfo pi) {

                if (pi.file.getType() == null) {
                    // this the first custom fields line, the only one really used
                    pi.file.setType(getFileType(line.substring(3, 5).trim()));

                    // now identify the time system in use
                    final String tsStr = line.substring(9, 12).trim();
                    final TimeSystem ts;
                    if (tsStr.equalsIgnoreCase("ccc")) {
                        ts = TimeSystem.GPS;
                    } else {
                        ts = TimeSystem.valueOf(tsStr);
                    }
                    pi.file.setTimeSystem(ts);

<<<<<<< HEAD
=======
                    final TimeScale timeScale = ts.getTimeScale(pi.timeScales);
                    pi.file.setTimeScale(timeScale);
>>>>>>> ff545fde
                }

            }

            /** {@inheritDoc} */
            @Override
            public Stream<LineParser> allowedNext() {
                return Stream.of(HEADER_TIME_SYSTEM, HEADER_STANDARD_DEVIATIONS);
            }

        },

        /** Parser for standard deviations of position/velocity/clock components. */
        HEADER_STANDARD_DEVIATIONS("^%f.*") {

            /** {@inheritDoc} */
            @Override
            public void parse(final String line, final ParseInfo pi) {
                // String base = line.substring(3, 13).trim();
                // if (!base.equals("0.0000000")) {
                //    // (mm or 10**-4 mm/sec)
                //    pi.posVelBase = Double.valueOf(base);
                // }

                // base = line.substring(14, 26).trim();
                // if (!base.equals("0.000000000")) {
                //    // (psec or 10**-4 psec/sec)
                //    pi.clockBase = Double.valueOf(base);
                // }
            }

            /** {@inheritDoc} */
            @Override
            public Stream<LineParser> allowedNext() {
                return Stream.of(HEADER_STANDARD_DEVIATIONS, HEADER_CUSTOM_PARAMETERS);
            }

        },

        /** Parser for custom parameters. */
        HEADER_CUSTOM_PARAMETERS("^%i.*") {

            /** {@inheritDoc} */
            @Override
            public void parse(final String line, final ParseInfo pi) {
                // ignore additional custom parameters
            }

            /** {@inheritDoc} */
            @Override
            public Stream<LineParser> allowedNext() {
                return Stream.of(HEADER_CUSTOM_PARAMETERS, HEADER_COMMENTS);
            }

        },

        /** Parser for comments. */
        HEADER_COMMENTS("^/\\*.*") {

            /** {@inheritDoc} */
            @Override
            public void parse(final String line, final ParseInfo pi) {
                // ignore comments
            }

            /** {@inheritDoc} */
            @Override
            public Stream<LineParser> allowedNext() {
                return Stream.of(HEADER_COMMENTS, DATA_EPOCH);
            }

        },

        /** Parser for epoch. */
        DATA_EPOCH("^\\* .*") {

            /** {@inheritDoc} */
            @Override
            public void parse(final String line, final ParseInfo pi) {
                final int    year   = Integer.parseInt(line.substring(3, 7).trim());
                final int    month  = Integer.parseInt(line.substring(8, 10).trim());
                final int    day    = Integer.parseInt(line.substring(11, 13).trim());
                final int    hour   = Integer.parseInt(line.substring(14, 16).trim());
                final int    minute = Integer.parseInt(line.substring(17, 19).trim());
                final double second = Double.parseDouble(line.substring(20, 31).trim());

                pi.latestEpoch = new AbsoluteDate(year, month, day,
                                                  hour, minute, second,
                                                  pi.timeScale);
                pi.nbEpochs++;
            }

            /** {@inheritDoc} */
            @Override
            public Stream<LineParser> allowedNext() {
                return Stream.of(DATA_POSITION);
            }

        },

        /** Parser for position. */
        DATA_POSITION("^P.*") {

            /** {@inheritDoc} */
            @Override
            public void parse(final String line, final ParseInfo pi) {
                final String satelliteId = line.substring(1, 4).trim();

                if (!pi.file.containsSatellite(satelliteId)) {
                    pi.latestPosition = null;
                } else {
                    final double x = Double.parseDouble(line.substring(4, 18).trim());
                    final double y = Double.parseDouble(line.substring(18, 32).trim());
                    final double z = Double.parseDouble(line.substring(32, 46).trim());

                    // the position values are in km and have to be converted to m
                    pi.latestPosition = new Vector3D(x * 1000, y * 1000, z * 1000);

                    // clock (microsec)
                    pi.latestClock =
                            Double.parseDouble(line.substring(46, 60).trim()) * 1e-6;

                    // the additional items are optional and not read yet

                    // if (line.length() >= 73) {
                    // // x-sdev (b**n mm)
                    // int xStdDevExp = Integer.valueOf(line.substring(61,
                    // 63).trim());
                    // // y-sdev (b**n mm)
                    // int yStdDevExp = Integer.valueOf(line.substring(64,
                    // 66).trim());
                    // // z-sdev (b**n mm)
                    // int zStdDevExp = Integer.valueOf(line.substring(67,
                    // 69).trim());
                    // // c-sdev (b**n psec)
                    // int cStdDevExp = Integer.valueOf(line.substring(70,
                    // 73).trim());
                    //
                    // pi.posStdDevRecord =
                    // new PositionStdDevRecord(FastMath.pow(pi.posVelBase, xStdDevExp),
                    // FastMath.pow(pi.posVelBase,
                    // yStdDevExp), FastMath.pow(pi.posVelBase, zStdDevExp),
                    // FastMath.pow(pi.clockBase, cStdDevExp));
                    //
                    // String clockEventFlag = line.substring(74, 75);
                    // String clockPredFlag = line.substring(75, 76);
                    // String maneuverFlag = line.substring(78, 79);
                    // String orbitPredFlag = line.substring(79, 80);
                    // }

                    if (!pi.hasVelocityEntries) {
                        final SP3Coordinate coord =
                                new SP3Coordinate(pi.latestEpoch,
                                                  pi.latestPosition,
                                                  pi.latestClock);
                        pi.file.addSatelliteCoordinate(satelliteId, coord);
                    }
                }
            }

            /** {@inheritDoc} */
            @Override
            public Stream<LineParser> allowedNext() {
                return Stream.of(DATA_EPOCH, DATA_POSITION, DATA_POSITION_CORRELATION, DATA_VELOCITY, EOF);
            }

        },

        /** Parser for position correlation. */
        DATA_POSITION_CORRELATION("^EP.*") {

            /** {@inheritDoc} */
            @Override
            public void parse(final String line, final ParseInfo pi) {
                // ignored for now
            }

            /** {@inheritDoc} */
            @Override
            public Stream<LineParser> allowedNext() {
                return Stream.of(DATA_EPOCH, DATA_POSITION, DATA_VELOCITY, EOF);
            }

        },

        /** Parser for velocity. */
        DATA_VELOCITY("^V.*") {

            /** {@inheritDoc} */
            @Override
            public void parse(final String line, final ParseInfo pi) {
                final String satelliteId = line.substring(1, 4).trim();

                if (pi.file.containsSatellite(satelliteId)) {
                    final double xv = Double.parseDouble(line.substring(4, 18).trim());
                    final double yv = Double.parseDouble(line.substring(18, 32).trim());
                    final double zv = Double.parseDouble(line.substring(32, 46).trim());

                    // the velocity values are in dm/s and have to be converted to m/s
                    final Vector3D velocity = new Vector3D(xv / 10d, yv / 10d, zv / 10d);

                    // clock rate in file is 1e-4 us / s
                    final double clockRateChange =
                            Double.parseDouble(line.substring(46, 60).trim()) * 1e-4;

                    // the additional items are optional and not read yet

                    // if (line.length() >= 73) {
                    // // xvel-sdev (b**n 10**-4 mm/sec)
                    // int xVstdDevExp = Integer.valueOf(line.substring(61,
                    // 63).trim());
                    // // yvel-sdev (b**n 10**-4 mm/sec)
                    // int yVstdDevExp = Integer.valueOf(line.substring(64,
                    // 66).trim());
                    // // zvel-sdev (b**n 10**-4 mm/sec)
                    // int zVstdDevExp = Integer.valueOf(line.substring(67,
                    // 69).trim());
                    // // clkrate-sdev (b**n 10**-4 psec/sec)
                    // int clkStdDevExp = Integer.valueOf(line.substring(70,
                    // 73).trim());
                    // }

                    final SP3Coordinate coord =
                            new SP3Coordinate(pi.latestEpoch,
                                              pi.latestPosition,
                                              velocity,
                                              pi.latestClock,
                                              clockRateChange);
                    pi.file.addSatelliteCoordinate(satelliteId, coord);
                }
            }

            /** {@inheritDoc} */
            @Override
            public Stream<LineParser> allowedNext() {
                return Stream.of(DATA_EPOCH, DATA_POSITION, DATA_VELOCITY_CORRELATION, EOF);
            }

        },

        /** Parser for velocity correlation. */
        DATA_VELOCITY_CORRELATION("^EV.*") {

            /** {@inheritDoc} */
            @Override
            public void parse(final String line, final ParseInfo pi) {
                // ignored for now
            }

            /** {@inheritDoc} */
            @Override
            public Stream<LineParser> allowedNext() {
                return Stream.of(DATA_EPOCH, DATA_POSITION, EOF);
            }

        },

        /** Parser for End Of File marker. */
        EOF("^[eE][oO][fF]\\s*$") {

            /** {@inheritDoc} */
            @Override
            public void parse(final String line, final ParseInfo pi) {
                pi.done = true;
            }

            /** {@inheritDoc} */
            @Override
            public Stream<LineParser> allowedNext() {
                return Stream.of(EOF);
            }

        };

        /** Pattern for identifying line. */
        private final Pattern pattern;

        /** Simple constructor.
         * @param lineRegexp regular expression for identifying line
         */
        LineParser(final String lineRegexp) {
            pattern = Pattern.compile(lineRegexp);
        }

        /** Parse a line.
         * @param line line to parse
         * @param pi holder for transient data
         */
        public abstract void parse(String line, ParseInfo pi);

        /** Get the allowed parsers for next line.
         * @return allowed parsers for next line
         */
        public abstract Stream<LineParser> allowedNext();

        /** Check if parser can handle line.
         * @param line line to parse
         * @return true if parser can handle the specified line
         */
        public boolean canHandle(final String line) {
            return pattern.matcher(line).matches();
        }

    }

}<|MERGE_RESOLUTION|>--- conflicted
+++ resolved
@@ -458,11 +458,6 @@
                     }
                     pi.file.setTimeSystem(ts);
 
-<<<<<<< HEAD
-=======
-                    final TimeScale timeScale = ts.getTimeScale(pi.timeScales);
-                    pi.file.setTimeScale(timeScale);
->>>>>>> ff545fde
                 }
 
             }
