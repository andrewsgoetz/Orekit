/* Copyright 2002-2020 CS Group
 * Licensed to CS Group (CS) under one or more
 * contributor license agreements.  See the NOTICE file distributed with
 * this work for additional information regarding copyright ownership.
 * CS licenses this file to You under the Apache License, Version 2.0
 * (the "License"); you may not use this file except in compliance with
 * the License.  You may obtain a copy of the License at
 *
 *   http://www.apache.org/licenses/LICENSE-2.0
 *
 * Unless required by applicable law or agreed to in writing, software
 * distributed under the License is distributed on an "AS IS" BASIS,
 * WITHOUT WARRANTIES OR CONDITIONS OF ANY KIND, either express or implied.
 * See the License for the specific language governing permissions and
 * limitations under the License.
 */
package org.orekit.forces.maneuvers;

import org.hipparchus.geometry.euclidean.threed.Vector3D;
import org.orekit.attitudes.AttitudeProvider;
<<<<<<< HEAD
import org.orekit.forces.maneuvers.propulsion.AbstractConstantThrustPropulsionModel;
import org.orekit.forces.maneuvers.propulsion.BasicConstantThrustPropulsionModel;
import org.orekit.forces.maneuvers.trigger.DateBasedManeuverTriggers;
=======
import org.orekit.attitudes.FieldAttitude;
import org.orekit.forces.AbstractForceModel;
import org.orekit.propagation.FieldSpacecraftState;
import org.orekit.propagation.SpacecraftState;
import org.orekit.propagation.events.DateDetector;
import org.orekit.propagation.events.EventDetector;
import org.orekit.propagation.events.FieldDateDetector;
import org.orekit.propagation.events.FieldEventDetector;
import org.orekit.propagation.numerical.FieldTimeDerivativesEquations;
import org.orekit.propagation.numerical.TimeDerivativesEquations;
>>>>>>> 3c25433a
import org.orekit.time.AbsoluteDate;

/** This class implements a simple maneuver with constant thrust.
 * <p>The maneuver is defined by a direction in satellite frame.
 * The current attitude of the spacecraft, defined by the current
 * spacecraft state, will be used to compute the thrust direction in
 * inertial frame. A typical case for tangential maneuvers is to use a
 * {@link org.orekit.attitudes.LofOffset LOF aligned} attitude provider
 * for state propagation and a velocity increment along the +X satellite axis.</p>
 * @author Fabien Maussion
 * @author V&eacute;ronique Pommier-Maurussane
 * @author Luc Maisonobe
 * @author Maxime Journot
 */
<<<<<<< HEAD
public class ConstantThrustManeuver extends Maneuver {
=======
public class ConstantThrustManeuver extends AbstractForceModel {

    /** Parameter name for thrust. */
    public static final String THRUST = "thrust";

    /** Parameter name for flow rate. */
    public static final String FLOW_RATE = "flow rate";

    /** Thrust scaling factor.
     * <p>
     * We use a power of 2 to avoid numeric noise introduction
     * in the multiplications/divisions sequences.
     * </p>
     */
    private static final double THRUST_SCALE = FastMath.scalb(1.0, -5);

    /** Flow rate scaling factor.
     * <p>
     * We use a power of 2 to avoid numeric noise introduction
     * in the multiplications/divisions sequences.
     * </p>
     */
    private static final double FLOW_RATE_SCALE = FastMath.scalb(1.0, -12);

    /** Driver for thrust parameter. */
    private final ParameterDriver thrustDriver;

    /** Driver for flow rate parameter. */
    private final ParameterDriver flowRateDriver;

    /** Nominal start of the maneuver. */
    private final AbsoluteDate startDate;

    /** Nominal end of the maneuver. */
    private final AbsoluteDate endDate;

    /** The attitude to override during the maneuver, if set. */
    private final AttitudeProvider attitudeOverride;

    /** Direction of the acceleration in satellite frame. */
    private final Vector3D direction;

    /** User-defined name of the maneuver.
     * This String attribute is empty by default.
     * It is added as a prefix to the parameter drivers of the maneuver.
     * The purpose is to differentiate between drivers in the case where several maneuvers
     * were added to a propagator force model.
     * Additionally, the user can retrieve the whole maneuver by looping on the force models of a propagator,
     * scanning for its name.
     * @since 9.2
     */
    private final String name;
>>>>>>> 3c25433a

    /** Triggered date of engine start. */
    private AbsoluteDate triggeredStart;

    /** Triggered date of engine stop. */
    private AbsoluteDate triggeredEnd;

    /** Propagation direction. */
    private boolean forward;

    /** Simple constructor for a constant direction and constant thrust.
     * <p>
     * It uses the propulsion model {@link BasicConstantThrustPropulsionModel} and
     * the maneuver triggers {@link DateBasedManeuverTriggers}
     * </p><p>
     * Calling this constructor is equivalent to call {@link
     * #ConstantThrustManeuver(AbsoluteDate, double, double, double, Vector3D, String)
     * ConstantThrustManeuver(date, duration, thrust, isp, direction, "")},
     * hence not using any prefix for the parameters drivers names.
     * </p>
     * @param date maneuver date
     * @param duration the duration of the thrust (s) (if negative,
     * the date is considered to be the stop date)
     * @param thrust the thrust force (N)
     * @param isp engine specific impulse (s)
     * @param direction the acceleration direction in satellite frame.
     */
    public ConstantThrustManeuver(final AbsoluteDate date, final double duration,
                                  final double thrust, final double isp,
                                  final Vector3D direction) {
        this(date, duration, thrust, isp, direction, "");
    }

    /** Simple constructor for a constant direction and constant thrust.
     * <p>
     * It uses the propulsion model {@link BasicConstantThrustPropulsionModel} and
     * the maneuver triggers {@link DateBasedManeuverTriggers}
     * </p><p>
     * Calling this constructor is equivalent to call {@link
     * #ConstantThrustManeuver(AbsoluteDate, double, double, double, Vector3D, String)
     * ConstantThrustManeuver(date, duration, thrust, isp, direction, "")},
     * hence not using any prefix for the parameters drivers names.
     * </p>
     * @param date maneuver date
     * @param duration the duration of the thrust (s) (if negative,
     * the date is considered to be the stop date)
     * @param thrust the thrust force (N)
     * @param isp engine specific impulse (s)
     * @param attitudeOverride the attitude provider to use for the maneuver, or
     * null if the attitude from the propagator should be used
     * @param direction the acceleration direction in satellite frame.
     * @since 9.2
     */
    public ConstantThrustManeuver(final AbsoluteDate date, final double duration,
                                  final double thrust, final double isp,
                                  final AttitudeProvider attitudeOverride, final Vector3D direction) {
        this(date, duration, thrust, isp, attitudeOverride, direction, "");
    }

    /** Simple constructor for a constant direction and constant thrust.
     * <p>
     * It uses the propulsion model {@link BasicConstantThrustPropulsionModel} and
     * the maneuver triggers {@link DateBasedManeuverTriggers}
     * </p><p>
     * If the {@code driversNamePrefix} is empty, the names will
     * be {@link #THRUST "thrust"} and {@link #FLOW_RATE "flow rate"}, otherwise
     * the prefix is prepended to these fixed strings. A typical use case is to
     * use something like "1A-" or "2B-" as a prefix corresponding to the
     * name of the thruster to use, so separate parameters can be adjusted
     * for the different thrusters involved during an orbit determination
     * where maneuvers parameters are estimated.
     * </p>
     * @param date maneuver date
     * @param duration the duration of the thrust (s) (if negative,
     * the date is considered to be the stop date)
     * @param thrust the thrust force (N)
     * @param isp engine specific impulse (s)
     * @param direction the acceleration direction in satellite frame
     * @param name name of the maneuver, used as a prefix for the {@link #getParametersDrivers() parameters drivers}
     * @since 9.0
     */
    public ConstantThrustManeuver(final AbsoluteDate date, final double duration,
                                  final double thrust, final double isp,
                                  final Vector3D direction,
                                  final String name) {
        this(date, duration, thrust, isp, null, direction, name);
    }

    /** Simple constructor for a constant direction and constant thrust.
     * <p>
     * It uses the propulsion model {@link BasicConstantThrustPropulsionModel} and
     * the maneuver triggers {@link DateBasedManeuverTriggers}
     * </p><p>
     * If the {@code driversNamePrefix} is empty, the names will
     * be {@link #THRUST "thrust"} and {@link #FLOW_RATE "flow rate"}, otherwise
     * the prefix is prepended to these fixed strings. A typical use case is to
     * use something like "1A-" or "2B-" as a prefix corresponding to the
     * name of the thruster to use, so separate parameters can be adjusted
     * for the different thrusters involved during an orbit determination
     * where maneuvers parameters are estimated.
     * </p>
     * @param date maneuver date
     * @param duration the duration of the thrust (s) (if negative,
     * the date is considered to be the stop date)
     * @param thrust the thrust force (N)
     * @param isp engine specific impulse (s)
     * @param attitudeOverride the attitude provider to use for the maneuver, or
     * null if the attitude from the propagator should be used
     * @param direction the acceleration direction in satellite frame
     * @param name name of the maneuver, used as a prefix for the {@link #getParametersDrivers() parameters drivers}
     * @since 9.2
     */
    public ConstantThrustManeuver(final AbsoluteDate date, final double duration,
                                  final double thrust, final double isp,
                                  final AttitudeProvider attitudeOverride, final Vector3D direction,
                                  final String name) {
<<<<<<< HEAD
        this(date, duration, attitudeOverride, new BasicConstantThrustPropulsionModel(thrust, isp, direction, name));
=======

        if (duration >= 0) {
            this.startDate = date;
            this.endDate   = date.shiftedBy(duration);
        } else {
            this.endDate   = date;
            this.startDate = endDate.shiftedBy(duration);
        }

        final double flowRate  = -thrust / (Constants.G0_STANDARD_GRAVITY * isp);
        this.attitudeOverride  = attitudeOverride;
        this.direction         = direction.normalize();
        this.name              = name;
        this.triggeredStart    = null;
        this.triggeredEnd      = null;

        // Build the parameter drivers, using maneuver name as prefix
        this.thrustDriver   = new ParameterDriver(name + THRUST, thrust, THRUST_SCALE,
                                                  0.0, Double.POSITIVE_INFINITY);
        this.flowRateDriver = new ParameterDriver(name + FLOW_RATE, flowRate, FLOW_RATE_SCALE,
                                                  Double.NEGATIVE_INFINITY, 0.0 );

>>>>>>> 3c25433a
    }

    /** Simple constructor for a constant direction and constant thrust.
     * <p>
     * It uses an {@link AbstractConstantThrustPropulsionModel} and
     * the maneuver triggers {@link DateBasedManeuverTriggers}
     * </p><p>
     * The names of the maneuver (and thus its parameter drivers) are extracted
     * from the propulsion model.
     * </p>
     * @param date maneuver date
     * @param duration the duration of the thrust (s) (if negative,
     * the date is considered to be the stop date)
     * @param attitudeOverride the attitude provider to use for the maneuver, or
     * null if the attitude from the propagator should be used
     * @param constantThrustPropulsionModel user-defined constant thrust propulsion model
     */
    public ConstantThrustManeuver(final AbsoluteDate date, final double duration,
                                  final AttitudeProvider attitudeOverride,
                                  final AbstractConstantThrustPropulsionModel constantThrustPropulsionModel) {
        this(attitudeOverride, new DateBasedManeuverTriggers(date, duration), constantThrustPropulsionModel);
    }

<<<<<<< HEAD
    /** Simple constructor for a constant direction and constant thrust.
     * <p>
     * It uses an {@link AbstractConstantThrustPropulsionModel} and
     * the maneuver triggers {@link DateBasedManeuverTriggers}
     * </p><p>
     * The names of the maneuver (and thus its parameter drivers) are extracted
     * from the propulsion model or the maneuver triggers.
     * Propulsion model name is evaluated first, if it isn't empty, it becomes the name of the maneuver.
     * In that case the name in the maneuver triggers should be the same or empty, otherwise this could be
     * misleading when retrieving estimated parameters by their names.
     * </p>
     * @param attitudeOverride the attitude provider to use for the maneuver, or
     * null if the attitude from the propagator should be used
     * @param dateBasedManeuverTriggers user-defined maneuver triggers object based on a start and end date
     * @param constantThrustPropulsionModel user-defined constant thrust propulsion model
     */
    public ConstantThrustManeuver(final AttitudeProvider attitudeOverride,
                                  final DateBasedManeuverTriggers dateBasedManeuverTriggers,
                                  final AbstractConstantThrustPropulsionModel constantThrustPropulsionModel) {
        super(attitudeOverride, dateBasedManeuverTriggers, constantThrustPropulsionModel);
    }

    /** Get the thrust vector (N) in S/C frame.
     * @return thrust vector (N) in S/C frame.
     */
    public Vector3D getThrustVector() {
        return ((AbstractConstantThrustPropulsionModel) (getPropulsionModel())).getThrustVector();
=======
    /** {@inheritDoc} */
    @Override
    public void init(final SpacecraftState s0, final AbsoluteDate t) {
        // set the initial value of firing
        final AbsoluteDate sDate = s0.getDate();
        forward                 = sDate.compareTo(t) < 0;
        final boolean isBetween = sDate.isBetween(startDate, endDate);
        final boolean isOnStart = startDate.compareTo(sDate) == 0;
        final boolean isOnEnd = endDate.compareTo(sDate) == 0;

        triggeredStart = null;
        triggeredEnd   = null;
        if (forward) {
            if (isBetween || isOnStart) {
                triggeredStart = startDate;
            }
        } else {
            if (isBetween || isOnEnd) {
                triggeredEnd = endDate;
            }
        }

>>>>>>> 3c25433a
    }

    /** Get the thrust.
     * @return thrust force (N).
     */
    public double getThrust() {
        return getThrustVector().getNorm();
    }

    /** Get the specific impulse.
     * @return specific impulse (s).
     */
    public double getISP() {
        return ((AbstractConstantThrustPropulsionModel) (getPropulsionModel())).getIsp();
    }

    /** Get the flow rate.
     * @return flow rate (negative, kg/s).
     */
    public double getFlowRate() {
        return ((AbstractConstantThrustPropulsionModel) (getPropulsionModel())).getFlowRate();
    }

    /** Get the direction.
     * @return the direction
     * @since 9.2
     */
    public Vector3D getDirection() {
        return getThrustVector().normalize();
    }

    /** Get the start date.
     * @return the start date
     * @since 9.2
     */
    public AbsoluteDate getStartDate() {
        return ((DateBasedManeuverTriggers) (getManeuverTriggers())).getStartDate();
    }

    /** Get the end date.
     * @return the end date
     * @since 9.2
     */
    public AbsoluteDate getEndDate() {
        return ((DateBasedManeuverTriggers) (getManeuverTriggers())).getEndDate();
    }

    /** Get the duration of the maneuver (s).
     * duration = endDate - startDate
     * @return the duration of the maneuver (s)
     * @since 9.2
     */
    public double getDuration() {
        return ((DateBasedManeuverTriggers) (getManeuverTriggers())).getDuration();
    }
<<<<<<< HEAD
=======

    /** {@inheritDoc} */
    @Override
    public void addContribution(final SpacecraftState s, final TimeDerivativesEquations adder) {
        if (isFiring(s)) {

            // compute thrust acceleration in inertial frame
            final double[] parameters = getParameters();
            adder.addNonKeplerianAcceleration(acceleration(s, parameters));

            // compute flow rate
            adder.addMassDerivative(parameters[1]);

        }
    }

    /** {@inheritDoc} */
    @Override
    public <T extends RealFieldElement<T>> void
        addContribution(final FieldSpacecraftState<T> s,
                        final FieldTimeDerivativesEquations<T> adder) {
        if (isFiring(s)) {

            final T[] parameters = getParameters(s.getDate().getField());

            // compute thrust acceleration in inertial frame
            adder.addNonKeplerianAcceleration(acceleration(s, parameters));

            // compute flow rate
            adder.addMassDerivative(parameters[1]);
        }
    }

    /** {@inheritDoc} */
    @Override
    public Vector3D acceleration(final SpacecraftState state, final double[] parameters) {
        if (isFiring(state)) {
            final double thrust = parameters[0];
            final Attitude attitude =
                            attitudeOverride == null ?
                            state.getAttitude() :
                            attitudeOverride.getAttitude(state.getOrbit(),
                                                         state.getDate(),
                                                         state.getFrame());
            return new Vector3D(thrust / state.getMass(),
                                attitude.getRotation().applyInverseTo(direction));
        } else {
            return Vector3D.ZERO;
        }
    }

    /** {@inheritDoc} */
    @Override
    public <T extends RealFieldElement<T>> FieldVector3D<T> acceleration(final FieldSpacecraftState<T> s,
                                                                         final T[] parameters) {
        if (isFiring(s)) {
            // compute thrust acceleration in inertial frame
            final T thrust = parameters[0];
            final FieldAttitude<T> attitude =
                            attitudeOverride == null ?
                            s.getAttitude() :
                            attitudeOverride.getAttitude(s.getOrbit(),
                                                         s.getDate(),
                                                         s.getFrame());
            return new FieldVector3D<>(s.getMass().reciprocal().multiply(thrust),
                                       attitude.getRotation().applyInverseTo(direction));
        } else {
            // constant (and null) acceleration when not firing
            return FieldVector3D.getZero(s.getMass().getField());
        }
    }

    /** {@inheritDoc} */
    @Override
    public Stream<EventDetector> getEventsDetectors() {
        // in forward propagation direction, firing must be enabled
        // at start time and disabled at end time; in backward
        // propagation direction, firing must be enabled
        // at end time and disabled at start time
        final DateDetector startDetector = new DateDetector(startDate).
            withHandler((SpacecraftState state, DateDetector d, boolean increasing) -> {
                triggeredStart = state.getDate();
                return Action.RESET_DERIVATIVES;
            });
        final DateDetector endDetector = new DateDetector(endDate).
            withHandler((SpacecraftState state, DateDetector d, boolean increasing) -> {
                triggeredEnd = state.getDate();
                return Action.RESET_DERIVATIVES;
            });
        return Stream.of(startDetector, endDetector);
    }

    /** {@inheritDoc} */
    @Override
    public ParameterDriver[] getParametersDrivers() {
        return new ParameterDriver[] {
            thrustDriver, flowRateDriver
        };
    }

    /** {@inheritDoc} */
    @Override
    public <T extends RealFieldElement<T>> Stream<FieldEventDetector<T>> getFieldEventsDetectors(final Field<T> field) {
        // in forward propagation direction, firing must be enabled
        // at start time and disabled at end time; in backward
        // propagation direction, firing must be enabled
        // at end time and disabled at start time
        final FieldDateDetector<T> startDetector = new FieldDateDetector<>(new FieldAbsoluteDate<>(field, startDate)).
            withHandler((FieldSpacecraftState<T> state, FieldDateDetector<T> d, boolean increasing) -> {
                triggeredStart = state.getDate().toAbsoluteDate();
                return Action.RESET_DERIVATIVES;
            });
        final FieldDateDetector<T> endDetector = new FieldDateDetector<>(new FieldAbsoluteDate<>(field, endDate)).
            withHandler((FieldSpacecraftState<T> state, FieldDateDetector<T> d, boolean increasing) -> {
                triggeredEnd = state.getDate().toAbsoluteDate();
                return Action.RESET_DERIVATIVES;
            });
        return Stream.of(startDetector, endDetector);
    }

    /** Check if maneuvering is on.
     * @param s current state
     * @return true if maneuver is on at this state
     * @since 10.1
     */
    public boolean isFiring(final SpacecraftState s) {
        return isFiring(s.getDate());
    }

    /** Check if maneuvering is on.
     * @param s current state
     * @param <T> type of the field elements
     * @return true if maneuver is on at this state
     * @since 10.1
     */
    public <T extends RealFieldElement<T>> boolean isFiring(final FieldSpacecraftState<T> s) {
        return isFiring(s.getDate().toAbsoluteDate());
    }

    /** Check if maneuvering is on.
     * @param date current date
     * @return true if maneuver is on at this date
     * @since 10.1
     */
    public boolean isFiring(final AbsoluteDate date) {
        if (forward) {
            if (triggeredStart == null) {
                // explicitly ignores state date, as propagator did not allow us to introduce discontinuity
                return false;
            } else if (date.durationFrom(triggeredStart) < 0.0) {
                // we are unambiguously before maneuver start
                return false;
            } else {
                if (triggeredEnd == null) {
                    // explicitly ignores state date, as propagator did not allow us to introduce discontinuity
                    return true;
                } else if (date.durationFrom(triggeredEnd) < 0.0) {
                    // we are unambiguously before maneuver end
                    return true;
                } else {
                    // we are at or after maneuver end
                    return false;
                }
            }
        } else {
            if (triggeredEnd == null) {
                // explicitly ignores state date, as propagator did not allow us to introduce discontinuity
                return false;
            } else if (date.durationFrom(triggeredEnd) > 0.0) {
                // we are unambiguously after maneuver end
                return false;
            } else {
                if (triggeredStart == null) {
                    // explicitly ignores state date, as propagator did not allow us to introduce discontinuity
                    return true;
                } else if (date.durationFrom(triggeredStart) > 0.0) {
                    // we are unambiguously after maneuver start
                    return true;
                } else {
                    // we are at or before maneuver start
                    return false;
                }
            }
        }

    }

>>>>>>> 3c25433a
}<|MERGE_RESOLUTION|>--- conflicted
+++ resolved
@@ -16,24 +16,14 @@
  */
 package org.orekit.forces.maneuvers;
 
+import org.hipparchus.RealFieldElement;
 import org.hipparchus.geometry.euclidean.threed.Vector3D;
 import org.orekit.attitudes.AttitudeProvider;
-<<<<<<< HEAD
 import org.orekit.forces.maneuvers.propulsion.AbstractConstantThrustPropulsionModel;
 import org.orekit.forces.maneuvers.propulsion.BasicConstantThrustPropulsionModel;
 import org.orekit.forces.maneuvers.trigger.DateBasedManeuverTriggers;
-=======
-import org.orekit.attitudes.FieldAttitude;
-import org.orekit.forces.AbstractForceModel;
 import org.orekit.propagation.FieldSpacecraftState;
 import org.orekit.propagation.SpacecraftState;
-import org.orekit.propagation.events.DateDetector;
-import org.orekit.propagation.events.EventDetector;
-import org.orekit.propagation.events.FieldDateDetector;
-import org.orekit.propagation.events.FieldEventDetector;
-import org.orekit.propagation.numerical.FieldTimeDerivativesEquations;
-import org.orekit.propagation.numerical.TimeDerivativesEquations;
->>>>>>> 3c25433a
 import org.orekit.time.AbsoluteDate;
 
 /** This class implements a simple maneuver with constant thrust.
@@ -48,71 +38,7 @@
  * @author Luc Maisonobe
  * @author Maxime Journot
  */
-<<<<<<< HEAD
 public class ConstantThrustManeuver extends Maneuver {
-=======
-public class ConstantThrustManeuver extends AbstractForceModel {
-
-    /** Parameter name for thrust. */
-    public static final String THRUST = "thrust";
-
-    /** Parameter name for flow rate. */
-    public static final String FLOW_RATE = "flow rate";
-
-    /** Thrust scaling factor.
-     * <p>
-     * We use a power of 2 to avoid numeric noise introduction
-     * in the multiplications/divisions sequences.
-     * </p>
-     */
-    private static final double THRUST_SCALE = FastMath.scalb(1.0, -5);
-
-    /** Flow rate scaling factor.
-     * <p>
-     * We use a power of 2 to avoid numeric noise introduction
-     * in the multiplications/divisions sequences.
-     * </p>
-     */
-    private static final double FLOW_RATE_SCALE = FastMath.scalb(1.0, -12);
-
-    /** Driver for thrust parameter. */
-    private final ParameterDriver thrustDriver;
-
-    /** Driver for flow rate parameter. */
-    private final ParameterDriver flowRateDriver;
-
-    /** Nominal start of the maneuver. */
-    private final AbsoluteDate startDate;
-
-    /** Nominal end of the maneuver. */
-    private final AbsoluteDate endDate;
-
-    /** The attitude to override during the maneuver, if set. */
-    private final AttitudeProvider attitudeOverride;
-
-    /** Direction of the acceleration in satellite frame. */
-    private final Vector3D direction;
-
-    /** User-defined name of the maneuver.
-     * This String attribute is empty by default.
-     * It is added as a prefix to the parameter drivers of the maneuver.
-     * The purpose is to differentiate between drivers in the case where several maneuvers
-     * were added to a propagator force model.
-     * Additionally, the user can retrieve the whole maneuver by looping on the force models of a propagator,
-     * scanning for its name.
-     * @since 9.2
-     */
-    private final String name;
->>>>>>> 3c25433a
-
-    /** Triggered date of engine start. */
-    private AbsoluteDate triggeredStart;
-
-    /** Triggered date of engine stop. */
-    private AbsoluteDate triggeredEnd;
-
-    /** Propagation direction. */
-    private boolean forward;
 
     /** Simple constructor for a constant direction and constant thrust.
      * <p>
@@ -220,32 +146,7 @@
                                   final double thrust, final double isp,
                                   final AttitudeProvider attitudeOverride, final Vector3D direction,
                                   final String name) {
-<<<<<<< HEAD
         this(date, duration, attitudeOverride, new BasicConstantThrustPropulsionModel(thrust, isp, direction, name));
-=======
-
-        if (duration >= 0) {
-            this.startDate = date;
-            this.endDate   = date.shiftedBy(duration);
-        } else {
-            this.endDate   = date;
-            this.startDate = endDate.shiftedBy(duration);
-        }
-
-        final double flowRate  = -thrust / (Constants.G0_STANDARD_GRAVITY * isp);
-        this.attitudeOverride  = attitudeOverride;
-        this.direction         = direction.normalize();
-        this.name              = name;
-        this.triggeredStart    = null;
-        this.triggeredEnd      = null;
-
-        // Build the parameter drivers, using maneuver name as prefix
-        this.thrustDriver   = new ParameterDriver(name + THRUST, thrust, THRUST_SCALE,
-                                                  0.0, Double.POSITIVE_INFINITY);
-        this.flowRateDriver = new ParameterDriver(name + FLOW_RATE, flowRate, FLOW_RATE_SCALE,
-                                                  Double.NEGATIVE_INFINITY, 0.0 );
-
->>>>>>> 3c25433a
     }
 
     /** Simple constructor for a constant direction and constant thrust.
@@ -269,7 +170,6 @@
         this(attitudeOverride, new DateBasedManeuverTriggers(date, duration), constantThrustPropulsionModel);
     }
 
-<<<<<<< HEAD
     /** Simple constructor for a constant direction and constant thrust.
      * <p>
      * It uses an {@link AbstractConstantThrustPropulsionModel} and
@@ -297,30 +197,6 @@
      */
     public Vector3D getThrustVector() {
         return ((AbstractConstantThrustPropulsionModel) (getPropulsionModel())).getThrustVector();
-=======
-    /** {@inheritDoc} */
-    @Override
-    public void init(final SpacecraftState s0, final AbsoluteDate t) {
-        // set the initial value of firing
-        final AbsoluteDate sDate = s0.getDate();
-        forward                 = sDate.compareTo(t) < 0;
-        final boolean isBetween = sDate.isBetween(startDate, endDate);
-        final boolean isOnStart = startDate.compareTo(sDate) == 0;
-        final boolean isOnEnd = endDate.compareTo(sDate) == 0;
-
-        triggeredStart = null;
-        triggeredEnd   = null;
-        if (forward) {
-            if (isBetween || isOnStart) {
-                triggeredStart = startDate;
-            }
-        } else {
-            if (isBetween || isOnEnd) {
-                triggeredEnd = endDate;
-            }
-        }
-
->>>>>>> 3c25433a
     }
 
     /** Get the thrust.
@@ -375,127 +251,6 @@
      */
     public double getDuration() {
         return ((DateBasedManeuverTriggers) (getManeuverTriggers())).getDuration();
-    }
-<<<<<<< HEAD
-=======
-
-    /** {@inheritDoc} */
-    @Override
-    public void addContribution(final SpacecraftState s, final TimeDerivativesEquations adder) {
-        if (isFiring(s)) {
-
-            // compute thrust acceleration in inertial frame
-            final double[] parameters = getParameters();
-            adder.addNonKeplerianAcceleration(acceleration(s, parameters));
-
-            // compute flow rate
-            adder.addMassDerivative(parameters[1]);
-
-        }
-    }
-
-    /** {@inheritDoc} */
-    @Override
-    public <T extends RealFieldElement<T>> void
-        addContribution(final FieldSpacecraftState<T> s,
-                        final FieldTimeDerivativesEquations<T> adder) {
-        if (isFiring(s)) {
-
-            final T[] parameters = getParameters(s.getDate().getField());
-
-            // compute thrust acceleration in inertial frame
-            adder.addNonKeplerianAcceleration(acceleration(s, parameters));
-
-            // compute flow rate
-            adder.addMassDerivative(parameters[1]);
-        }
-    }
-
-    /** {@inheritDoc} */
-    @Override
-    public Vector3D acceleration(final SpacecraftState state, final double[] parameters) {
-        if (isFiring(state)) {
-            final double thrust = parameters[0];
-            final Attitude attitude =
-                            attitudeOverride == null ?
-                            state.getAttitude() :
-                            attitudeOverride.getAttitude(state.getOrbit(),
-                                                         state.getDate(),
-                                                         state.getFrame());
-            return new Vector3D(thrust / state.getMass(),
-                                attitude.getRotation().applyInverseTo(direction));
-        } else {
-            return Vector3D.ZERO;
-        }
-    }
-
-    /** {@inheritDoc} */
-    @Override
-    public <T extends RealFieldElement<T>> FieldVector3D<T> acceleration(final FieldSpacecraftState<T> s,
-                                                                         final T[] parameters) {
-        if (isFiring(s)) {
-            // compute thrust acceleration in inertial frame
-            final T thrust = parameters[0];
-            final FieldAttitude<T> attitude =
-                            attitudeOverride == null ?
-                            s.getAttitude() :
-                            attitudeOverride.getAttitude(s.getOrbit(),
-                                                         s.getDate(),
-                                                         s.getFrame());
-            return new FieldVector3D<>(s.getMass().reciprocal().multiply(thrust),
-                                       attitude.getRotation().applyInverseTo(direction));
-        } else {
-            // constant (and null) acceleration when not firing
-            return FieldVector3D.getZero(s.getMass().getField());
-        }
-    }
-
-    /** {@inheritDoc} */
-    @Override
-    public Stream<EventDetector> getEventsDetectors() {
-        // in forward propagation direction, firing must be enabled
-        // at start time and disabled at end time; in backward
-        // propagation direction, firing must be enabled
-        // at end time and disabled at start time
-        final DateDetector startDetector = new DateDetector(startDate).
-            withHandler((SpacecraftState state, DateDetector d, boolean increasing) -> {
-                triggeredStart = state.getDate();
-                return Action.RESET_DERIVATIVES;
-            });
-        final DateDetector endDetector = new DateDetector(endDate).
-            withHandler((SpacecraftState state, DateDetector d, boolean increasing) -> {
-                triggeredEnd = state.getDate();
-                return Action.RESET_DERIVATIVES;
-            });
-        return Stream.of(startDetector, endDetector);
-    }
-
-    /** {@inheritDoc} */
-    @Override
-    public ParameterDriver[] getParametersDrivers() {
-        return new ParameterDriver[] {
-            thrustDriver, flowRateDriver
-        };
-    }
-
-    /** {@inheritDoc} */
-    @Override
-    public <T extends RealFieldElement<T>> Stream<FieldEventDetector<T>> getFieldEventsDetectors(final Field<T> field) {
-        // in forward propagation direction, firing must be enabled
-        // at start time and disabled at end time; in backward
-        // propagation direction, firing must be enabled
-        // at end time and disabled at start time
-        final FieldDateDetector<T> startDetector = new FieldDateDetector<>(new FieldAbsoluteDate<>(field, startDate)).
-            withHandler((FieldSpacecraftState<T> state, FieldDateDetector<T> d, boolean increasing) -> {
-                triggeredStart = state.getDate().toAbsoluteDate();
-                return Action.RESET_DERIVATIVES;
-            });
-        final FieldDateDetector<T> endDetector = new FieldDateDetector<>(new FieldAbsoluteDate<>(field, endDate)).
-            withHandler((FieldSpacecraftState<T> state, FieldDateDetector<T> d, boolean increasing) -> {
-                triggeredEnd = state.getDate().toAbsoluteDate();
-                return Action.RESET_DERIVATIVES;
-            });
-        return Stream.of(startDetector, endDetector);
     }
 
     /** Check if maneuvering is on.
@@ -523,47 +278,6 @@
      * @since 10.1
      */
     public boolean isFiring(final AbsoluteDate date) {
-        if (forward) {
-            if (triggeredStart == null) {
-                // explicitly ignores state date, as propagator did not allow us to introduce discontinuity
-                return false;
-            } else if (date.durationFrom(triggeredStart) < 0.0) {
-                // we are unambiguously before maneuver start
-                return false;
-            } else {
-                if (triggeredEnd == null) {
-                    // explicitly ignores state date, as propagator did not allow us to introduce discontinuity
-                    return true;
-                } else if (date.durationFrom(triggeredEnd) < 0.0) {
-                    // we are unambiguously before maneuver end
-                    return true;
-                } else {
-                    // we are at or after maneuver end
-                    return false;
-                }
-            }
-        } else {
-            if (triggeredEnd == null) {
-                // explicitly ignores state date, as propagator did not allow us to introduce discontinuity
-                return false;
-            } else if (date.durationFrom(triggeredEnd) > 0.0) {
-                // we are unambiguously after maneuver end
-                return false;
-            } else {
-                if (triggeredStart == null) {
-                    // explicitly ignores state date, as propagator did not allow us to introduce discontinuity
-                    return true;
-                } else if (date.durationFrom(triggeredStart) > 0.0) {
-                    // we are unambiguously after maneuver start
-                    return true;
-                } else {
-                    // we are at or before maneuver start
-                    return false;
-                }
-            }
-        }
-
-    }
-
->>>>>>> 3c25433a
+        return getManeuverTriggers().isFiring(date, new double[] {});
+    }
 }