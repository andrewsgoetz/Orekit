--- conflicted
+++ resolved
@@ -27,8 +27,6 @@
 import org.orekit.utils.AngularDerivativesFilter;
 import org.orekit.utils.CartesianDerivativesFilter;
 import org.orekit.utils.GenericTimeStampedCache;
-import org.orekit.utils.PVASampleFilter;
-import org.orekit.utils.RRASampleFilter;
 import org.orekit.utils.TimeStampedGenerator;
 
 /** Transform provider using thread-safe interpolation on transforms sample.
@@ -45,28 +43,16 @@
 public class InterpolatingTransformProvider implements TransformProvider {
 
     /** Serializable UID. */
-<<<<<<< HEAD
-    private static final long serialVersionUID = 20140414L;
-=======
-    private static final long serialVersionUID = 20140624L;
->>>>>>> 8aa5a0f9
+    private static final long serialVersionUID = 20140723L;
 
     /** Provider for raw (non-interpolated) transforms. */
     private final TransformProvider rawProvider;
 
-<<<<<<< HEAD
-    /** Filter for derivatives to extract from sample. */
-    private final PVASampleFilter pvaFilter;
-
-    /** Filter for derivatives to extract from sample. */
-    private final RRASampleFilter rraFilter;
-=======
     /** Filter for Cartesian derivatives to use in interpolation. */
     private final CartesianDerivativesFilter cFilter;
 
     /** Filter for angular derivatives to use in interpolation. */
     private final AngularDerivativesFilter aFilter;
->>>>>>> 8aa5a0f9
 
     /** Earliest supported date. */
     private final AbsoluteDate earliest;
@@ -82,8 +68,10 @@
 
     /** Simple constructor.
      * @param rawProvider provider for raw (non-interpolated) transforms
-     * @param pvaFilter filter for translation derivatives to extract from sample
-     * @param rraFilter filter for rotation derivatives to extract from sample
+     * @param useVelocities if true, use sample transforms velocities,
+     * otherwise ignore them and use only positions
+     * @param useRotationRates if true, use sample points rotation rates,
+     * otherwise ignore them and use only rotations
      * @param earliest earliest supported date
      * @param latest latest supported date
      * @param gridPoints number of interpolation grid points
@@ -100,15 +88,10 @@
      */
     @Deprecated
     public InterpolatingTransformProvider(final TransformProvider rawProvider,
-                                          final PVASampleFilter pvaFilter, final RRASampleFilter rraFilter,
+                                          final boolean useVelocities, final boolean useRotationRates,
                                           final AbsoluteDate earliest, final AbsoluteDate latest,
                                           final int gridPoints, final double step,
                                           final int maxSlots, final double maxSpan, final double newSlotInterval) {
-<<<<<<< HEAD
-        this.rawProvider = rawProvider;
-        this.pvaFilter   = pvaFilter;
-        this.rraFilter   = rraFilter;
-=======
         this(rawProvider,
              useVelocities ? CartesianDerivativesFilter.USE_PV : CartesianDerivativesFilter.USE_P,
              useRotationRates ? AngularDerivativesFilter.USE_RR : AngularDerivativesFilter.USE_R,
@@ -139,16 +122,11 @@
         this.rawProvider = rawProvider;
         this.cFilter     = cFilter;
         this.aFilter     = aFilter;
->>>>>>> 8aa5a0f9
         this.earliest    = earliest;
         this.latest      = latest;
         this.step        = step;
         this.cache       = new GenericTimeStampedCache<Transform>(gridPoints, maxSlots, maxSpan, newSlotInterval,
-<<<<<<< HEAD
                                                                   new Generator(), Transform.class);
-=======
-                                                           new Generator(), Transform.class);
->>>>>>> 8aa5a0f9
     }
 
     /** Get the underlying provider for raw (non-interpolated) transforms.
@@ -180,11 +158,7 @@
             final List<Transform> sample = cache.getNeighbors(date);
 
             // interpolate to specified date
-<<<<<<< HEAD
-            return Transform.interpolate(date, pvaFilter, rraFilter, sample);
-=======
             return Transform.interpolate(date, cFilter, aFilter, sample);
->>>>>>> 8aa5a0f9
 
         } catch (OrekitExceptionWrapper oew) {
             // something went wrong while generating the sample,
@@ -202,39 +176,25 @@
      * @return data transfer object that will be serialized
      */
     private Object writeReplace() {
-<<<<<<< HEAD
-        return new DataTransferObject(rawProvider, pvaFilter, rraFilter,
-                                      earliest, latest, cache.getNeighborsSize(), step,
-                                      cache.getMaxSlots(), cache.getMaxSpan(), cache.getNewSlotQuantumGap());
-=======
         return new DTO(rawProvider, cFilter.getMaxOrder(), aFilter.getMaxOrder(),
                        earliest, latest, cache.getNeighborsSize(), step,
                        cache.getMaxSlots(), cache.getMaxSpan(), cache.getNewSlotQuantumGap());
->>>>>>> 8aa5a0f9
     }
 
     /** Internal class used only for serialization. */
     private static class DTO implements Serializable {
 
         /** Serializable UID. */
-        private static final long serialVersionUID = 20140624L;
+        private static final long serialVersionUID = 20140723L;
 
         /** Provider for raw (non-interpolated) transforms. */
         private final TransformProvider rawProvider;
 
-<<<<<<< HEAD
-        /** Filter for derivatives to extract from sample. */
-        private final PVASampleFilter pvaFilter;
-
-        /** Filter for derivatives to extract from sample. */
-        private final RRASampleFilter rraFilter;
-=======
         /** Cartesian derivatives to use in interpolation. */
         private final int cDerivatives;
 
         /** Angular derivatives to use in interpolation. */
         private final int aDerivatives;
->>>>>>> 8aa5a0f9
 
         /** Earliest supported date. */
         private final AbsoluteDate earliest;
@@ -259,13 +219,8 @@
 
         /** Simple constructor.
          * @param rawProvider provider for raw (non-interpolated) transforms
-<<<<<<< HEAD
-     * @param pvaFilter filter for translation derivatives to extract from sample
-     * @param rraFilter filter for rotation derivatives to extract from sample
-=======
          * @param cDerivatives derivation order for Cartesian coordinates
          * @param aDerivatives derivation order for angular coordinates
->>>>>>> 8aa5a0f9
          * @param earliest earliest supported date
          * @param latest latest supported date
          * @param gridPoints number of interpolation grid points
@@ -277,23 +232,6 @@
          * @param newSlotInterval time interval above which a new slot is created
          * in the {@link GenericTimeStampedCache time-stamped cache}
          */
-<<<<<<< HEAD
-        private DataTransferObject(final TransformProvider rawProvider,
-                                   final PVASampleFilter pvaFilter, final RRASampleFilter rraFilter,
-                                   final AbsoluteDate earliest, final AbsoluteDate latest,
-                                   final int gridPoints, final double step,
-                                   final int maxSlots, final double maxSpan, final double newSlotInterval) {
-            this.rawProvider     = rawProvider;
-            this.pvaFilter       = pvaFilter;
-            this.rraFilter       = rraFilter;
-            this.earliest        = earliest;
-            this.latest          = latest;
-            this.gridPoints      = gridPoints;
-            this.step            = step;
-            this.maxSlots        = maxSlots;
-            this.maxSpan         = maxSpan;
-            this.newSlotInterval = newSlotInterval;
-=======
         private DTO(final TransformProvider rawProvider, final int cDerivatives, final int aDerivatives,
                     final AbsoluteDate earliest, final AbsoluteDate latest,
                     final int gridPoints, final double step,
@@ -308,7 +246,6 @@
             this.maxSlots         = maxSlots;
             this.maxSpan          = maxSpan;
             this.newSlotInterval  = newSlotInterval;
->>>>>>> 8aa5a0f9
         }
 
         /** Replace the deserialized data transfer object with a {@link InterpolatingTransformProvider}.
@@ -316,13 +253,9 @@
          */
         private Object readResolve() {
             // build a new provider, with an empty cache
-<<<<<<< HEAD
-            return new InterpolatingTransformProvider(rawProvider, pvaFilter, rraFilter,
-=======
             return new InterpolatingTransformProvider(rawProvider,
                                                       CartesianDerivativesFilter.getFilter(cDerivatives),
                                                       AngularDerivativesFilter.getFilter(aDerivatives),
->>>>>>> 8aa5a0f9
                                                       earliest, latest, gridPoints, step,
                                                       maxSlots, maxSpan, newSlotInterval);
         }
