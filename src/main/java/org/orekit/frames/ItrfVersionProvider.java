<<<<<<< HEAD
/* Copyright 2002-2019 CS Systèmes d'Information
=======
/* Contributed in the public domain.
>>>>>>> 4910cc2f
 * Licensed to CS Systèmes d'Information (CS) under one or more
 * contributor license agreements.  See the NOTICE file distributed with
 * this work for additional information regarding copyright ownership.
 * CS licenses this file to You under the Apache License, Version 2.0
 * (the "License"); you may not use this file except in compliance with
 * the License.  You may obtain a copy of the License at
 *
 *   http://www.apache.org/licenses/LICENSE-2.0
 *
 * Unless required by applicable law or agreed to in writing, software
 * distributed under the License is distributed on an "AS IS" BASIS,
 * WITHOUT WARRANTIES OR CONDITIONS OF ANY KIND, either express or implied.
 * See the License for the specific language governing permissions and
 * limitations under the License.
 */
package org.orekit.frames;

import org.orekit.frames.ITRFVersionLoader.ITRFVersionConfiguration;

/**
 * Interface for retrieving the ITRF version for a given set of EOP data.
 *
 * @author Luc Maisonobe
 * @author Evan Ward
 * @see ITRFVersionLoader
 * @since 10.1
 */
public interface ItrfVersionProvider {

    /**
     * Get the ITRF version configuration defined by a given file at specified date.
     *
     * @param name EOP file name
     * @param mjd  date of the EOP in modified Julian day
     * @return configuration valid around specified date in the file
     */
    ITRFVersionConfiguration getConfiguration(String name, int mjd);

}<|MERGE_RESOLUTION|>--- conflicted
+++ resolved
@@ -1,8 +1,4 @@
-<<<<<<< HEAD
-/* Copyright 2002-2019 CS Systèmes d'Information
-=======
 /* Contributed in the public domain.
->>>>>>> 4910cc2f
  * Licensed to CS Systèmes d'Information (CS) under one or more
  * contributor license agreements.  See the NOTICE file distributed with
  * this work for additional information regarding copyright ownership.
