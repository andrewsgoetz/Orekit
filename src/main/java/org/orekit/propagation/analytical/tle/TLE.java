--- conflicted
+++ resolved
@@ -789,53 +789,42 @@
 
     /**
      * Convert Spacecraft State into TLE.
-<<<<<<< HEAD
      * This converter uses Fixed Point method to reverse SGP4 and SDP4 propagation algorithm
-=======
+     * and generates a usable TLE version of a state.
+     * Equinocital orbital parameters are used in order to get a stiff method.
+     * New TLE epoch is state epoch.
+     *
+     * <p>
+     * This method uses the {@link DataContext#getDefault() default data context},
+     * as well as {@link #EPSILON_DEFAULT} and {@link #MAX_ITERATIONS_DEFAULT} for method convergence.
+     *
+     * @param state Spacecraft State to convert into TLE
+     * @param templateTLE first guess used to get identification and estimate new TLE
+     * @return TLE matching with Spacecraft State and template identification
+     */
+    @DefaultDataContext
+    public static TLE stateToTLE(final SpacecraftState state, final TLE templateTLE) {
+        return stateToTLE(state, templateTLE, EPSILON_DEFAULT, MAX_ITERATIONS_DEFAULT);
+    }
+
+    /**
+     * Convert Spacecraft State into TLE.
      * This converter uses Newton method to reverse SGP4 and SDP4 propagation algorithm
      * and generates a usable TLE version of a state.
      * New TLE epoch is state epoch.
      *
-     * <p>
-     * This method uses the {@link DataContext#getDefault() default data context},
-     * as well as {@link #EPSILON_DEFAULT} and {@link #MAX_ITERATIONS_DEFAULT} for method convergence.
+     *<p>This method uses the {@link DataContext#getDefault() default data context}.
      *
      * @param state Spacecraft State to convert into TLE
      * @param templateTLE first guess used to get identification and estimate new TLE
-     * @return TLE matching with Spacecraft State and template identification
-     */
-    @DefaultDataContext
-    public static TLE stateToTLE(final SpacecraftState state, final TLE templateTLE) {
-        return stateToTLE(state, templateTLE, EPSILON_DEFAULT, MAX_ITERATIONS_DEFAULT);
-    }
-
-    /**
-     * Convert Spacecraft State into TLE.
-     * This converter uses Newton method to reverse SGP4 and SDP4 propagation algorithm
->>>>>>> daf90a38
-     * and generates a usable TLE version of a state.
-     * Equinocital orbital parameters are used in order to get a stiff method.
-     * New TLE epoch is state epoch.
-     *
-     *<p>This method uses the {@link DataContext#getDefault() default data context}.
-     *
-     * @param state Spacecraft State to convert into TLE
-     * @param templateTLE first guess used to get identification and estimate new TLE
-<<<<<<< HEAD
-=======
      * @param epsilon used to compute threshold for convergence check
      * @param maxIterations maximum number of iterations for convergence
->>>>>>> daf90a38
      * @return TLE matching with Spacecraft State and template identification
      * @throws OrekitException
      */
     @DefaultDataContext
-<<<<<<< HEAD
-    public static TLE stateToTLE(final SpacecraftState state, final TLE templateTLE) {
-=======
     public static TLE stateToTLE(final SpacecraftState state, final TLE templateTLE,
                                  final double epsilon, final int maxIterations) {
->>>>>>> daf90a38
 
         // Gets equinoctial parameters from state
         final Orbit orbit = state.getOrbit();
@@ -852,28 +841,18 @@
         TLE current = newTLE(keplerianOrbit, templateTLE);
 
         // threshold for each parameter
-        final double eps  = 1.0e-10;
-        final double thrA = eps * (1 + sma);
-        final double thrE = eps * (1 + FastMath.hypot(ex, ey));
-        final double thrH = eps * (1 + FastMath.hypot(hx, hy));
-        final double thrV = eps * FastMath.PI;
+        final double thrA = epsilon * (1 + sma);
+        final double thrE = epsilon * (1 + FastMath.hypot(ex, ey));
+        final double thrH = epsilon * (1 + FastMath.hypot(hx, hy));
+        final double thrV = epsilon * FastMath.PI;
 
         int k = 0;
         while (k++ < maxIterations) {
 
             // recompute the state from the current TLE
-<<<<<<< HEAD
             final TLEPropagator propagator = TLEPropagator.selectExtrapolator(current);
             final Orbit recovOrbit = propagator.getInitialState().getOrbit();
             final EquinoctialOrbit recovEquiOrbit = (EquinoctialOrbit) OrbitType.EQUINOCTIAL.convertType(recovOrbit);
-=======
-            final Gradient[] parameters = new Gradient[1];
-            parameters[0] = zero.add(current.getBStar());
-            final FieldTLEPropagator<Gradient> propagator = FieldTLEPropagator.selectExtrapolator(current, parameters);
-            final FieldSpacecraftState<Gradient> recoveredState = propagator.getInitialState();
-            final FieldOrbit<Gradient> recoveredOrbit = recoveredState.getOrbit();
-            final FieldKeplerianOrbit<Gradient> recoveredKeplerianOrbit = (FieldKeplerianOrbit<Gradient>) OrbitType.KEPLERIAN.convertType(recoveredOrbit);
->>>>>>> daf90a38
 
             // adapted parameters residuals
             final double deltaSma = equiOrbit.getA() - recovEquiOrbit.getA();
@@ -882,14 +861,6 @@
             final double deltaHx  = equiOrbit.getHx() - recovEquiOrbit.getHx();
             final double deltaHy  = equiOrbit.getHy() - recovEquiOrbit.getHy();
             final double deltaLv  = MathUtils.normalizeAngle(equiOrbit.getLv() - recovEquiOrbit.getLv(), 0.0);
-
-//            System.out.println("Iteration #" + k);
-//            System.out.println("[" + thrA + "] " + deltaSma + " : " + sma);
-//            System.out.println("[" + thrE + "] " + deltaEx  + " : " + ex);
-//            System.out.println("[" + thrE + "] " + deltaEy  + " : " + ey);
-//            System.out.println("[" + thrH + "] " + deltaHx  + " : " + hx);
-//            System.out.println("[" + thrH + "] " + deltaHy  + " : " + hy);
-//            System.out.println("[" + thrV + "] " + deltaLv  + " : " + lv);
 
             // check convergence
             if ((FastMath.abs(deltaSma) < thrA) &&
