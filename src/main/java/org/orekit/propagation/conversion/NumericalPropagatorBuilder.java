--- conflicted
+++ resolved
@@ -208,13 +208,6 @@
                 getAttitudeProvider());
         propagator.setOrbitType(getOrbitType());
         propagator.setPositionAngleType(getPositionAngle());
-<<<<<<< HEAD
-        for (ForceModel model : forceModels) {
-            propagator.addForceModel(model);
-        }
-=======
-        propagator.setAttitudeProvider(attProvider);
->>>>>>> c4a937b7
 
         // Configure force models
         if (!hasNewtonianAttraction()) {
