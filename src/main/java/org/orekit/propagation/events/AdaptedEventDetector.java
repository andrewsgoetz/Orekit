/* Copyright 2002-2011 CS Communication & Systèmes
 * Licensed to CS Communication & Systèmes (CS) under one or more
 * contributor license agreements.  See the NOTICE file distributed with
 * this work for additional information regarding copyright ownership.
 * CS licenses this file to You under the Apache License, Version 2.0
 * (the "License"); you may not use this file except in compliance with
 * the License.  You may obtain a copy of the License at
 *
 *   http://www.apache.org/licenses/LICENSE-2.0
 *
 * Unless required by applicable law or agreed to in writing, software
 * distributed under the License is distributed on an "AS IS" BASIS,
 * WITHOUT WARRANTIES OR CONDITIONS OF ANY KIND, either express or implied.
 * See the License for the specific language governing permissions and
 * limitations under the License.
 */
package org.orekit.propagation.events;

import java.io.Serializable;

import org.apache.commons.math.ode.events.EventException;
import org.apache.commons.math.ode.events.EventHandler;
import org.orekit.attitudes.Attitude;
import org.orekit.attitudes.AttitudeProvider;
import org.orekit.errors.OrekitException;
import org.orekit.frames.Frame;
import org.orekit.orbits.Orbit;
import org.orekit.orbits.OrbitType;
import org.orekit.orbits.PositionAngle;
import org.orekit.propagation.SpacecraftState;
import org.orekit.time.AbsoluteDate;

/** Adapt an {@link org.orekit.propagation.events.EventDetector}
 * to commons-math {@link org.apache.commons.math.ode.events.EventHandler} interface.
 * @author Fabien Maussion
 * @version $Revision$ $Date$
 */
public class AdaptedEventDetector implements EventHandler, Serializable {

    /** Serializable UID. */
    private static final long serialVersionUID = 5163201216950133324L;

    /** Propagation orbit type. */
    private final OrbitType orbitType;

    /** Position angle type. */
    private final PositionAngle angleType;

    /** Attitude provider. */
    private final AttitudeProvider attitudeProvider;

    /** Underlying event detector. */
    private final EventDetector detector;

    /** Reference date from which t is counted. */
    private final AbsoluteDate referenceDate;

    /** Central body attraction coefficient (m<sup>3</sup>/s<sup>2</sup>). */
    private final double mu;

    /** integrationFrame frame in which integration is performed. */
    private final Frame integrationFrame;

    /** Build a wrapped event detector.
     * @param detector event detector to wrap
<<<<<<< HEAD
     * @param observer occurred event observer
     * @param orbitType orbit type
     * @param angleType position angle type
     * @param attitudeProvider attitude provider
=======
     * @param mapper mapper between spacecraft state and simple array
>>>>>>> ef770553
     * @param referenceDate reference date from which t is counted
     * @param mu central body attraction coefficient (m<sup>3</sup>/s<sup>2</sup>)
     * @param integrationFrame frame in which integration is performed
     */
<<<<<<< HEAD
    public AdaptedEventDetector(final EventDetector detector, final EventObserver observer,
                                final OrbitType orbitType, final PositionAngle angleType,
                                final AttitudeProvider attitudeProvider,
                                final AbsoluteDate referenceDate,
                                final double mu, final Frame integrationFrame) {
        this.detector         = detector;
        this.observer         = observer;
        this.orbitType        = orbitType;
        this.angleType        = angleType;
        this.attitudeProvider = attitudeProvider;
=======
    public AdaptedEventDetector(final EventDetector detector,
                                final StateMapper mapper, final AbsoluteDate referenceDate,
                                final double mu, final Frame integrationFrame) {
        this.detector         = detector;
        this.mapper           = mapper;
>>>>>>> ef770553
        this.referenceDate    = referenceDate;
        this.mu               = mu;
        this.integrationFrame = integrationFrame;
    }

    /** Map array to spacecraft state.
     * @param t relative date
     * @param current state
     * @return spececraft state as a flight dynamics object
     * @exception OrekitException if mapping cannot be done
     */
    private SpacecraftState mapArrayToState(final double t, final double[] y)
        throws OrekitException {
        final AbsoluteDate currentDate = referenceDate.shiftedBy(t);
        final Orbit currentOrbit =
            orbitType.mapArrayToOrbit(y, angleType, currentDate, mu, integrationFrame);
        final Attitude currentAttitude =
            attitudeProvider.getAttitude(currentOrbit, currentDate, integrationFrame);
        return new SpacecraftState(currentOrbit, currentAttitude, y[6]);
    }

    /** {@inheritDoc} */
    public double g(final double t, final double[] y)
        throws EventException {
        try {
            return detector.g(mapArrayToState(t, y));
        } catch (OrekitException oe) {
            throw new EventException(oe);
        }
    }

    /** {@inheritDoc} */
    public int eventOccurred(final double t, final double[] y, final boolean increasing)
        throws EventException {
        try {

            final SpacecraftState state = mapArrayToState(t, y);
            final int whatNext = detector.eventOccurred(state, increasing);

            switch (whatNext) {
            case EventDetector.STOP :
                return STOP;
            case EventDetector.RESET_STATE :
                return RESET_STATE;
            case EventDetector.RESET_DERIVATIVES :
                return RESET_DERIVATIVES;
            default :
                return CONTINUE;
            }
        } catch (OrekitException oe) {
            throw new EventException(oe);
        }
    }

    /** {@inheritDoc} */
    public void resetState(final double t, final double[] y)
        throws EventException {
        try {
            final SpacecraftState oldState = mapArrayToState(t, y);
            final SpacecraftState newState = detector.resetState(oldState);
            orbitType.mapOrbitToArray(newState.getOrbit(), angleType, y);
            y[6] = newState.getMass();
        } catch (OrekitException oe) {
            throw new EventException(oe);
        }
    }

}<|MERGE_RESOLUTION|>--- conflicted
+++ resolved
@@ -38,7 +38,7 @@
 public class AdaptedEventDetector implements EventHandler, Serializable {
 
     /** Serializable UID. */
-    private static final long serialVersionUID = 5163201216950133324L;
+    private static final long serialVersionUID = -5983739314228874403L;
 
     /** Propagation orbit type. */
     private final OrbitType orbitType;
@@ -63,36 +63,22 @@
 
     /** Build a wrapped event detector.
      * @param detector event detector to wrap
-<<<<<<< HEAD
-     * @param observer occurred event observer
      * @param orbitType orbit type
      * @param angleType position angle type
      * @param attitudeProvider attitude provider
-=======
-     * @param mapper mapper between spacecraft state and simple array
->>>>>>> ef770553
      * @param referenceDate reference date from which t is counted
      * @param mu central body attraction coefficient (m<sup>3</sup>/s<sup>2</sup>)
      * @param integrationFrame frame in which integration is performed
      */
-<<<<<<< HEAD
-    public AdaptedEventDetector(final EventDetector detector, final EventObserver observer,
+    public AdaptedEventDetector(final EventDetector detector,
                                 final OrbitType orbitType, final PositionAngle angleType,
                                 final AttitudeProvider attitudeProvider,
                                 final AbsoluteDate referenceDate,
                                 final double mu, final Frame integrationFrame) {
         this.detector         = detector;
-        this.observer         = observer;
         this.orbitType        = orbitType;
         this.angleType        = angleType;
         this.attitudeProvider = attitudeProvider;
-=======
-    public AdaptedEventDetector(final EventDetector detector,
-                                final StateMapper mapper, final AbsoluteDate referenceDate,
-                                final double mu, final Frame integrationFrame) {
-        this.detector         = detector;
-        this.mapper           = mapper;
->>>>>>> ef770553
         this.referenceDate    = referenceDate;
         this.mu               = mu;
         this.integrationFrame = integrationFrame;
