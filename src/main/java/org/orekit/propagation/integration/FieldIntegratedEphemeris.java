--- conflicted
+++ resolved
@@ -161,29 +161,13 @@
 
     /** {@inheritDoc} */
     @Override
-<<<<<<< HEAD
-    protected FieldSpacecraftState<T> basicPropagate(final FieldAbsoluteDate<T> date)
-        throws OrekitException {
-        try {
-            final FieldODEStateAndDerivative<T> os = getInterpolatedState(date);
-            FieldSpacecraftState<T> state = mapper.mapArrayToState(mapper.mapDoubleToDate(os.getTime(), date),
-                                                                   os.getPrimaryState(), os.getPrimaryDerivative(),
-                                                                   type);
-            for (Map.Entry<String, T[]> initial : unmanaged.entrySet()) {
-                state = state.addAdditionalState(initial.getKey(), initial.getValue());
-            }
-            return state;
-        } catch (OrekitExceptionWrapper oew) {
-            throw new OrekitException(oew.getException());
-=======
     protected FieldSpacecraftState<T> basicPropagate(final FieldAbsoluteDate<T> date) {
         final FieldODEStateAndDerivative<T> os = getInterpolatedState(date);
         FieldSpacecraftState<T> state = mapper.mapArrayToState(mapper.mapDoubleToDate(os.getTime(), date),
                                                                os.getPrimaryState(), os.getPrimaryDerivative(),
-                                                               meanFieldOrbit);
+                                                               type);
         for (Map.Entry<String, T[]> initial : unmanaged.entrySet()) {
             state = state.addAdditionalState(initial.getKey(), initial.getValue());
->>>>>>> ad5c7ecb
         }
         return state;
     }
