/* Copyright 2002-2018 CS Systèmes d'Information
 * Licensed to CS Systèmes d'Information (CS) under one or more
 * contributor license agreements.  See the NOTICE file distributed with
 * this work for additional information regarding copyright ownership.
 * CS licenses this file to You under the Apache License, Version 2.0
 * (the "License"); you may not use this file except in compliance with
 * the License.  You may obtain a copy of the License at
 *
 *   http://www.apache.org/licenses/LICENSE-2.0
 *
 * Unless required by applicable law or agreed to in writing, software
 * distributed under the License is distributed on an "AS IS" BASIS,
 * WITHOUT WARRANTIES OR CONDITIONS OF ANY KIND, either express or implied.
 * See the License for the specific language governing permissions and
 * limitations under the License.
 */
package org.orekit.propagation.numerical;

import java.io.NotSerializableException;
import java.io.Serializable;
import java.util.ArrayList;
import java.util.Arrays;
import java.util.Collections;
import java.util.List;

import org.hipparchus.geometry.euclidean.threed.Vector3D;
import org.hipparchus.ode.ODEIntegrator;
import org.hipparchus.util.FastMath;
import org.orekit.attitudes.Attitude;
import org.orekit.attitudes.AttitudeProvider;
import org.orekit.errors.OrekitException;
import org.orekit.errors.OrekitIllegalArgumentException;
import org.orekit.errors.OrekitInternalError;
import org.orekit.errors.OrekitMessages;
import org.orekit.forces.ForceModel;
import org.orekit.forces.gravity.NewtonianAttraction;
import org.orekit.frames.Frame;
import org.orekit.orbits.Orbit;
import org.orekit.orbits.OrbitType;
import org.orekit.orbits.PositionAngle;
import org.orekit.propagation.PropagationType;
import org.orekit.propagation.SpacecraftState;
import org.orekit.propagation.events.EventDetector;
import org.orekit.propagation.integration.AbstractIntegratedPropagator;
import org.orekit.propagation.integration.StateMapper;
import org.orekit.time.AbsoluteDate;
import org.orekit.utils.PVCoordinates;
import org.orekit.utils.ParameterDriver;
import org.orekit.utils.ParameterObserver;
import org.orekit.utils.TimeStampedPVCoordinates;

/** This class propagates {@link org.orekit.orbits.Orbit orbits} using
 * numerical integration.
 * <p>Numerical propagation is much more accurate than analytical propagation
 * like for example {@link org.orekit.propagation.analytical.KeplerianPropagator
 * Keplerian} or {@link org.orekit.propagation.analytical.EcksteinHechlerPropagator
 * Eckstein-Hechler}, but requires a few more steps to set up to be used properly.
 * Whereas analytical propagators are configured only thanks to their various
 * constructors and can be used immediately after construction, numerical propagators
 * configuration involve setting several parameters between construction time
 * and propagation time.</p>
 * <p>The configuration parameters that can be set are:</p>
 * <ul>
 *   <li>the initial spacecraft state ({@link #setInitialState(SpacecraftState)})</li>
 *   <li>the central attraction coefficient ({@link #setMu(double)})</li>
 *   <li>the various force models ({@link #addForceModel(ForceModel)},
 *   {@link #removeForceModels()})</li>
 *   <li>the {@link OrbitType type} of orbital parameters to be used for propagation
 *   ({@link #setOrbitType(OrbitType)}),
 *   <li>the {@link PositionAngle type} of position angle to be used in orbital parameters
 *   to be used for propagation where it is relevant ({@link
 *   #setPositionAngleType(PositionAngle)}),
 *   <li>whether {@link org.orekit.propagation.integration.AdditionalEquations additional equations}
 *   (for example {@link PartialDerivativesEquations Jacobians}) should be propagated along with orbital state
 *   ({@link #addAdditionalEquations(org.orekit.propagation.integration.AdditionalEquations)}),
 *   <li>the discrete events that should be triggered during propagation
 *   ({@link #addEventDetector(EventDetector)},
 *   {@link #clearEventsDetectors()})</li>
 *   <li>the binding logic with the rest of the application ({@link #setSlaveMode()},
 *   {@link #setMasterMode(double, org.orekit.propagation.sampling.OrekitFixedStepHandler)},
 *   {@link #setMasterMode(org.orekit.propagation.sampling.OrekitStepHandler)},
 *   {@link #setEphemerisMode()}, {@link #getGeneratedEphemeris()})</li>
 * </ul>
 * <p>From these configuration parameters, only the initial state is mandatory. The default
 * propagation settings are in {@link OrbitType#EQUINOCTIAL equinoctial} parameters with
 * {@link PositionAngle#TRUE true} longitude argument. If the central attraction coefficient
 * is not explicitly specified, the one used to define the initial orbit will be used.
 * However, specifying only the initial state and perhaps the central attraction coefficient
 * would mean the propagator would use only Keplerian forces. In this case, the simpler {@link
 * org.orekit.propagation.analytical.KeplerianPropagator KeplerianPropagator} class would
 * perhaps be more effective.</p>
 * <p>The underlying numerical integrator set up in the constructor may also have its own
 * configuration parameters. Typical configuration parameters for adaptive stepsize integrators
 * are the min, max and perhaps start step size as well as the absolute and/or relative errors
 * thresholds.</p>
 * <p>The state that is seen by the integrator is a simple seven elements double array.
 * The six first elements are either:
 * <ul>
 *   <li>the {@link org.orekit.orbits.EquinoctialOrbit equinoctial orbit parameters} (a, e<sub>x</sub>,
 *   e<sub>y</sub>, h<sub>x</sub>, h<sub>y</sub>, λ<sub>M</sub> or λ<sub>E</sub>
 *   or λ<sub>v</sub>) in meters and radians,</li>
 *   <li>the {@link org.orekit.orbits.KeplerianOrbit Keplerian orbit parameters} (a, e, i, ω, Ω,
 *   M or E or v) in meters and radians,</li>
 *   <li>the {@link org.orekit.orbits.CircularOrbit circular orbit parameters} (a, e<sub>x</sub>, e<sub>y</sub>, i,
 *   Ω, α<sub>M</sub> or α<sub>E</sub> or α<sub>v</sub>) in meters
 *   and radians,</li>
 *   <li>the {@link org.orekit.orbits.CartesianOrbit Cartesian orbit parameters} (x, y, z, v<sub>x</sub>,
 *   v<sub>y</sub>, v<sub>z</sub>) in meters and meters per seconds.
 * </ul>
 * <p> The last element is the mass in kilograms.
 *
 * <p>The following code snippet shows a typical setting for Low Earth Orbit propagation in
 * equinoctial parameters and true longitude argument:</p>
 * <pre>
 * final double dP       = 0.001;
 * final double minStep  = 0.001;
 * final double maxStep  = 500;
 * final double initStep = 60;
 * final double[][] tolerance = NumericalPropagator.tolerances(dP, orbit, OrbitType.EQUINOCTIAL);
 * AdaptiveStepsizeIntegrator integrator = new DormandPrince853Integrator(minStep, maxStep, tolerance[0], tolerance[1]);
 * integrator.setInitialStepSize(initStep);
 * propagator = new NumericalPropagator(integrator);
 * </pre>
 * <p>By default, at the end of the propagation, the propagator resets the initial state to the final state,
 * thus allowing a new propagation to be started from there without recomputing the part already performed.
 * This behaviour can be chenged by calling {@link #setResetAtEnd(boolean)}.
 * </p>
 * <p>Beware the same instance cannot be used simultaneously by different threads, the class is <em>not</em>
 * thread-safe.</p>
 *
 * @see SpacecraftState
 * @see ForceModel
 * @see org.orekit.propagation.sampling.OrekitStepHandler
 * @see org.orekit.propagation.sampling.OrekitFixedStepHandler
 * @see org.orekit.propagation.integration.IntegratedEphemeris
 * @see TimeDerivativesEquations
 *
 * @author Mathieu Rom&eacute;ro
 * @author Luc Maisonobe
 * @author Guylaine Prat
 * @author Fabien Maussion
 * @author V&eacute;ronique Pommier-Maurussane
 */
public class NumericalPropagator extends AbstractIntegratedPropagator {

    /** Force models used during the extrapolation of the orbit. */
    private final List<ForceModel> forceModels;

    /** Create a new instance of NumericalPropagator, based on orbit definition mu.
     * After creation, the instance is empty, i.e. the attitude provider is set to an
     * unspecified default law and there are no perturbing forces at all.
     * This means that if {@link #addForceModel addForceModel} is not
     * called after creation, the integrated orbit will follow a Keplerian
     * evolution only. The defaults are {@link OrbitType#EQUINOCTIAL}
     * for {@link #setOrbitType(OrbitType) propagation
     * orbit type} and {@link PositionAngle#TRUE} for {@link
     * #setPositionAngleType(PositionAngle) position angle type}.
     * @param integrator numerical integrator to use for propagation.
     */
    public NumericalPropagator(final ODEIntegrator integrator) {
        super(integrator, PropagationType.MEAN);
        forceModels = new ArrayList<ForceModel>();
        initMapper();
        setAttitudeProvider(DEFAULT_LAW);
        setSlaveMode();
        setOrbitType(OrbitType.EQUINOCTIAL);
        setPositionAngleType(PositionAngle.TRUE);
    }

     /** Set the central attraction coefficient μ.
      * <p>
      * Setting the central attraction coefficient is
      * equivalent to {@link #addForceModel(ForceModel) add}
      * a {@link NewtonianAttraction} force model.
      * </p>
     * @param mu central attraction coefficient (m³/s²)
     * @see #addForceModel(ForceModel)
     * @see #getAllForceModels()
     */
    public void setMu(final double mu) {
        addForceModel(new NewtonianAttraction(mu));
    }

    /** Set the central attraction coefficient μ only in upper class.
     * @param mu central attraction coefficient (m³/s²)
     */
    private void superSetMu(final double mu) {
        super.setMu(mu);
    }

    /** Check if Newtonian attraction force model is available.
     * <p>
     * Newtonian attraction is always the last force model in the list.
     * </p>
     * @return true if Newtonian attraction force model is available
     */
    private boolean hasNewtonianAttraction() {
        final int last = forceModels.size() - 1;
        return last >= 0 && forceModels.get(last) instanceof NewtonianAttraction;
    }

    /** Add a force model.
     * <p>If this method is not called at all, the integrated orbit will follow
     * a Keplerian evolution only.</p>
     * @param model {@link ForceModel} to add (it can be either a perturbing force
     * model or an instance of {@link NewtonianAttraction})
     * @see #removeForceModels()
     * @see #setMu(double)
     */
    public void addForceModel(final ForceModel model) {

        if (model instanceof NewtonianAttraction) {
            // we want to add the central attraction force model

            try {
                // ensure we are notified of any mu change
                model.getParametersDrivers()[0].addObserver(new ParameterObserver() {
                    /** {@inheritDoc} */
                    @Override
                    public void valueChanged(final double previousValue, final ParameterDriver driver) {
                        superSetMu(driver.getValue());
                    }
                });
            } catch (OrekitException oe) {
                // this should never happen
                throw new OrekitInternalError(oe);
            }

            if (hasNewtonianAttraction()) {
                // there is already a central attraction model, replace it
                forceModels.set(forceModels.size() - 1, model);
            } else {
                // there are no central attraction model yet, add it at the end of the list
                forceModels.add(model);
            }
        } else {
            // we want to add a perturbing force model
            if (hasNewtonianAttraction()) {
                // insert the new force model before Newtonian attraction,
                // which should always be the last one in the list
                forceModels.add(forceModels.size() - 1, model);
            } else {
                // we only have perturbing force models up to now, just append at the end of the list
                forceModels.add(model);
            }
        }

    }

    /** Remove all force models (except central attraction).
     * <p>Once all perturbing forces have been removed (and as long as no new force
     * model is added), the integrated orbit will follow a Keplerian evolution
     * only.</p>
     * @see #addForceModel(ForceModel)
     */
    public void removeForceModels() {
        final int last = forceModels.size() - 1;
        if (hasNewtonianAttraction()) {
            // preserve the Newtonian attraction model at the end
            final ForceModel newton = forceModels.get(last);
            forceModels.clear();
            forceModels.add(newton);
        } else {
            forceModels.clear();
        }
    }

    /** Get all the force models, perturbing forces and Newtonian attraction included.
     * @return list of perturbing force models, with Newtonian attraction being the
     * last one
     * @see #addForceModel(ForceModel)
     * @see #setMu(double)
     */
    public List<ForceModel> getAllForceModels() {
        return Collections.unmodifiableList(forceModels);
    }

    /** Set propagation orbit type.
     * @param orbitType orbit type to use for propagation
     */
    public void setOrbitType(final OrbitType orbitType) {
        super.setOrbitType(orbitType);
    }

    /** Get propagation parameter type.
     * @return orbit type used for propagation
     */
    public OrbitType getOrbitType() {
        return super.getOrbitType();
    }

    /** Set position angle type.
     * <p>
     * The position parameter type is meaningful only if {@link
     * #getOrbitType() propagation orbit type}
     * support it. As an example, it is not meaningful for propagation
     * in {@link OrbitType#CARTESIAN Cartesian} parameters.
     * </p>
     * @param positionAngleType angle type to use for propagation
     */
    public void setPositionAngleType(final PositionAngle positionAngleType) {
        super.setPositionAngleType(positionAngleType);
    }

    /** Get propagation parameter type.
     * @return angle type to use for propagation
     */
    public PositionAngle getPositionAngleType() {
        return super.getPositionAngleType();
    }

    /** Set the initial state.
     * @param initialState initial state
     */
    public void setInitialState(final SpacecraftState initialState) {
        resetInitialState(initialState);
    }

    /** {@inheritDoc} */
    public void resetInitialState(final SpacecraftState state) {
        super.resetInitialState(state);
        if (!hasNewtonianAttraction()) {
            // use the state to define central attraction
            setMu(state.getMu());
        }
        setStartDate(state.getDate());
    }

    /** {@inheritDoc} */
    public TimeStampedPVCoordinates getPVCoordinates(final AbsoluteDate date, final Frame frame) {
        return propagate(date).getPVCoordinates(frame);
    }

    /** {@inheritDoc} */
    protected StateMapper createMapper(final AbsoluteDate referenceDate, final double mu,
                                       final OrbitType orbitType, final PositionAngle positionAngleType,
                                       final AttitudeProvider attitudeProvider, final Frame frame) {
        return new OsculatingMapper(referenceDate, mu, orbitType, positionAngleType, attitudeProvider, frame);
    }

    /** Internal mapper using directly osculating parameters. */
    private static class OsculatingMapper extends StateMapper implements Serializable {

        /** Serializable UID. */
        private static final long serialVersionUID = 20130621L;

        /** Simple constructor.
         * <p>
         * The position parameter type is meaningful only if {@link
         * #getOrbitType() propagation orbit type}
         * support it. As an example, it is not meaningful for propagation
         * in {@link OrbitType#CARTESIAN Cartesian} parameters.
         * </p>
         * @param referenceDate reference date
         * @param mu central attraction coefficient (m³/s²)
         * @param orbitType orbit type to use for mapping
         * @param positionAngleType angle type to use for propagation
         * @param attitudeProvider attitude provider
         * @param frame inertial frame
         */
        OsculatingMapper(final AbsoluteDate referenceDate, final double mu,
                         final OrbitType orbitType, final PositionAngle positionAngleType,
                         final AttitudeProvider attitudeProvider, final Frame frame) {
            super(referenceDate, mu, orbitType, positionAngleType, attitudeProvider, frame);
        }

        /** {@inheritDoc} */
        public SpacecraftState mapArrayToState(final AbsoluteDate date, final double[] y, final double[] yDot,
<<<<<<< HEAD
                                               final PropagationType type)
            throws OrekitException {
            // the parameter type is ignored for the Numerical Propagator
=======
                                               final boolean meanOnly) {
            // the parameter meanOnly is ignored for the Numerical Propagator
>>>>>>> ad5c7ecb

            final double mass = y[6];
            if (mass <= 0.0) {
                throw new OrekitException(OrekitMessages.SPACECRAFT_MASS_BECOMES_NEGATIVE, mass);
            }

            final Orbit orbit       = getOrbitType().mapArrayToOrbit(y, yDot, getPositionAngleType(), date, getMu(), getFrame());
            final Attitude attitude = getAttitudeProvider().getAttitude(orbit, date, getFrame());

            return new SpacecraftState(orbit, attitude, mass);

        }

        /** {@inheritDoc} */
        public void mapStateToArray(final SpacecraftState state, final double[] y, final double[] yDot) {
            getOrbitType().mapOrbitToArray(state.getOrbit(), getPositionAngleType(), y, yDot);
            y[6] = state.getMass();
        }

        /** Replace the instance with a data transfer object for serialization.
         * @return data transfer object that will be serialized
         * @exception NotSerializableException if the state mapper cannot be serialized (typically for DSST propagator)
         */
        private Object writeReplace() throws NotSerializableException {
            return new DataTransferObject(getReferenceDate(), getMu(), getOrbitType(),
                                          getPositionAngleType(), getAttitudeProvider(), getFrame());
        }

        /** Internal class used only for serialization. */
        private static class DataTransferObject implements Serializable {

            /** Serializable UID. */
            private static final long serialVersionUID = 20130621L;

            /** Reference date. */
            private final AbsoluteDate referenceDate;

            /** Central attraction coefficient (m³/s²). */
            private final double mu;

            /** Orbit type to use for mapping. */
            private final OrbitType orbitType;

            /** Angle type to use for propagation. */
            private final PositionAngle positionAngleType;

            /** Attitude provider. */
            private final AttitudeProvider attitudeProvider;

            /** Inertial frame. */
            private final Frame frame;

            /** Simple constructor.
             * @param referenceDate reference date
             * @param mu central attraction coefficient (m³/s²)
             * @param orbitType orbit type to use for mapping
             * @param positionAngleType angle type to use for propagation
             * @param attitudeProvider attitude provider
             * @param frame inertial frame
             */
            DataTransferObject(final AbsoluteDate referenceDate, final double mu,
                                      final OrbitType orbitType, final PositionAngle positionAngleType,
                                      final AttitudeProvider attitudeProvider, final Frame frame) {
                this.referenceDate     = referenceDate;
                this.mu                = mu;
                this.orbitType         = orbitType;
                this.positionAngleType = positionAngleType;
                this.attitudeProvider  = attitudeProvider;
                this.frame             = frame;
            }

            /** Replace the deserialized data transfer object with a {@link OsculatingMapper}.
             * @return replacement {@link OsculatingMapper}
             */
            private Object readResolve() {
                return new OsculatingMapper(referenceDate, mu, orbitType, positionAngleType, attitudeProvider, frame);
            }
        }

    }

    /** {@inheritDoc} */
    protected MainStateEquations getMainStateEquations(final ODEIntegrator integrator) {
        return new Main(integrator);
    }

    /** Internal class for osculating parameters integration. */
    private class Main implements MainStateEquations, TimeDerivativesEquations {

        /** Derivatives array. */
        private final double[] yDot;

        /** Current orbit. */
        private Orbit orbit;

        /** Jacobian of the orbital parameters with respect to the Cartesian parameters. */
        private double[][] jacobian;

        /** Simple constructor.
         * @param integrator numerical integrator to use for propagation.
         */
        Main(final ODEIntegrator integrator) {

            this.yDot     = new double[7];
            this.jacobian = new double[6][6];

            for (final ForceModel forceModel : forceModels) {
                forceModel.getEventsDetectors().forEach(detector -> setUpEventDetector(integrator, detector));
            }

        }

        /** {@inheritDoc} */
        @Override
        public void init(final SpacecraftState initialState, final AbsoluteDate target) {
            for (final ForceModel forceModel : forceModels) {
                forceModel.init(initialState, target);
            }
        }

        /** {@inheritDoc} */
        @Override
        public double[] computeDerivatives(final SpacecraftState state) {

            orbit = state.getOrbit();
            Arrays.fill(yDot, 0.0);
            orbit.getJacobianWrtCartesian(getPositionAngleType(), jacobian);

            // compute the contributions of all perturbing forces,
            // using the Kepler contribution at the end since
            // NewtonianAttraction is always the last instance in the list
            for (final ForceModel forceModel : forceModels) {
                forceModel.addContribution(state, this);
            }

            return yDot.clone();

        }

        /** {@inheritDoc} */
        @Override
        public void addKeplerContribution(final double mu) {
            orbit.addKeplerContribution(getPositionAngleType(), mu, yDot);
        }

        /** {@inheritDoc} */
        public void addNonKeplerianAcceleration(final Vector3D gamma) {
            for (int i = 0; i < 6; ++i) {
                final double[] jRow = jacobian[i];
                yDot[i] += jRow[3] * gamma.getX() + jRow[4] * gamma.getY() + jRow[5] * gamma.getZ();
            }
        }

        /** {@inheritDoc} */
        @Override
        public void addMassDerivative(final double q) {
            if (q > 0) {
                throw new OrekitIllegalArgumentException(OrekitMessages.POSITIVE_FLOW_RATE, q);
            }
            yDot[6] += q;
        }

    }

    /** Estimate tolerance vectors for integrators.
     * <p>
     * The errors are estimated from partial derivatives properties of orbits,
     * starting from a scalar position error specified by the user.
     * Considering the energy conservation equation V = sqrt(mu (2/r - 1/a)),
     * we get at constant energy (i.e. on a Keplerian trajectory):
     * <pre>
     * V² r |dV| = mu |dr|
     * </pre>
     * <p> So we deduce a scalar velocity error consistent with the position error.
     * From here, we apply orbits Jacobians matrices to get consistent errors
     * on orbital parameters.
     *
     * <p>
     * The tolerances are only <em>orders of magnitude</em>, and integrator tolerances
     * are only local estimates, not global ones. So some care must be taken when using
     * these tolerances. Setting 1mm as a position error does NOT mean the tolerances
     * will guarantee a 1mm error position after several orbits integration.
     * </p>
     * @param dP user specified position error
     * @param orbit reference orbit
     * @param type propagation type for the meaning of the tolerance vectors elements
     * (it may be different from {@code orbit.getType()})
     * @return a two rows array, row 0 being the absolute tolerance error and row 1
     * being the relative tolerance error
     */
    public static double[][] tolerances(final double dP, final Orbit orbit, final OrbitType type) {

        // estimate the scalar velocity error
        final PVCoordinates pv = orbit.getPVCoordinates();
        final double r2 = pv.getPosition().getNormSq();
        final double v  = pv.getVelocity().getNorm();
        final double dV = orbit.getMu() * dP / (v * r2);

        final double[] absTol = new double[7];
        final double[] relTol = new double[7];

        // we set the mass tolerance arbitrarily to 1.0e-6 kg, as mass evolves linearly
        // with trust, this often has no influence at all on propagation
        absTol[6] = 1.0e-6;

        if (type == OrbitType.CARTESIAN) {
            absTol[0] = dP;
            absTol[1] = dP;
            absTol[2] = dP;
            absTol[3] = dV;
            absTol[4] = dV;
            absTol[5] = dV;
        } else {

            // convert the orbit to the desired type
            final double[][] jacobian = new double[6][6];
            final Orbit converted = type.convertType(orbit);
            converted.getJacobianWrtCartesian(PositionAngle.TRUE, jacobian);

            for (int i = 0; i < 6; ++i) {
                final double[] row = jacobian[i];
                absTol[i] = FastMath.abs(row[0]) * dP +
                            FastMath.abs(row[1]) * dP +
                            FastMath.abs(row[2]) * dP +
                            FastMath.abs(row[3]) * dV +
                            FastMath.abs(row[4]) * dV +
                            FastMath.abs(row[5]) * dV;
                if (Double.isNaN(absTol[i])) {
                    throw new OrekitException(OrekitMessages.SINGULAR_JACOBIAN_FOR_ORBIT_TYPE, type);
                }
            }

        }

        Arrays.fill(relTol, dP / FastMath.sqrt(r2));

        return new double[][] {
            absTol, relTol
        };

    }

}
<|MERGE_RESOLUTION|>--- conflicted
+++ resolved
@@ -366,14 +366,8 @@
 
         /** {@inheritDoc} */
         public SpacecraftState mapArrayToState(final AbsoluteDate date, final double[] y, final double[] yDot,
-<<<<<<< HEAD
-                                               final PropagationType type)
-            throws OrekitException {
+                                               final PropagationType type) {
             // the parameter type is ignored for the Numerical Propagator
-=======
-                                               final boolean meanOnly) {
-            // the parameter meanOnly is ignored for the Numerical Propagator
->>>>>>> ad5c7ecb
 
             final double mass = y[6];
             if (mass <= 0.0) {
