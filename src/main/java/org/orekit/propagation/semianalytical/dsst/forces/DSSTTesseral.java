/* Copyright 2002-2018 CS Systèmes d'Information
 * Licensed to CS Systèmes d'Information (CS) under one or more
 * contributor license agreements.  See the NOTICE file distributed with
 * this work for additional information regarding copyright ownership.
 * CS licenses this file to You under the Apache License, Version 2.0
 * (the "License"); you may not use this file except in compliance with
 * the License.  You may obtain a copy of the License at
 *
 *   http://www.apache.org/licenses/LICENSE-2.0
 *
 * Unless required by applicable law or agreed to in writing, software
 * distributed under the License is distributed on an "AS IS" BASIS,
 * WITHOUT WARRANTIES OR CONDITIONS OF ANY KIND, either express or implied.
 * See the License for the specific language governing permissions and
 * limitations under the License.
 */
package org.orekit.propagation.semianalytical.dsst.forces;

import java.io.NotSerializableException;
import java.io.Serializable;
import java.lang.reflect.Array;
import java.util.ArrayList;
import java.util.Arrays;
import java.util.Collections;
import java.util.HashMap;
import java.util.List;
import java.util.Map;
import java.util.Set;
import java.util.SortedMap;
import java.util.SortedSet;
import java.util.TreeMap;

import org.hipparchus.Field;
import org.hipparchus.RealFieldElement;
import org.hipparchus.analysis.differentiation.DerivativeStructure;
import org.hipparchus.analysis.differentiation.FieldDerivativeStructure;
import org.hipparchus.exception.LocalizedCoreFormats;
import org.hipparchus.geometry.euclidean.threed.FieldVector3D;
import org.hipparchus.geometry.euclidean.threed.Vector3D;
import org.hipparchus.util.FastMath;
import org.hipparchus.util.MathArrays;
import org.hipparchus.util.MathUtils;
import org.orekit.attitudes.AttitudeProvider;
import org.orekit.errors.OrekitException;
import org.orekit.errors.OrekitInternalError;
import org.orekit.forces.gravity.potential.UnnormalizedSphericalHarmonicsProvider;
import org.orekit.forces.gravity.potential.UnnormalizedSphericalHarmonicsProvider.UnnormalizedSphericalHarmonics;
import org.orekit.frames.FieldTransform;
import org.orekit.frames.Frame;
import org.orekit.frames.Transform;
import org.orekit.orbits.FieldOrbit;
import org.orekit.orbits.Orbit;
import org.orekit.propagation.FieldSpacecraftState;
import org.orekit.propagation.PropagationType;
import org.orekit.propagation.SpacecraftState;
import org.orekit.propagation.events.EventDetector;
import org.orekit.propagation.events.FieldEventDetector;
import org.orekit.propagation.semianalytical.dsst.utilities.AuxiliaryElements;
import org.orekit.propagation.semianalytical.dsst.utilities.CoefficientsFactory;
import org.orekit.propagation.semianalytical.dsst.utilities.FieldAuxiliaryElements;
import org.orekit.propagation.semianalytical.dsst.utilities.FieldGHmsjPolynomials;
import org.orekit.propagation.semianalytical.dsst.utilities.FieldGammaMnsFunction;
import org.orekit.propagation.semianalytical.dsst.utilities.FieldShortPeriodicsInterpolatedCoefficient;
import org.orekit.propagation.semianalytical.dsst.utilities.GHmsjPolynomials;
import org.orekit.propagation.semianalytical.dsst.utilities.GammaMnsFunction;
import org.orekit.propagation.semianalytical.dsst.utilities.JacobiPolynomials;
import org.orekit.propagation.semianalytical.dsst.utilities.ShortPeriodicsInterpolatedCoefficient;
import org.orekit.propagation.semianalytical.dsst.utilities.hansen.FieldHansenTesseralLinear;
import org.orekit.propagation.semianalytical.dsst.utilities.hansen.HansenTesseralLinear;
import org.orekit.time.AbsoluteDate;
import org.orekit.time.FieldAbsoluteDate;
import org.orekit.utils.FieldTimeSpanMap;
import org.orekit.utils.ParameterDriver;
import org.orekit.utils.TimeSpanMap;

/** Tesseral contribution to the central body gravitational perturbation.
 *  <p>
 *  Only resonant tesserals are considered.
 *  </p>
 *
 *  @author Romain Di Costanzo
 *  @author Pascal Parraud
 */
public class DSSTTesseral implements DSSTForceModel {

    /**  Name of the prefix for short period coefficients keys. */
    public static final String SHORT_PERIOD_PREFIX = "DSST-central-body-tesseral-";

    /** Identifier for cMm coefficients. */
    public static final String CM_COEFFICIENTS = "cM";

    /** Identifier for sMm coefficients. */
    public static final String SM_COEFFICIENTS = "sM";

    /** Retrograde factor I.
     *  <p>
     *  DSST model needs equinoctial orbit as internal representation.
     *  Classical equinoctial elements have discontinuities when inclination
     *  is close to zero. In this representation, I = +1. <br>
     *  To avoid this discontinuity, another representation exists and equinoctial
     *  elements can be expressed in a different way, called "retrograde" orbit.
     *  This implies I = -1. <br>
     *  As Orekit doesn't implement the retrograde orbit, I is always set to +1.
     *  But for the sake of consistency with the theory, the retrograde factor
     *  has been kept in the formulas.
     *  </p>
     */
    private static final int I = 1;

    /** Central attraction scaling factor.
     * <p>
     * We use a power of 2 to avoid numeric noise introduction
     * in the multiplications/divisions sequences.
     * </p>
     */
    private static final double MU_SCALE = FastMath.scalb(1.0, 32);

    /** Minimum period for analytically averaged high-order resonant
     *  central body spherical harmonics in seconds.
     */
    private static final double MIN_PERIOD_IN_SECONDS = 864000.;

    /** Minimum period for analytically averaged high-order resonant
     *  central body spherical harmonics in satellite revolutions.
     */
    private static final double MIN_PERIOD_IN_SAT_REV = 10.;

    /** Number of points for interpolation. */
    private static final int INTERPOLATION_POINTS = 3;

    /** Provider for spherical harmonics. */
    private final UnnormalizedSphericalHarmonicsProvider provider;

    /** Central body rotating frame. */
    private final Frame bodyFrame;

    /** Central body rotation rate (rad/s). */
    private final double centralBodyRotationRate;

    /** Central body rotation period (seconds). */
    private final double bodyPeriod;

    /** Maximal degree to consider for harmonics potential. */
    private final int maxDegree;

    /** Maximal degree to consider for short periodics tesseral harmonics potential (without m-daily). */
    private final int maxDegreeTesseralSP;

    /** Maximal degree to consider for short periodics m-daily tesseral harmonics potential . */
    private final int maxDegreeMdailyTesseralSP;

    /** Maximal order to consider for harmonics potential. */
    private final int maxOrder;

    /** Maximal order to consider for short periodics tesseral harmonics potential (without m-daily). */
    private final int maxOrderTesseralSP;

    /** Maximal order to consider for short periodics m-daily tesseral harmonics potential . */
    private final int maxOrderMdailyTesseralSP;

    /** Maximum power of the eccentricity to use in summation over s for
     * short periodic tesseral harmonics (without m-daily). */
    private final int maxEccPowTesseralSP;

    /** Maximum power of the eccentricity to use in summation over s for
     * m-daily tesseral harmonics. */
    private final int maxEccPowMdailyTesseralSP;

    /** Maximum value for j. */
    private final int maxFrequencyShortPeriodics;

    /** Maximum value between maxOrderMdailyTesseralSP and maxOrderTesseralSP. */
    private int mMax;

    /** List of non resonant orders with j != 0. */
    private final SortedMap<Integer, List<Integer> > nonResOrders;

    /** Short period terms. */
    private TesseralShortPeriodicCoefficients shortPeriodTerms;

    /** Short period terms. */
    private Map<Field<?>, FieldTesseralShortPeriodicCoefficients<?>> fieldShortPeriodTerms;

    /** Driver for gravitational parameter. */
    private final ParameterDriver gmParameterDriver;

    /** Hansen objects. */
    private HansenObjects hansen;

    /** Hansen objects for field elements. */
    private Map<Field<?>, FieldHansenObjects<?>> fieldHansen;

    /** Flag for force model initialization with field elements. */
    private boolean pendingInitialization;

    /** Simple constructor.
     * @param centralBodyFrame rotating body frame
     * @param centralBodyRotationRate central body rotation rate (rad/s)
     * @param provider provider for spherical harmonics
     * @param maxDegreeTesseralSP maximal degree to consider for short periodics tesseral harmonics potential
     *  (must be between 2 and {@code provider.getMaxDegree()})
     * @param maxOrderTesseralSP maximal order to consider for short periodics tesseral harmonics potential
     *  (must be between 0 and {@code provider.getMaxOrder()})
     * @param maxEccPowTesseralSP maximum power of the eccentricity to use in summation over s for
     * short periodic tesseral harmonics (without m-daily), should typically not exceed 4 as higher
     * values will exceed computer capacity
     * @param maxFrequencyShortPeriodics maximum frequency in mean longitude for short periodic computations
     * (typically {@code maxDegreeTesseralSP} + {@code maxEccPowTesseralSP and no more than 12})
     * @param maxDegreeMdailyTesseralSP maximal degree to consider for short periodics m-daily tesseral harmonics potential
     *  (must be between 2 and {@code provider.getMaxDegree()})
     * @param maxOrderMdailyTesseralSP maximal order to consider for short periodics m-daily tesseral harmonics potential
     *  (must be between 0 and {@code provider.getMaxOrder()})
     * @param maxEccPowMdailyTesseralSP maximum power of the eccentricity to use in summation over s for
     * m-daily tesseral harmonics, (must be between 0 and {@code maxDegreeMdailyTesseralSP - 2},
     * but should typically not exceed 4 as higher values will exceed computer capacity)
          * @since 7.2
     */
    public DSSTTesseral(final Frame centralBodyFrame,
                        final double centralBodyRotationRate,
                        final UnnormalizedSphericalHarmonicsProvider provider,
                        final int maxDegreeTesseralSP, final int maxOrderTesseralSP,
                        final int maxEccPowTesseralSP, final int maxFrequencyShortPeriodics,
                        final int maxDegreeMdailyTesseralSP, final int maxOrderMdailyTesseralSP,
                        final int maxEccPowMdailyTesseralSP) {

        gmParameterDriver = new ParameterDriver(DSSTNewtonianAttraction.CENTRAL_ATTRACTION_COEFFICIENT,
                                                provider.getMu(), MU_SCALE,
                                                0.0, Double.POSITIVE_INFINITY);

        // Central body rotating frame
        this.bodyFrame = centralBodyFrame;

        //Save the rotation rate
        this.centralBodyRotationRate = centralBodyRotationRate;

        // Central body rotation period in seconds
        this.bodyPeriod = MathUtils.TWO_PI / centralBodyRotationRate;

        // Provider for spherical harmonics
        this.provider      = provider;
        this.maxDegree     = provider.getMaxDegree();
        this.maxOrder      = provider.getMaxOrder();

        //set the maximum degree order for short periodics
        checkIndexRange(maxDegreeTesseralSP, 2, maxDegree);
        this.maxDegreeTesseralSP       = maxDegreeTesseralSP;

        checkIndexRange(maxDegreeMdailyTesseralSP, 2, maxDegree);
        this.maxDegreeMdailyTesseralSP = maxDegreeMdailyTesseralSP;

        checkIndexRange(maxOrderTesseralSP, 0, maxOrder);
        this.maxOrderTesseralSP        = maxOrderTesseralSP;

        checkIndexRange(maxOrderMdailyTesseralSP, 0, maxOrder);
        this.maxOrderMdailyTesseralSP  = maxOrderMdailyTesseralSP;

        // set the maximum value for eccentricity power
        this.maxEccPowTesseralSP       = maxEccPowTesseralSP;

        checkIndexRange(maxEccPowMdailyTesseralSP, 0, maxDegreeMdailyTesseralSP - 2);
        this.maxEccPowMdailyTesseralSP = maxEccPowMdailyTesseralSP;

        // set the maximum value for frequency
        this.maxFrequencyShortPeriodics = maxFrequencyShortPeriodics;

        // Initialize default values
        this.nonResOrders = new TreeMap<Integer, List <Integer> >();

        pendingInitialization = true;

        fieldShortPeriodTerms = new HashMap<>();
        fieldHansen           = new HashMap<>();

    }

    /** Check an index range.
     * @param index index value
     * @param min minimum value for index
     * @param max maximum value for index
     */
    private void checkIndexRange(final int index, final int min, final int max) {
        if (index < min || index > max) {
            throw new OrekitException(LocalizedCoreFormats.OUT_OF_RANGE_SIMPLE, index, min, max);
        }
    }

    /** {@inheritDoc} */
    @Override
    public List<ShortPeriodTerms> initialize(final AuxiliaryElements auxiliaryElements,
                                             final PropagationType type,
                                             final double[] parameters) {

        // Initializes specific parameters.
        final DSSTTesseralContext context = initializeStep(auxiliaryElements, parameters);

        // The following terms are only used for hansen objects initialization
        final double ratio            = context.getRatio();
        final int maxEccPow           = context.getMaxEccPow();
        final List<Integer> resOrders = context.getResOrders();

        // Compute the non resonant tesseral harmonic terms if not set by the user
        getNonResonantTerms(type, context);

        hansen = new HansenObjects(ratio, maxEccPow, resOrders, type);

        mMax = FastMath.max(maxOrderTesseralSP, maxOrderMdailyTesseralSP);

        shortPeriodTerms = new TesseralShortPeriodicCoefficients(bodyFrame, maxOrderMdailyTesseralSP,
                                                                 maxDegreeTesseralSP < 0, nonResOrders,
                                                                 mMax, maxFrequencyShortPeriodics, INTERPOLATION_POINTS,
                                                                 new TimeSpanMap<Slot>(new Slot(mMax, maxFrequencyShortPeriodics,
                                                                                                INTERPOLATION_POINTS)));

        final List<ShortPeriodTerms> list = new ArrayList<ShortPeriodTerms>();
        list.add(shortPeriodTerms);
        return list;

    }

    /** {@inheritDoc} */
    @Override
    public <T extends RealFieldElement<T>> List<FieldShortPeriodTerms<T>> initialize(final FieldAuxiliaryElements<T> auxiliaryElements,
                                                                                     final PropagationType type,
                                                                                     final T[] parameters) {

        // Field used by default
        final Field<T> field = auxiliaryElements.getDate().getField();

        if (pendingInitialization == true) {

            // Initializes specific parameters.
            final FieldDSSTTesseralContext<T> context = initializeStep(auxiliaryElements, parameters);

            // Compute the non resonant tesseral harmonic terms if not set by the user
            getNonResonantTerms(type, context, field);

            // The following terms are only used for hansen objects initialization
            final T      ratio            = context.getRatio();
            final int maxEccPow           = context.getMaxEccPow();
            final List<Integer> resOrders = context.getResOrders();


            mMax = FastMath.max(maxOrderTesseralSP, maxOrderMdailyTesseralSP);

            fieldHansen.put(field, new FieldHansenObjects<>(ratio, maxEccPow, resOrders, type, field));

            pendingInitialization = false;
        }

        final FieldTesseralShortPeriodicCoefficients<T> ftspc =
                        new FieldTesseralShortPeriodicCoefficients<>(bodyFrame, maxOrderMdailyTesseralSP,
                                                                     maxDegreeTesseralSP < 0, nonResOrders,
                                                                     mMax, maxFrequencyShortPeriodics, INTERPOLATION_POINTS,
                                                                     new FieldTimeSpanMap<>(new FieldSlot<>(mMax,
                                                                                                            maxFrequencyShortPeriodics,
                                                                                                            INTERPOLATION_POINTS),
                                                                                            field));

        fieldShortPeriodTerms.put(field, ftspc);
        return Collections.singletonList(ftspc);

    }

    /** Performs initialization at each integration step for the current force model.
     *  <p>
     *  This method aims at being called before mean elements rates computation.
     *  </p>
     *  @param auxiliaryElements auxiliary elements related to the current orbit
     *  @param parameters values of the force model parameters
     *  @return new force model context
     */
    private DSSTTesseralContext initializeStep(final AuxiliaryElements auxiliaryElements, final double[] parameters) {
        return new DSSTTesseralContext(auxiliaryElements, bodyFrame, provider, maxFrequencyShortPeriodics, bodyPeriod, parameters);
    }

    /** Performs initialization at each integration step for the current force model.
     *  <p>
     *  This method aims at being called before mean elements rates computation.
     *  </p>
     *  @param <T> type of the elements
     *  @param auxiliaryElements auxiliary elements related to the current orbit
     *  @param parameters values of the force model parameters
     *  @return new force model context
     */
    private <T extends RealFieldElement<T>> FieldDSSTTesseralContext<T> initializeStep(final FieldAuxiliaryElements<T> auxiliaryElements,
                                                                                       final T[] parameters) {
        return new FieldDSSTTesseralContext<>(auxiliaryElements, bodyFrame, provider, maxFrequencyShortPeriodics, bodyPeriod, parameters);
    }

    /** {@inheritDoc} */
    @Override
    public double[] getMeanElementRate(final SpacecraftState spacecraftState,
                                       final AuxiliaryElements auxiliaryElements, final double[] parameters) {

        // Container for attributes
        final DSSTTesseralContext context = initializeStep(auxiliaryElements, parameters);

        // Access to potential U derivatives
        final UAnddU udu = new UAnddU(spacecraftState.getDate(), context, hansen);

        // Compute the cross derivative operator :
        final double UAlphaGamma   = auxiliaryElements.getAlpha() * udu.getdUdGa() - auxiliaryElements.getGamma() * udu.getdUdAl();
        final double UAlphaBeta    = auxiliaryElements.getAlpha() * udu.getdUdBe() - auxiliaryElements.getBeta()  * udu.getdUdAl();
        final double UBetaGamma    = auxiliaryElements.getBeta() * udu.getdUdGa() - auxiliaryElements.getGamma() * udu.getdUdBe();
        final double Uhk           = auxiliaryElements.getH() * udu.getdUdk()  - auxiliaryElements.getK() * udu.getdUdh();
        final double pUagmIqUbgoAB = (auxiliaryElements.getP() * UAlphaGamma - I * auxiliaryElements.getQ() * UBetaGamma) * context.getOoAB();
        final double UhkmUabmdUdl  = Uhk - UAlphaBeta - udu.getdUdl();

        final double da =  context.getAx2oA() * udu.getdUdl();
        final double dh =  context.getBoA() * udu.getdUdk() + auxiliaryElements.getK() * pUagmIqUbgoAB - auxiliaryElements.getH() * context.getBoABpo() * udu.getdUdl();
        final double dk =  -(context.getBoA() * udu.getdUdh() + auxiliaryElements.getH() * pUagmIqUbgoAB + auxiliaryElements.getK() * context.getBoABpo() * udu.getdUdl());
        final double dp =  context.getCo2AB() * (auxiliaryElements.getP() * UhkmUabmdUdl - UBetaGamma);
        final double dq =  context.getCo2AB() * (auxiliaryElements.getQ() * UhkmUabmdUdl - I * UAlphaGamma);
        final double dM = -context.getAx2oA() * udu.getdUda() + context.getBoABpo() * (auxiliaryElements.getH() * udu.getdUdh() + auxiliaryElements.getK() * udu.getdUdk()) + pUagmIqUbgoAB;

        return new double[] {da, dk, dh, dq, dp, dM};
    }

    /** {@inheritDoc} */
    @Override
    public <T extends RealFieldElement<T>> T[] getMeanElementRate(final FieldSpacecraftState<T> spacecraftState,
                                                                  final FieldAuxiliaryElements<T> auxiliaryElements,
                                                                  final T[] parameters) {

        // Field used by default
        final Field<T> field = auxiliaryElements.getDate().getField();

        // Container for attributes
        final FieldDSSTTesseralContext<T> context = initializeStep(auxiliaryElements, parameters);

        @SuppressWarnings("unchecked")
        final FieldHansenObjects<T> fho = (FieldHansenObjects<T>) fieldHansen.get(field);
        // Access to potential U derivatives
        final FieldUAnddU<T> udu = new FieldUAnddU<>(spacecraftState.getDate(), context, fho);

        // Compute the cross derivative operator :
        final T UAlphaGamma   = udu.getdUdGa().multiply(auxiliaryElements.getAlpha()).subtract(udu.getdUdAl().multiply(auxiliaryElements.getGamma()));
        final T UAlphaBeta    = udu.getdUdBe().multiply(auxiliaryElements.getAlpha()).subtract(udu.getdUdAl().multiply(auxiliaryElements.getBeta()));
        final T UBetaGamma    = udu.getdUdGa().multiply(auxiliaryElements.getBeta()).subtract(udu.getdUdBe().multiply(auxiliaryElements.getGamma()));
        final T Uhk           = udu.getdUdk().multiply(auxiliaryElements.getH()).subtract(udu.getdUdh().multiply(auxiliaryElements.getK()));
        final T pUagmIqUbgoAB = (UAlphaGamma.multiply(auxiliaryElements.getP()).subtract(UBetaGamma.multiply(auxiliaryElements.getQ()).multiply(I))).multiply(context.getOoAB());
        final T UhkmUabmdUdl  = Uhk.subtract(UAlphaBeta).subtract(udu.getdUdl());

        final T da = udu.getdUdl().multiply(context.getAx2oA());
        final T dh = udu.getdUdk().multiply(context.getBoA()).add(pUagmIqUbgoAB.multiply(auxiliaryElements.getK())).subtract(udu.getdUdl().multiply(auxiliaryElements.getH()).multiply(context.getBoABpo()));
        final T dk = (udu.getdUdh().multiply(context.getBoA()).add(pUagmIqUbgoAB.multiply(auxiliaryElements.getH())).add(udu.getdUdl().multiply(context.getBoABpo()).multiply(auxiliaryElements.getK()))).negate();
        final T dp = context.getCo2AB().multiply(auxiliaryElements.getP().multiply(UhkmUabmdUdl).subtract(UBetaGamma));
        final T dq = context.getCo2AB().multiply(auxiliaryElements.getQ().multiply(UhkmUabmdUdl).subtract(UAlphaGamma.multiply(I)));
        final T dM = pUagmIqUbgoAB.add(udu.getdUda().multiply(context.getAx2oA()).negate()).add((udu.getdUdh().multiply(auxiliaryElements.getH()).add(udu.getdUdk().multiply(auxiliaryElements.getK()))).multiply(context.getBoABpo()));

        final T[] elements = MathArrays.buildArray(field, 6);
        elements[0] = da;
        elements[1] = dk;
        elements[2] = dh;
        elements[3] = dq;
        elements[4] = dp;
        elements[5] = dM;

        return elements;

    }

    /** {@inheritDoc} */
    @Override
    public void updateShortPeriodTerms(final double[] parameters, final SpacecraftState... meanStates) {

        final Slot slot = shortPeriodTerms.createSlot(meanStates);

        for (final SpacecraftState meanState : meanStates) {

            final AuxiliaryElements auxiliaryElements = new AuxiliaryElements(meanState.getOrbit(), I);

            final DSSTTesseralContext context = initializeStep(auxiliaryElements, parameters);

            // Initialise the Hansen coefficients
            for (int s = -maxDegree; s <= maxDegree; s++) {
                // coefficients with j == 0 are always needed
                hansen.computeHansenObjectsInitValues(context, s + maxDegree, 0);
                if (maxDegreeTesseralSP >= 0) {
                    // initialize other objects only if required
                    for (int j = 1; j <= maxFrequencyShortPeriodics; j++) {
                        hansen.computeHansenObjectsInitValues(context, s + maxDegree, j);
                    }
                }
            }

            final FourierCjSjCoefficients cjsjFourier = new FourierCjSjCoefficients(maxFrequencyShortPeriodics, mMax);

            // Compute coefficients
            // Compute only if there is at least one non-resonant tesseral
            if (!nonResOrders.isEmpty() || maxDegreeTesseralSP < 0) {
                // Generate the fourrier coefficients
                cjsjFourier.generateCoefficients(meanState.getDate(), context, hansen);

                // the coefficient 3n / 2a
                final double tnota = 1.5 * context.getMeanMotion() / auxiliaryElements.getSma();

                // build the mDaily coefficients
                for (int m = 1; m <= maxOrderMdailyTesseralSP; m++) {
                    // build the coefficients
                    buildCoefficients(cjsjFourier, meanState.getDate(), slot, m, 0, tnota, context);
                }

                if (maxDegreeTesseralSP >= 0) {
                    // generate the other coefficients, if required
                    for (final Map.Entry<Integer, List<Integer>> entry : nonResOrders.entrySet()) {

                        for (int j : entry.getValue()) {
                            // build the coefficients
                            buildCoefficients(cjsjFourier, meanState.getDate(), slot, entry.getKey(), j, tnota, context);
                        }
                    }
                }
            }

        }

    }

    /** {@inheritDoc} */
    @Override
    @SuppressWarnings("unchecked")
    public <T extends RealFieldElement<T>> void updateShortPeriodTerms(final T[] parameters,
                                                                       final FieldSpacecraftState<T>... meanStates) {

        // Field used by default
        final Field<T> field = meanStates[0].getDate().getField();

        final FieldTesseralShortPeriodicCoefficients<T> ftspc = (FieldTesseralShortPeriodicCoefficients<T>) fieldShortPeriodTerms.get(field);
        final FieldSlot<T> slot = ftspc.createSlot(meanStates);

        for (final FieldSpacecraftState<T> meanState : meanStates) {

            final FieldAuxiliaryElements<T> auxiliaryElements = new FieldAuxiliaryElements<>(meanState.getOrbit(), I);

            final FieldDSSTTesseralContext<T> context = initializeStep(auxiliaryElements, parameters);

            final FieldHansenObjects<T> fho = (FieldHansenObjects<T>) fieldHansen.get(field);
            // Initialise the Hansen coefficients
            for (int s = -maxDegree; s <= maxDegree; s++) {
                // coefficients with j == 0 are always needed
                fho.computeHansenObjectsInitValues(context, s + maxDegree, 0);
                if (maxDegreeTesseralSP >= 0) {
                    // initialize other objects only if required
                    for (int j = 1; j <= maxFrequencyShortPeriodics; j++) {
                        fho.computeHansenObjectsInitValues(context, s + maxDegree, j);
                    }
                }
            }

            final FieldFourierCjSjCoefficients<T> cjsjFourier = new FieldFourierCjSjCoefficients<>(maxFrequencyShortPeriodics, mMax, field);

            // Compute coefficients
            // Compute only if there is at least one non-resonant tesseral
            if (!nonResOrders.isEmpty() || maxDegreeTesseralSP < 0) {
                // Generate the fourrier coefficients
                cjsjFourier.generateCoefficients(meanState.getDate(), context, fho, field);

                // the coefficient 3n / 2a
                final T tnota = context.getMeanMotion().multiply(1.5).divide(auxiliaryElements.getSma());

                // build the mDaily coefficients
                for (int m = 1; m <= maxOrderMdailyTesseralSP; m++) {
                    // build the coefficients
                    buildCoefficients(cjsjFourier, meanState.getDate(), slot, m, 0, tnota, context, field);
                }

                if (maxDegreeTesseralSP >= 0) {
                    // generate the other coefficients, if required
                    for (final Map.Entry<Integer, List<Integer>> entry : nonResOrders.entrySet()) {

                        for (int j : entry.getValue()) {
                            // build the coefficients
                            buildCoefficients(cjsjFourier, meanState.getDate(), slot, entry.getKey(), j, tnota, context, field);
                        }
                    }
                }
            }

        }

    }

    /** {@inheritDoc} */
    public ParameterDriver[] getParametersDrivers() {
        return new ParameterDriver[] {
            gmParameterDriver
        };
    }

    /** Build a set of coefficients.
     * @param cjsjFourier the fourier coefficients C<sub>i</sub><sup>j</sup> and the S<sub>i</sub><sup>j</sup>
     * @param date the current date
     * @param slot slot to which the coefficients belong
     * @param m m index
     * @param j j index
     * @param tnota 3n/2a
     * @param context container for attributes
     */
    private void buildCoefficients(final FourierCjSjCoefficients cjsjFourier,
                                   final AbsoluteDate date, final Slot slot,
                                   final int m, final int j, final double tnota, final DSSTTesseralContext context) {

        // Create local arrays
        final double[] currentCijm = new double[] {0., 0., 0., 0., 0., 0.};
        final double[] currentSijm = new double[] {0., 0., 0., 0., 0., 0.};

        // compute the term 1 / (jn - mθ<sup>.</sup>)
        final double oojnmt = 1. / (j * context.getMeanMotion() - m * centralBodyRotationRate);

        // initialise the coeficients
        for (int i = 0; i < 6; i++) {
            currentCijm[i] = -cjsjFourier.getSijm(i, j, m);
            currentSijm[i] = cjsjFourier.getCijm(i, j, m);
        }
        // Add the separate part for δ<sub>6i</sub>
        currentCijm[5] += tnota * oojnmt * cjsjFourier.getCijm(0, j, m);
        currentSijm[5] += tnota * oojnmt * cjsjFourier.getSijm(0, j, m);

        //Multiply by 1 / (jn - mθ<sup>.</sup>)
        for (int i = 0; i < 6; i++) {
            currentCijm[i] *= oojnmt;
            currentSijm[i] *= oojnmt;
        }

        // Add the coefficients to the interpolation grid
        slot.cijm[m][j + maxFrequencyShortPeriodics].addGridPoint(date, currentCijm);
        slot.sijm[m][j + maxFrequencyShortPeriodics].addGridPoint(date, currentSijm);

    }

     /** Build a set of coefficients.
     * @param <T> the type of the field elements
     * @param cjsjFourier the fourier coefficients C<sub>i</sub><sup>j</sup> and the S<sub>i</sub><sup>j</sup>
     * @param date the current date
     * @param slot slot to which the coefficients belong
     * @param m m index
     * @param j j index
     * @param tnota 3n/2a
     * @param context container for attributes
     * @param field field used by default
     */
    private <T extends RealFieldElement<T>> void buildCoefficients(final FieldFourierCjSjCoefficients<T> cjsjFourier,
                                                                   final FieldAbsoluteDate<T> date,
                                                                   final FieldSlot<T> slot,
                                                                   final int m, final int j, final T tnota,
                                                                   final FieldDSSTTesseralContext<T> context,
                                                                   final Field<T> field) {

        // Zero
        final T zero = field.getZero();

        // Create local arrays
        final T[] currentCijm = MathArrays.buildArray(field, 6);
        final T[] currentSijm = MathArrays.buildArray(field, 6);

        Arrays.fill(currentCijm, zero);
        Arrays.fill(currentSijm, zero);

        // compute the term 1 / (jn - mθ<sup>.</sup>)
        final T oojnmt = (context.getMeanMotion().multiply(j).subtract(m * centralBodyRotationRate)).reciprocal();

        // initialise the coeficients
        for (int i = 0; i < 6; i++) {
            currentCijm[i] = cjsjFourier.getSijm(i, j, m).negate();
            currentSijm[i] = cjsjFourier.getCijm(i, j, m);
        }
        // Add the separate part for δ<sub>6i</sub>
        currentCijm[5] = currentCijm[5].add(tnota.multiply(oojnmt).multiply(cjsjFourier.getCijm(0, j, m)));
        currentSijm[5] = currentSijm[5].add(tnota.multiply(oojnmt).multiply(cjsjFourier.getSijm(0, j, m)));

        //Multiply by 1 / (jn - mθ<sup>.</sup>)
        for (int i = 0; i < 6; i++) {
            currentCijm[i] = currentCijm[i].multiply(oojnmt);
            currentSijm[i] = currentSijm[i].multiply(oojnmt);
        }

        // Add the coefficients to the interpolation grid
        slot.cijm[m][j + maxFrequencyShortPeriodics].addGridPoint(date, currentCijm);
        slot.sijm[m][j + maxFrequencyShortPeriodics].addGridPoint(date, currentSijm);

    }

    /** {@inheritDoc} */
    @Override
    public EventDetector[] getEventsDetectors() {
        return null;
    }

    /** {@inheritDoc} */
    @Override
    public <T extends RealFieldElement<T>> FieldEventDetector<T>[] getFieldEventsDetectors(final Field<T> field) {
        return null;
    }

     /**
      * Get the non-resonant tesseral terms in the central body spherical harmonic field.
      *
      * @param type type of the elements used during the propagation
      * @param context container for attributes
      */
    private void getNonResonantTerms(final PropagationType type, final DSSTTesseralContext context) {

        // Compute natural resonant terms
        final double tolerance = 1. / FastMath.max(MIN_PERIOD_IN_SAT_REV,
                                                   MIN_PERIOD_IN_SECONDS / context.getOrbitPeriod());

        nonResOrders.clear();
        for (int m = 1; m <= maxOrder; m++) {
            final double resonance = context.getRatio() * m;
            int jRes = 0;
            final int jComputedRes = (int) FastMath.round(resonance);
            if (jComputedRes > 0 && jComputedRes <= maxFrequencyShortPeriodics && FastMath.abs(resonance - jComputedRes) <= tolerance) {
                // Store each resonant index and order
                jRes = jComputedRes;
            }

            if (type == PropagationType.OSCULATING && maxDegreeTesseralSP >= 0 && m <= maxOrderTesseralSP) {
                //compute non resonant orders in the tesseral harmonic field
                final List<Integer> listJofM = new ArrayList<Integer>();
                //for the moment we take only the pairs (j,m) with |j| <= maxDegree + maxEccPow (from |s-j| <= maxEccPow and |s| <= maxDegree)
                for (int j = -maxFrequencyShortPeriodics; j <= maxFrequencyShortPeriodics; j++) {
                    if (j != 0 && j != jRes) {
                        listJofM.add(j);
                    }
                }

                nonResOrders.put(m, listJofM);
            }
        }
    }

<<<<<<< HEAD
    /**
     * Get the non-resonant tesseral terms in the central body spherical harmonic field.
     * @param <T> type of the elements
     * @param type type of the elements used during the propagation
     * @param context container for attributes
     * @param field field used by default
=======
    /** Computes the potential U derivatives.
     *  <p>The following elements are computed from expression 3.3 - (4).
     *  <pre>
     *  dU / da
     *  dU / dh
     *  dU / dk
     *  dU / dλ
     *  dU / dα
     *  dU / dβ
     *  dU / dγ
     *  </pre>
     *  </p>
     *
     *  @param date current date
     *  @return potential derivatives
>>>>>>> 86186f8e
     */
    private <T extends RealFieldElement<T>> void getNonResonantTerms(final PropagationType type,
                                                                     final FieldDSSTTesseralContext<T> context,
                                                                     final Field<T> field) {

        final T zero = field.getZero();
        // Compute natural resonant terms
        final T tolerance = FastMath.max(zero.add(MIN_PERIOD_IN_SAT_REV),
                                         context.getOrbitPeriod().divide(MIN_PERIOD_IN_SECONDS).reciprocal()).reciprocal();

        nonResOrders.clear();
        for (int m = 1; m <= maxOrder; m++) {
            final T resonance = context.getRatio().multiply(m);
            int jRes = 0;
            final int jComputedRes = (int) FastMath.round(resonance);
            if (jComputedRes > 0 && jComputedRes <= maxFrequencyShortPeriodics && FastMath.abs(resonance.subtract(jComputedRes)).getReal() <= tolerance.getReal()) {
                // Store each resonant index and order
                jRes = jComputedRes;
            }

            if (type == PropagationType.OSCULATING && maxDegreeTesseralSP >= 0 && m <= maxOrderTesseralSP) {
                //compute non resonant orders in the tesseral harmonic field
                final List<Integer> listJofM = new ArrayList<Integer>();
                //for the moment we take only the pairs (j,m) with |j| <= maxDegree + maxEccPow (from |s-j| <= maxEccPow and |s| <= maxDegree)
                for (int j = -maxFrequencyShortPeriodics; j <= maxFrequencyShortPeriodics; j++) {
                    if (j != 0 && j != jRes) {
                        listJofM.add(j);
                    }
                }

                nonResOrders.put(m, listJofM);
            }
        }
    }

    /** Compute the n-SUM for potential derivatives components.
     *  @param date current date
     *  @param j resonant index <i>j</i>
     *  @param m resonant order <i>m</i>
     *  @param s d'Alembert characteristic <i>s</i>
     *  @param maxN maximum possible value for <i>n</i> index
     *  @param roaPow powers of R/a up to degree <i>n</i>
     *  @param ghMSJ G<sup>j</sup><sub>m,s</sub> and H<sup>j</sup><sub>m,s</sub> polynomials
     *  @param gammaMNS &Gamma;<sup>m</sup><sub>n,s</sub>(γ) function
     *  @param context container for attributes
     *  @param hansenObjects initialization of hansen objects
     *  @return Components of U<sub>n</sub> derivatives for fixed j, m, s
     */
    private double[][] computeNSum(final AbsoluteDate date,
                                   final int j, final int m, final int s, final int maxN, final double[] roaPow,
                                   final GHmsjPolynomials ghMSJ, final GammaMnsFunction gammaMNS, final DSSTTesseralContext context,
                                   final HansenObjects hansenObjects) {

        // Auxiliary elements related to the current orbit
        final AuxiliaryElements auxiliaryElements = context.getAuxiliaryElements();

        //spherical harmonics
        final UnnormalizedSphericalHarmonics harmonics = provider.onDate(date);

        // Potential derivatives components
        double dUdaCos  = 0.;
        double dUdaSin  = 0.;
        double dUdhCos  = 0.;
        double dUdhSin  = 0.;
        double dUdkCos  = 0.;
        double dUdkSin  = 0.;
        double dUdlCos  = 0.;
        double dUdlSin  = 0.;
        double dUdAlCos = 0.;
        double dUdAlSin = 0.;
        double dUdBeCos = 0.;
        double dUdBeSin = 0.;
        double dUdGaCos = 0.;
        double dUdGaSin = 0.;

        // I^m
        @SuppressWarnings("unused")
        final int Im = I > 0 ? 1 : (m % 2 == 0 ? 1 : -1);

        // jacobi v, w, indices from 2.7.1-(15)
        final int v = FastMath.abs(m - s);
        final int w = FastMath.abs(m + s);

        // Initialise lower degree nmin = (Max(2, m, |s|)) for summation over n
        final int nmin = FastMath.max(FastMath.max(2, m), FastMath.abs(s));

        //Get the corresponding Hansen object
        final int sIndex = maxDegree + (j < 0 ? -s : s);
        final int jIndex = FastMath.abs(j);
        final HansenTesseralLinear hans = hansenObjects.getHansenObjects()[sIndex][jIndex];

        // n-SUM from nmin to N
        for (int n = nmin; n <= maxN; n++) {
            // If (n - s) is odd, the contribution is null because of Vmns
            if ((n - s) % 2 == 0) {

                // Vmns coefficient
                final double vMNS   = CoefficientsFactory.getVmns(m, n, s);

                // Inclination function Gamma and derivative
                final double gaMNS  = gammaMNS.getValue(m, n, s);
                final double dGaMNS = gammaMNS.getDerivative(m, n, s);

                // Hansen kernel value and derivative
                final double kJNS   = hans.getValue(-n - 1, context.getChi());
                final double dkJNS  = hans.getDerivative(-n - 1, context.getChi());

                // Gjms, Hjms polynomials and derivatives
                final double gMSJ   = ghMSJ.getGmsj(m, s, j);
                final double hMSJ   = ghMSJ.getHmsj(m, s, j);
                final double dGdh   = ghMSJ.getdGmsdh(m, s, j);
                final double dGdk   = ghMSJ.getdGmsdk(m, s, j);
                final double dGdA   = ghMSJ.getdGmsdAlpha(m, s, j);
                final double dGdB   = ghMSJ.getdGmsdBeta(m, s, j);
                final double dHdh   = ghMSJ.getdHmsdh(m, s, j);
                final double dHdk   = ghMSJ.getdHmsdk(m, s, j);
                final double dHdA   = ghMSJ.getdHmsdAlpha(m, s, j);
                final double dHdB   = ghMSJ.getdHmsdBeta(m, s, j);

                // Jacobi l-index from 2.7.1-(15)
                final int l = FastMath.min(n - m, n - FastMath.abs(s));
                // Jacobi polynomial and derivative
                final DerivativeStructure jacobi =
                        JacobiPolynomials.getValue(l, v, w, context.getFactory().variable(0, auxiliaryElements.getGamma()));

                // Geopotential coefficients
                final double cnm = harmonics.getUnnormalizedCnm(n, m);
                final double snm = harmonics.getUnnormalizedSnm(n, m);

                // Common factors from expansion of equations 3.3-4
                final double cf_0      = roaPow[n] * Im * vMNS;
                final double cf_1      = cf_0 * gaMNS * jacobi.getValue();
                final double cf_2      = cf_1 * kJNS;
                final double gcPhs     = gMSJ * cnm + hMSJ * snm;
                final double gsMhc     = gMSJ * snm - hMSJ * cnm;
                final double dKgcPhsx2 = 2. * dkJNS * gcPhs;
                final double dKgsMhcx2 = 2. * dkJNS * gsMhc;
                final double dUdaCoef  = (n + 1) * cf_2;
                final double dUdlCoef  = j * cf_2;
                final double dUdGaCoef = cf_0 * kJNS * (jacobi.getValue() * dGaMNS + gaMNS * jacobi.getPartialDerivative(1));

                // dU / da components
                dUdaCos  += dUdaCoef * gcPhs;
                dUdaSin  += dUdaCoef * gsMhc;

                // dU / dh components
                dUdhCos  += cf_1 * (kJNS * (cnm * dGdh + snm * dHdh) + auxiliaryElements.getH() * dKgcPhsx2);
                dUdhSin  += cf_1 * (kJNS * (snm * dGdh - cnm * dHdh) + auxiliaryElements.getH() * dKgsMhcx2);

                // dU / dk components
                dUdkCos  += cf_1 * (kJNS * (cnm * dGdk + snm * dHdk) + auxiliaryElements.getK() * dKgcPhsx2);
                dUdkSin  += cf_1 * (kJNS * (snm * dGdk - cnm * dHdk) + auxiliaryElements.getK() * dKgsMhcx2);

                // dU / dLambda components
                dUdlCos  +=  dUdlCoef * gsMhc;
                dUdlSin  += -dUdlCoef * gcPhs;

                // dU / alpha components
                dUdAlCos += cf_2 * (dGdA * cnm + dHdA * snm);
                dUdAlSin += cf_2 * (dGdA * snm - dHdA * cnm);

                // dU / dBeta components
                dUdBeCos += cf_2 * (dGdB * cnm + dHdB * snm);
                dUdBeSin += cf_2 * (dGdB * snm - dHdB * cnm);

                // dU / dGamma components
                dUdGaCos += dUdGaCoef * gcPhs;
                dUdGaSin += dUdGaCoef * gsMhc;
            }
        }

        return new double[][] {{dUdaCos,  dUdaSin},
                               {dUdhCos,  dUdhSin},
                               {dUdkCos,  dUdkSin},
                               {dUdlCos,  dUdlSin},
                               {dUdAlCos, dUdAlSin},
                               {dUdBeCos, dUdBeSin},
                               {dUdGaCos, dUdGaSin}};
    }

    /** Compute the n-SUM for potential derivatives components.
     *  @param <T> the type of the field elements
     *  @param date current date
     *  @param j resonant index <i>j</i>
     *  @param m resonant order <i>m</i>
     *  @param s d'Alembert characteristic <i>s</i>
     *  @param maxN maximum possible value for <i>n</i> index
     *  @param roaPow powers of R/a up to degree <i>n</i>
     *  @param ghMSJ G<sup>j</sup><sub>m,s</sub> and H<sup>j</sup><sub>m,s</sub> polynomials
     *  @param gammaMNS &Gamma;<sup>m</sup><sub>n,s</sub>(γ) function
     *  @param context container for attributes
     *  @param hansenObjects initialization of hansen objects
     *  @return Components of U<sub>n</sub> derivatives for fixed j, m, s
     */
    private <T extends RealFieldElement<T>> T[][] computeNSum(final FieldAbsoluteDate<T> date,
                                                              final int j, final int m, final int s, final int maxN,
                                                              final T[] roaPow,
                                                              final FieldGHmsjPolynomials<T> ghMSJ,
                                                              final FieldGammaMnsFunction<T> gammaMNS,
                                                              final FieldDSSTTesseralContext<T> context,
                                                              final FieldHansenObjects<T> hansenObjects) {

        // Auxiliary elements related to the current orbit
        final FieldAuxiliaryElements<T> auxiliaryElements = context.getFieldAuxiliaryElements();
        // Zero for initialization
        final Field<T> field = date.getField();
        final T zero = field.getZero();

        //spherical harmonics
        final UnnormalizedSphericalHarmonics harmonics = provider.onDate(date.toAbsoluteDate());

        // Potential derivatives components
        T dUdaCos  = zero;
        T dUdaSin  = zero;
        T dUdhCos  = zero;
        T dUdhSin  = zero;
        T dUdkCos  = zero;
        T dUdkSin  = zero;
        T dUdlCos  = zero;
        T dUdlSin  = zero;
        T dUdAlCos = zero;
        T dUdAlSin = zero;
        T dUdBeCos = zero;
        T dUdBeSin = zero;
        T dUdGaCos = zero;
        T dUdGaSin = zero;

        // I^m
        @SuppressWarnings("unused")
        final int Im = I > 0 ? 1 : (m % 2 == 0 ? 1 : -1);

        // jacobi v, w, indices from 2.7.1-(15)
        final int v = FastMath.abs(m - s);
        final int w = FastMath.abs(m + s);

        // Initialise lower degree nmin = (Max(2, m, |s|)) for summation over n
        final int nmin = FastMath.max(FastMath.max(2, m), FastMath.abs(s));

        //Get the corresponding Hansen object
        final int sIndex = maxDegree + (j < 0 ? -s : s);
        final int jIndex = FastMath.abs(j);
        final FieldHansenTesseralLinear<T> hans = hansenObjects.getHansenObjects()[sIndex][jIndex];

        // n-SUM from nmin to N
        for (int n = nmin; n <= maxN; n++) {
            // If (n - s) is odd, the contribution is null because of Vmns
            if ((n - s) % 2 == 0) {

                // Vmns coefficient
                final T vMNS   = zero.add(CoefficientsFactory.getVmns(m, n, s));

                // Inclination function Gamma and derivative
                final T gaMNS  = gammaMNS.getValue(m, n, s);
                final T dGaMNS = gammaMNS.getDerivative(m, n, s);

                // Hansen kernel value and derivative
                final T kJNS   = hans.getValue(-n - 1, context.getChi());
                final T dkJNS  = hans.getDerivative(-n - 1, context.getChi());

                // Gjms, Hjms polynomials and derivatives
                final T gMSJ   = ghMSJ.getGmsj(m, s, j);
                final T hMSJ   = ghMSJ.getHmsj(m, s, j);
                final T dGdh   = ghMSJ.getdGmsdh(m, s, j);
                final T dGdk   = ghMSJ.getdGmsdk(m, s, j);
                final T dGdA   = ghMSJ.getdGmsdAlpha(m, s, j);
                final T dGdB   = ghMSJ.getdGmsdBeta(m, s, j);
                final T dHdh   = ghMSJ.getdHmsdh(m, s, j);
                final T dHdk   = ghMSJ.getdHmsdk(m, s, j);
                final T dHdA   = ghMSJ.getdHmsdAlpha(m, s, j);
                final T dHdB   = ghMSJ.getdHmsdBeta(m, s, j);

                // Jacobi l-index from 2.7.1-(15)
                final int l = FastMath.min(n - m, n - FastMath.abs(s));
                // Jacobi polynomial and derivative
                final FieldDerivativeStructure<T> jacobi =
                        JacobiPolynomials.getValue(l, v, w, context.getFactory().variable(0, auxiliaryElements.getGamma()));

                // Geopotential coefficients
                final T cnm = zero.add(harmonics.getUnnormalizedCnm(n, m));
                final T snm = zero.add(harmonics.getUnnormalizedSnm(n, m));

                // Common factors from expansion of equations 3.3-4
                final T cf_0      = roaPow[n].multiply(Im).multiply(vMNS);
                final T cf_1      = cf_0.multiply(gaMNS).multiply(jacobi.getValue());
                final T cf_2      = cf_1.multiply(kJNS);
                final T gcPhs     = gMSJ.multiply(cnm).add(hMSJ.multiply(snm));
                final T gsMhc     = gMSJ.multiply(snm).subtract(hMSJ.multiply(cnm));
                final T dKgcPhsx2 = dkJNS.multiply(gcPhs).multiply(2.);
                final T dKgsMhcx2 = dkJNS.multiply(gsMhc).multiply(2.);
                final T dUdaCoef  = cf_2.multiply(n + 1);
                final T dUdlCoef  = cf_2.multiply(j);
                final T dUdGaCoef = cf_0.multiply(kJNS).multiply(dGaMNS.multiply(jacobi.getValue()).add(gaMNS.multiply(jacobi.getPartialDerivative(1))));

                // dU / da components
                dUdaCos  = dUdaCos.add(dUdaCoef.multiply(gcPhs));
                dUdaSin  = dUdaSin.add(dUdaCoef.multiply(gsMhc));

                // dU / dh components
                dUdhCos  = dUdhCos.add(cf_1.multiply(kJNS.multiply(cnm.multiply(dGdh).add(snm.multiply(dHdh))).add(dKgcPhsx2.multiply(auxiliaryElements.getH()))));
                dUdhSin  = dUdhSin.add(cf_1.multiply(kJNS.multiply(snm.multiply(dGdh).subtract(cnm.multiply(dHdh))).add(dKgsMhcx2.multiply(auxiliaryElements.getH()))));

                // dU / dk components
                dUdkCos  = dUdkCos.add(cf_1.multiply(kJNS.multiply(cnm.multiply(dGdk).add(snm.multiply(dHdk))).add(dKgcPhsx2.multiply(auxiliaryElements.getK()))));
                dUdkSin  = dUdkSin.add(cf_1.multiply(kJNS.multiply(snm.multiply(dGdk).subtract(cnm.multiply(dHdk))).add(dKgsMhcx2.multiply(auxiliaryElements.getK()))));

                // dU / dLambda components
                dUdlCos  = dUdlCos.add(dUdlCoef.multiply(gsMhc));
                dUdlSin  = dUdlSin.add(dUdlCoef.multiply(gcPhs).negate());

                // dU / alpha components
                dUdAlCos = dUdAlCos.add(cf_2.multiply(dGdA.multiply(cnm).add(dHdA.multiply(snm))));
                dUdAlSin = dUdAlSin.add(cf_2.multiply(dGdA.multiply(snm).subtract(dHdA.multiply(cnm))));

                // dU / dBeta components
                dUdBeCos = dUdBeCos.add(cf_2.multiply(dGdB.multiply(cnm).add(dHdB.multiply(snm))));
                dUdBeSin = dUdBeSin.add(cf_2.multiply(dGdB.multiply(snm).subtract(dHdB.multiply(cnm))));

                // dU / dGamma components
                dUdGaCos = dUdGaCos.add(dUdGaCoef.multiply(gcPhs));
                dUdGaSin = dUdGaSin.add(dUdGaCoef.multiply(gsMhc));
            }
        }

        final T[][] derivatives = MathArrays.buildArray(field, 7, 2);
        derivatives[0][0] = dUdaCos;
        derivatives[0][1] = dUdaSin;
        derivatives[1][0] = dUdhCos;
        derivatives[1][1] = dUdhSin;
        derivatives[2][0] = dUdkCos;
        derivatives[2][1] = dUdkSin;
        derivatives[3][0] = dUdlCos;
        derivatives[3][1] = dUdlSin;
        derivatives[4][0] = dUdAlCos;
        derivatives[4][1] = dUdAlSin;
        derivatives[5][0] = dUdBeCos;
        derivatives[5][1] = dUdBeSin;
        derivatives[6][0] = dUdGaCos;
        derivatives[6][1] = dUdGaSin;

        return derivatives;

    }

    /** {@inheritDoc} */
    @Override
    public void registerAttitudeProvider(final AttitudeProvider attitudeProvider) {
        //nothing is done since this contribution is not sensitive to attitude
    }

    /** Compute the C<sup>j</sup> and the S<sup>j</sup> coefficients.
     *  <p>
     *  Those coefficients are given in Danielson paper by substituting the
     *  disturbing function (2.7.1-16) with m != 0 into (2.2-10)
     *  </p>
     */
    private class FourierCjSjCoefficients {

        /** Absolute limit for j ( -jMax <= j <= jMax ).  */
        private final int jMax;

        /** The C<sub>i</sub><sup>jm</sup> coefficients.
         * <p>
         * The index order is [m][j][i] <br/>
         * The i index corresponds to the C<sub>i</sub><sup>jm</sup> coefficients used to
         * compute the following: <br/>
         * - da/dt <br/>
         * - dk/dt <br/>
         * - dh/dt / dk <br/>
         * - dq/dt <br/>
         * - dp/dt / dα <br/>
         * - dλ/dt / dβ <br/>
         * </p>
         */
        private final double[][][] cCoef;

        /** The S<sub>i</sub><sup>jm</sup> coefficients.
         * <p>
         * The index order is [m][j][i] <br/>
         * The i index corresponds to the C<sub>i</sub><sup>jm</sup> coefficients used to
         * compute the following: <br/>
         * - da/dt <br/>
         * - dk/dt <br/>
         * - dh/dt / dk <br/>
         * - dq/dt <br/>
         * - dp/dt / dα <br/>
         * - dλ/dt / dβ <br/>
         * </p>
         */
        private final double[][][] sCoef;

        /** G<sub>ms</sub><sup>j</sup> and H<sub>ms</sub><sup>j</sup> polynomials. */
        private GHmsjPolynomials ghMSJ;

        /** &Gamma;<sub>ns</sub><sup>m</sup> function. */
        private GammaMnsFunction gammaMNS;

        /** R / a up to power degree. */
        private final double[] roaPow;

        /** Create a set of C<sub>i</sub><sup>jm</sup> and S<sub>i</sub><sup>jm</sup> coefficients.
         *  @param jMax absolute limit for j ( -jMax <= j <= jMax )
         *  @param mMax maximum value for m
         */
        FourierCjSjCoefficients(final int jMax, final int mMax) {
            // initialise fields
            final int rows    = mMax + 1;
            final int columns = 2 * jMax + 1;
            this.jMax         = jMax;
            this.cCoef        = new double[rows][columns][6];
            this.sCoef        = new double[rows][columns][6];
            this.roaPow       = new double[maxDegree + 1];
            roaPow[0] = 1.;
        }

        /**
         * Generate the coefficients.
         * @param date the current date
<<<<<<< HEAD
         * @param context container for attributes
         * @param hansenObjects initialization of hansen objects
=======
>>>>>>> 86186f8e
         */
        public void generateCoefficients(final AbsoluteDate date, final DSSTTesseralContext context,
                                         final HansenObjects hansenObjects) {

            final AuxiliaryElements auxiliaryElements = context.getAuxiliaryElements();

            // Compute only if there is at least one non-resonant tesseral
            if (!nonResOrders.isEmpty() || maxDegreeTesseralSP < 0) {
                // Gmsj and Hmsj polynomials
                ghMSJ = new GHmsjPolynomials(auxiliaryElements.getK(), auxiliaryElements.getH(), auxiliaryElements.getAlpha(), auxiliaryElements.getBeta(), I);

                // GAMMAmns function
                gammaMNS = new GammaMnsFunction(maxDegree, auxiliaryElements.getGamma(), I);

                final int maxRoaPower = FastMath.max(maxDegreeTesseralSP, maxDegreeMdailyTesseralSP);

                // R / a up to power degree
                for (int i = 1; i <= maxRoaPower; i++) {
                    roaPow[i] = context.getRoa() * roaPow[i - 1];
                }

                //generate the m-daily coefficients
                for (int m = 1; m <= maxOrderMdailyTesseralSP; m++) {
                    buildFourierCoefficients(date, m, 0, maxDegreeMdailyTesseralSP, context, hansenObjects);
                }

                // generate the other coefficients only if required
                if (maxDegreeTesseralSP >= 0) {
                    for (int m: nonResOrders.keySet()) {
                        final List<Integer> listJ = nonResOrders.get(m);

                        for (int j: listJ) {
                            buildFourierCoefficients(date, m, j, maxDegreeTesseralSP, context, hansenObjects);
                        }
                    }
                }
            }
        }

        /** Build a set of fourier coefficients for a given m and j.
         *
         * @param date the date of the coefficients
         * @param m m index
         * @param j j index
         * @param maxN  maximum value for n index
<<<<<<< HEAD
         * @param context container for attributes
         * @param hansenObjects initialization of hansen objects
=======
>>>>>>> 86186f8e
         */
        private void buildFourierCoefficients(final AbsoluteDate date,
               final int m, final int j, final int maxN, final DSSTTesseralContext context,
               final HansenObjects hansenObjects) {

            final AuxiliaryElements auxiliaryElements = context.getAuxiliaryElements();

            // Potential derivatives components for a given non-resonant pair {j,m}
            double dRdaCos  = 0.;
            double dRdaSin  = 0.;
            double dRdhCos  = 0.;
            double dRdhSin  = 0.;
            double dRdkCos  = 0.;
            double dRdkSin  = 0.;
            double dRdlCos  = 0.;
            double dRdlSin  = 0.;
            double dRdAlCos = 0.;
            double dRdAlSin = 0.;
            double dRdBeCos = 0.;
            double dRdBeSin = 0.;
            double dRdGaCos = 0.;
            double dRdGaSin = 0.;

            // s-SUM from -sMin to sMax
            final int sMin = j == 0 ? maxEccPowMdailyTesseralSP : maxEccPowTesseralSP;
            final int sMax = j == 0 ? maxEccPowMdailyTesseralSP : maxEccPowTesseralSP;
            for (int s = 0; s <= sMax; s++) {

                // n-SUM for s positive
                final double[][] nSumSpos = computeNSum(date, j, m, s, maxN,
                                                        roaPow, ghMSJ, gammaMNS, context, hansenObjects);
                dRdaCos  += nSumSpos[0][0];
                dRdaSin  += nSumSpos[0][1];
                dRdhCos  += nSumSpos[1][0];
                dRdhSin  += nSumSpos[1][1];
                dRdkCos  += nSumSpos[2][0];
                dRdkSin  += nSumSpos[2][1];
                dRdlCos  += nSumSpos[3][0];
                dRdlSin  += nSumSpos[3][1];
                dRdAlCos += nSumSpos[4][0];
                dRdAlSin += nSumSpos[4][1];
                dRdBeCos += nSumSpos[5][0];
                dRdBeSin += nSumSpos[5][1];
                dRdGaCos += nSumSpos[6][0];
                dRdGaSin += nSumSpos[6][1];

                // n-SUM for s negative
                if (s > 0 && s <= sMin) {
                    final double[][] nSumSneg = computeNSum(date, j, m, -s, maxN,
                                                            roaPow, ghMSJ, gammaMNS, context, hansenObjects);
                    dRdaCos  += nSumSneg[0][0];
                    dRdaSin  += nSumSneg[0][1];
                    dRdhCos  += nSumSneg[1][0];
                    dRdhSin  += nSumSneg[1][1];
                    dRdkCos  += nSumSneg[2][0];
                    dRdkSin  += nSumSneg[2][1];
                    dRdlCos  += nSumSneg[3][0];
                    dRdlSin  += nSumSneg[3][1];
                    dRdAlCos += nSumSneg[4][0];
                    dRdAlSin += nSumSneg[4][1];
                    dRdBeCos += nSumSneg[5][0];
                    dRdBeSin += nSumSneg[5][1];
                    dRdGaCos += nSumSneg[6][0];
                    dRdGaSin += nSumSneg[6][1];
                }
            }
            dRdaCos  *= -context.getMoa() / auxiliaryElements.getSma();
            dRdaSin  *= -context.getMoa() / auxiliaryElements.getSma();
            dRdhCos  *=  context.getMoa();
            dRdhSin  *=  context.getMoa();
            dRdkCos  *=  context.getMoa();
            dRdkSin  *=  context.getMoa();
            dRdlCos  *=  context.getMoa();
            dRdlSin  *=  context.getMoa();
            dRdAlCos *=  context.getMoa();
            dRdAlSin *=  context.getMoa();
            dRdBeCos *=  context.getMoa();
            dRdBeSin *=  context.getMoa();
            dRdGaCos *=  context.getMoa();
            dRdGaSin *=  context.getMoa();

            // Compute the cross derivative operator :
            final double RAlphaGammaCos   = auxiliaryElements.getAlpha() * dRdGaCos - auxiliaryElements.getGamma() * dRdAlCos;
            final double RAlphaGammaSin   = auxiliaryElements.getAlpha() * dRdGaSin - auxiliaryElements.getGamma() * dRdAlSin;
            final double RAlphaBetaCos    = auxiliaryElements.getAlpha() * dRdBeCos - auxiliaryElements.getBeta()  * dRdAlCos;
            final double RAlphaBetaSin    = auxiliaryElements.getAlpha() * dRdBeSin - auxiliaryElements.getBeta()  * dRdAlSin;
            final double RBetaGammaCos    =  auxiliaryElements.getBeta() * dRdGaCos - auxiliaryElements.getGamma() * dRdBeCos;
            final double RBetaGammaSin    =  auxiliaryElements.getBeta() * dRdGaSin - auxiliaryElements.getGamma() * dRdBeSin;
            final double RhkCos           =     auxiliaryElements.getH() * dRdkCos  -     auxiliaryElements.getK() * dRdhCos;
            final double RhkSin           =     auxiliaryElements.getH() * dRdkSin  -     auxiliaryElements.getK() * dRdhSin;
            final double pRagmIqRbgoABCos = (auxiliaryElements.getP() * RAlphaGammaCos - I * auxiliaryElements.getQ() * RBetaGammaCos) * context.getOoAB();
            final double pRagmIqRbgoABSin = (auxiliaryElements.getP() * RAlphaGammaSin - I * auxiliaryElements.getQ() * RBetaGammaSin) * context.getOoAB();
            final double RhkmRabmdRdlCos  =  RhkCos - RAlphaBetaCos - dRdlCos;
            final double RhkmRabmdRdlSin  =  RhkSin - RAlphaBetaSin - dRdlSin;

            // da/dt
            cCoef[m][j + jMax][0] = context.getAx2oA() * dRdlCos;
            sCoef[m][j + jMax][0] = context.getAx2oA() * dRdlSin;

            // dk/dt
            cCoef[m][j + jMax][1] = -(context.getBoA() * dRdhCos + auxiliaryElements.getH() * pRagmIqRbgoABCos + auxiliaryElements.getK() * context.getBoABpo() * dRdlCos);
            sCoef[m][j + jMax][1] = -(context.getBoA() * dRdhSin + auxiliaryElements.getH() * pRagmIqRbgoABSin + auxiliaryElements.getK() * context.getBoABpo() * dRdlSin);

            // dh/dt
            cCoef[m][j + jMax][2] = context.getBoA() * dRdkCos + auxiliaryElements.getK() * pRagmIqRbgoABCos - auxiliaryElements.getH() * context.getBoABpo() * dRdlCos;
            sCoef[m][j + jMax][2] = context.getBoA() * dRdkSin + auxiliaryElements.getK() * pRagmIqRbgoABSin - auxiliaryElements.getH() * context.getBoABpo() * dRdlSin;

            // dq/dt
            cCoef[m][j + jMax][3] = context.getCo2AB() * (auxiliaryElements.getQ() * RhkmRabmdRdlCos - I * RAlphaGammaCos);
            sCoef[m][j + jMax][3] = context.getCo2AB() * (auxiliaryElements.getQ() * RhkmRabmdRdlSin - I * RAlphaGammaSin);

            // dp/dt
            cCoef[m][j + jMax][4] = context.getCo2AB() * (auxiliaryElements.getP() * RhkmRabmdRdlCos - RBetaGammaCos);
            sCoef[m][j + jMax][4] = context.getCo2AB() * (auxiliaryElements.getP() * RhkmRabmdRdlSin - RBetaGammaSin);

            // dλ/dt
            cCoef[m][j + jMax][5] = -context.getAx2oA() * dRdaCos + context.getBoABpo() * (auxiliaryElements.getH() * dRdhCos + auxiliaryElements.getK() * dRdkCos) + pRagmIqRbgoABCos;
            sCoef[m][j + jMax][5] = -context.getAx2oA() * dRdaSin + context.getBoABpo() * (auxiliaryElements.getH() * dRdhSin + auxiliaryElements.getK() * dRdkSin) + pRagmIqRbgoABSin;
        }

        /** Get the coefficient C<sub>i</sub><sup>jm</sup>.
         * @param i i index - corresponds to the required variation
         * @param j j index
         * @param m m index
         * @return the coefficient C<sub>i</sub><sup>jm</sup>
         */
        public double getCijm(final int i, final int j, final int m) {
            return cCoef[m][j + jMax][i];
        }

        /** Get the coefficient S<sub>i</sub><sup>jm</sup>.
         * @param i i index - corresponds to the required variation
         * @param j j index
         * @param m m index
         * @return the coefficient S<sub>i</sub><sup>jm</sup>
         */
        public double getSijm(final int i, final int j, final int m) {
            return sCoef[m][j + jMax][i];
        }
    }

    /** Compute the C<sup>j</sup> and the S<sup>j</sup> coefficients.
     *  <p>
     *  Those coefficients are given in Danielson paper by substituting the
     *  disturbing function (2.7.1-16) with m != 0 into (2.2-10)
     *  </p>
     */
    private class FieldFourierCjSjCoefficients <T extends RealFieldElement<T>> {

        /** Absolute limit for j ( -jMax <= j <= jMax ).  */
        private final int jMax;

        /** The C<sub>i</sub><sup>jm</sup> coefficients.
         * <p>
         * The index order is [m][j][i] <br/>
         * The i index corresponds to the C<sub>i</sub><sup>jm</sup> coefficients used to
         * compute the following: <br/>
         * - da/dt <br/>
         * - dk/dt <br/>
         * - dh/dt / dk <br/>
         * - dq/dt <br/>
         * - dp/dt / dα <br/>
         * - dλ/dt / dβ <br/>
         * </p>
         */
        private final T[][][] cCoef;

        /** The S<sub>i</sub><sup>jm</sup> coefficients.
         * <p>
         * The index order is [m][j][i] <br/>
         * The i index corresponds to the C<sub>i</sub><sup>jm</sup> coefficients used to
         * compute the following: <br/>
         * - da/dt <br/>
         * - dk/dt <br/>
         * - dh/dt / dk <br/>
         * - dq/dt <br/>
         * - dp/dt / dα <br/>
         * - dλ/dt / dβ <br/>
         * </p>
         */
        private final T[][][] sCoef;

        /** G<sub>ms</sub><sup>j</sup> and H<sub>ms</sub><sup>j</sup> polynomials. */
        private FieldGHmsjPolynomials<T> ghMSJ;

        /** &Gamma;<sub>ns</sub><sup>m</sup> function. */
        private FieldGammaMnsFunction<T> gammaMNS;

        /** R / a up to power degree. */
        private final T[] roaPow;

        /** Create a set of C<sub>i</sub><sup>jm</sup> and S<sub>i</sub><sup>jm</sup> coefficients.
         *  @param jMax absolute limit for j ( -jMax <= j <= jMax )
         *  @param mMax maximum value for m
         *  @param field field used by default
         */
        FieldFourierCjSjCoefficients(final int jMax, final int mMax, final Field<T> field) {
            // initialise fields
            final T zero = field.getZero();
            final int rows    = mMax + 1;
            final int columns = 2 * jMax + 1;
            this.jMax         = jMax;
            this.cCoef        = MathArrays.buildArray(field, rows, columns, 6);
            this.sCoef        = MathArrays.buildArray(field, rows, columns, 6);
            this.roaPow       = MathArrays.buildArray(field, maxDegree + 1);
            roaPow[0] = zero.add(1.);
        }

        /**
         * Generate the coefficients.
         * @param date the current date
         * @param context container for attributes
         * @param hansenObjects initialization of hansen objects
         * @param field field used by default
         * @throws OrekitException if an error occurs while generating the coefficients
         */
        public void generateCoefficients(final FieldAbsoluteDate<T> date,
                                         final FieldDSSTTesseralContext<T> context,
                                         final FieldHansenObjects<T> hansenObjects,
                                         final Field<T> field)
            throws OrekitException {

            final FieldAuxiliaryElements<T> auxiliaryElements = context.getFieldAuxiliaryElements();
            // Compute only if there is at least one non-resonant tesseral
            if (!nonResOrders.isEmpty() || maxDegreeTesseralSP < 0) {
                // Gmsj and Hmsj polynomials
                ghMSJ = new FieldGHmsjPolynomials<>(auxiliaryElements.getK(), auxiliaryElements.getH(), auxiliaryElements.getAlpha(), auxiliaryElements.getBeta(), I, field);

                // GAMMAmns function
                gammaMNS = new FieldGammaMnsFunction<>(maxDegree, auxiliaryElements.getGamma(), I, field);

                final int maxRoaPower = FastMath.max(maxDegreeTesseralSP, maxDegreeMdailyTesseralSP);

                // R / a up to power degree
                for (int i = 1; i <= maxRoaPower; i++) {
                    roaPow[i] = context.getRoa().multiply(roaPow[i - 1]);
                }

                //generate the m-daily coefficients
                for (int m = 1; m <= maxOrderMdailyTesseralSP; m++) {
                    buildFourierCoefficients(date, m, 0, maxDegreeMdailyTesseralSP, context, hansenObjects, field);
                }

                // generate the other coefficients only if required
                if (maxDegreeTesseralSP >= 0) {
                    for (int m: nonResOrders.keySet()) {
                        final List<Integer> listJ = nonResOrders.get(m);

                        for (int j: listJ) {
                            buildFourierCoefficients(date, m, j, maxDegreeTesseralSP, context, hansenObjects, field);
                        }
                    }
                }
            }
        }

        /** Build a set of fourier coefficients for a given m and j.
         *
         * @param date the date of the coefficients
         * @param m m index
         * @param j j index
         * @param maxN  maximum value for n index
         * @param context container for attributes
         * @param hansenObjects initialization of hansen objects
         * @param field field used by default
         * @throws OrekitException in case of Hansen kernel generation error
         */
        private void buildFourierCoefficients(final FieldAbsoluteDate<T> date,
                                              final int m, final int j, final int maxN,
                                              final FieldDSSTTesseralContext<T> context,
                                              final FieldHansenObjects<T> hansenObjects,
                                              final Field<T> field)
            throws OrekitException {

            // Zero
            final T zero = field.getZero();
            // Common parameters
            final FieldAuxiliaryElements<T> auxiliaryElements = context.getFieldAuxiliaryElements();

            // Potential derivatives components for a given non-resonant pair {j,m}
            T dRdaCos  = zero;
            T dRdaSin  = zero;
            T dRdhCos  = zero;
            T dRdhSin  = zero;
            T dRdkCos  = zero;
            T dRdkSin  = zero;
            T dRdlCos  = zero;
            T dRdlSin  = zero;
            T dRdAlCos = zero;
            T dRdAlSin = zero;
            T dRdBeCos = zero;
            T dRdBeSin = zero;
            T dRdGaCos = zero;
            T dRdGaSin = zero;

            // s-SUM from -sMin to sMax
            final int sMin = j == 0 ? maxEccPowMdailyTesseralSP : maxEccPowTesseralSP;
            final int sMax = j == 0 ? maxEccPowMdailyTesseralSP : maxEccPowTesseralSP;
            for (int s = 0; s <= sMax; s++) {

                // n-SUM for s positive
                final T[][] nSumSpos = computeNSum(date, j, m, s, maxN,
                                                        roaPow, ghMSJ, gammaMNS, context, hansenObjects);
                dRdaCos  =  dRdaCos.add(nSumSpos[0][0]);
                dRdaSin  =  dRdaSin.add(nSumSpos[0][1]);
                dRdhCos  =  dRdhCos.add(nSumSpos[1][0]);
                dRdhSin  =  dRdhSin.add(nSumSpos[1][1]);
                dRdkCos  =  dRdkCos.add(nSumSpos[2][0]);
                dRdkSin  =  dRdkSin.add(nSumSpos[2][1]);
                dRdlCos  =  dRdlCos.add(nSumSpos[3][0]);
                dRdlSin  =  dRdlSin.add(nSumSpos[3][1]);
                dRdAlCos = dRdAlCos.add(nSumSpos[4][0]);
                dRdAlSin = dRdAlSin.add(nSumSpos[4][1]);
                dRdBeCos = dRdBeCos.add(nSumSpos[5][0]);
                dRdBeSin = dRdBeSin.add(nSumSpos[5][1]);
                dRdGaCos = dRdGaCos.add(nSumSpos[6][0]);
                dRdGaSin = dRdGaSin.add(nSumSpos[6][1]);

                // n-SUM for s negative
                if (s > 0 && s <= sMin) {
                    final T[][] nSumSneg = computeNSum(date, j, m, -s, maxN,
                                                            roaPow, ghMSJ, gammaMNS, context, hansenObjects);
                    dRdaCos  =  dRdaCos.add(nSumSneg[0][0]);
                    dRdaSin  =  dRdaSin.add(nSumSneg[0][1]);
                    dRdhCos  =  dRdhCos.add(nSumSneg[1][0]);
                    dRdhSin  =  dRdhSin.add(nSumSneg[1][1]);
                    dRdkCos  =  dRdkCos.add(nSumSneg[2][0]);
                    dRdkSin  =  dRdkSin.add(nSumSneg[2][1]);
                    dRdlCos  =  dRdlCos.add(nSumSneg[3][0]);
                    dRdlSin  =  dRdlSin.add(nSumSneg[3][1]);
                    dRdAlCos = dRdAlCos.add(nSumSneg[4][0]);
                    dRdAlSin = dRdAlSin.add(nSumSneg[4][1]);
                    dRdBeCos = dRdBeCos.add(nSumSneg[5][0]);
                    dRdBeSin = dRdBeSin.add(nSumSneg[5][1]);
                    dRdGaCos = dRdGaCos.add(nSumSneg[6][0]);
                    dRdGaSin = dRdGaSin.add(nSumSneg[6][1]);
                }
            }
            dRdaCos  =  dRdaCos.multiply(context.getMoa().negate().divide(auxiliaryElements.getSma()));
            dRdaSin  =  dRdaSin.multiply(context.getMoa().negate().divide(auxiliaryElements.getSma()));
            dRdhCos  =  dRdhCos.multiply(context.getMoa());
            dRdhSin  =  dRdhSin.multiply(context.getMoa());
            dRdkCos  =  dRdkCos.multiply(context.getMoa());
            dRdkSin  =  dRdkSin.multiply(context.getMoa());
            dRdlCos  =  dRdlCos.multiply(context.getMoa());
            dRdlSin  =  dRdlSin.multiply(context.getMoa());
            dRdAlCos = dRdAlCos.multiply(context.getMoa());
            dRdAlSin = dRdAlSin.multiply(context.getMoa());
            dRdBeCos = dRdBeCos.multiply(context.getMoa());
            dRdBeSin = dRdBeSin.multiply(context.getMoa());
            dRdGaCos = dRdGaCos.multiply(context.getMoa());
            dRdGaSin = dRdGaSin.multiply(context.getMoa());

            // Compute the cross derivative operator :
            final T RAlphaGammaCos   = auxiliaryElements.getAlpha().multiply(dRdGaCos).subtract(auxiliaryElements.getGamma().multiply(dRdAlCos));
            final T RAlphaGammaSin   = auxiliaryElements.getAlpha().multiply(dRdGaSin).subtract(auxiliaryElements.getGamma().multiply(dRdAlSin));
            final T RAlphaBetaCos    = auxiliaryElements.getAlpha().multiply(dRdBeCos).subtract(auxiliaryElements.getBeta().multiply(dRdAlCos));
            final T RAlphaBetaSin    = auxiliaryElements.getAlpha().multiply(dRdBeSin).subtract(auxiliaryElements.getBeta().multiply(dRdAlSin));
            final T RBetaGammaCos    =  auxiliaryElements.getBeta().multiply(dRdGaCos).subtract(auxiliaryElements.getGamma().multiply(dRdBeCos));
            final T RBetaGammaSin    =  auxiliaryElements.getBeta().multiply(dRdGaSin).subtract(auxiliaryElements.getGamma().multiply(dRdBeSin));
            final T RhkCos           =     auxiliaryElements.getH().multiply(dRdkCos).subtract(auxiliaryElements.getK().multiply(dRdhCos));
            final T RhkSin           =     auxiliaryElements.getH().multiply(dRdkSin).subtract(auxiliaryElements.getK().multiply(dRdhSin));
            final T pRagmIqRbgoABCos = (auxiliaryElements.getP().multiply(RAlphaGammaCos).subtract(auxiliaryElements.getQ().multiply(RBetaGammaCos).multiply(I))).multiply(context.getOoAB());
            final T pRagmIqRbgoABSin = (auxiliaryElements.getP().multiply(RAlphaGammaSin).subtract(auxiliaryElements.getQ().multiply(RBetaGammaSin).multiply(I))).multiply(context.getOoAB());
            final T RhkmRabmdRdlCos  =  RhkCos.subtract(RAlphaBetaCos).subtract(dRdlCos);
            final T RhkmRabmdRdlSin  =  RhkSin.subtract(RAlphaBetaSin).subtract(dRdlSin);

            // da/dt
            cCoef[m][j + jMax][0] = context.getAx2oA().multiply(dRdlCos);
            sCoef[m][j + jMax][0] = context.getAx2oA().multiply(dRdlSin);

            // dk/dt
            cCoef[m][j + jMax][1] = (context.getBoA().multiply(dRdhCos).add(auxiliaryElements.getH().multiply(pRagmIqRbgoABCos)).add(auxiliaryElements.getK().multiply(context.getBoABpo()).multiply(dRdlCos))).negate();
            sCoef[m][j + jMax][1] = (context.getBoA().multiply(dRdhSin).add(auxiliaryElements.getH().multiply(pRagmIqRbgoABSin)).add(auxiliaryElements.getK().multiply(context.getBoABpo()).multiply(dRdlSin))).negate();

            // dh/dt
            cCoef[m][j + jMax][2] = context.getBoA().multiply(dRdkCos).add(auxiliaryElements.getK().multiply(pRagmIqRbgoABCos)).subtract(auxiliaryElements.getH().multiply(context.getBoABpo()).multiply(dRdlCos));
            sCoef[m][j + jMax][2] = context.getBoA().multiply(dRdkSin).add(auxiliaryElements.getK().multiply(pRagmIqRbgoABSin)).subtract(auxiliaryElements.getH().multiply(context.getBoABpo()).multiply(dRdlSin));

            // dq/dt
            cCoef[m][j + jMax][3] = context.getCo2AB().multiply(auxiliaryElements.getQ().multiply(RhkmRabmdRdlCos).subtract(RAlphaGammaCos.multiply(I)));
            sCoef[m][j + jMax][3] = context.getCo2AB().multiply(auxiliaryElements.getQ().multiply(RhkmRabmdRdlSin).subtract(RAlphaGammaSin.multiply(I)));

            // dp/dt
            cCoef[m][j + jMax][4] = context.getCo2AB().multiply(auxiliaryElements.getP().multiply(RhkmRabmdRdlCos).subtract(RBetaGammaCos));
            sCoef[m][j + jMax][4] = context.getCo2AB().multiply(auxiliaryElements.getP().multiply(RhkmRabmdRdlSin).subtract(RBetaGammaSin));

            // dλ/dt
            cCoef[m][j + jMax][5] = context.getAx2oA().negate().multiply(dRdaCos).add(context.getBoABpo().multiply(auxiliaryElements.getH().multiply(dRdhCos).add(auxiliaryElements.getK().multiply(dRdkCos)))).add(pRagmIqRbgoABCos);
            sCoef[m][j + jMax][5] = context.getAx2oA().negate().multiply(dRdaSin).add(context.getBoABpo().multiply(auxiliaryElements.getH().multiply(dRdhSin).add(auxiliaryElements.getK().multiply(dRdkSin)))).add(pRagmIqRbgoABSin);
        }

        /** Get the coefficient C<sub>i</sub><sup>jm</sup>.
         * @param i i index - corresponds to the required variation
         * @param j j index
         * @param m m index
         * @return the coefficient C<sub>i</sub><sup>jm</sup>
         */
        public T getCijm(final int i, final int j, final int m) {
            return cCoef[m][j + jMax][i];
        }

        /** Get the coefficient S<sub>i</sub><sup>jm</sup>.
         * @param i i index - corresponds to the required variation
         * @param j j index
         * @param m m index
         * @return the coefficient S<sub>i</sub><sup>jm</sup>
         */
        public T getSijm(final int i, final int j, final int m) {
            return sCoef[m][j + jMax][i];
        }
    }

    /** The C<sup>i</sup><sub>m</sub><sub>t</sub> and S<sup>i</sup><sub>m</sub><sub>t</sub> coefficients used to compute
     * the short-periodic zonal contribution.
     *   <p>
     *  Those coefficients are given by expression 2.5.4-5 from the Danielson paper.
     *   </p>
     *
     * @author Sorin Scortan
     *
     */
    private static class TesseralShortPeriodicCoefficients implements ShortPeriodTerms {

        /** Serializable UID. */
        private static final long serialVersionUID = 20151119L;

        /** Retrograde factor I.
         *  <p>
         *  DSST model needs equinoctial orbit as internal representation.
         *  Classical equinoctial elements have discontinuities when inclination
         *  is close to zero. In this representation, I = +1. <br>
         *  To avoid this discontinuity, another representation exists and equinoctial
         *  elements can be expressed in a different way, called "retrograde" orbit.
         *  This implies I = -1. <br>
         *  As Orekit doesn't implement the retrograde orbit, I is always set to +1.
         *  But for the sake of consistency with the theory, the retrograde factor
         *  has been kept in the formulas.
         *  </p>
         */
        private static final int I = 1;

        /** Central body rotating frame. */
        private final Frame bodyFrame;

        /** Maximal order to consider for short periodics m-daily tesseral harmonics potential. */
        private final int maxOrderMdailyTesseralSP;

        /** Flag to take into account only M-dailies harmonic tesserals for short periodic perturbations.  */
        private final boolean mDailiesOnly;

        /** List of non resonant orders with j != 0. */
        private final SortedMap<Integer, List<Integer> > nonResOrders;

        /** Maximum value for m index. */
        private final int mMax;

        /** Maximum value for j index. */
        private final int jMax;

        /** Number of points used in the interpolation process. */
        private final int interpolationPoints;

        /** All coefficients slots. */
        private final transient TimeSpanMap<Slot> slots;

        /** Constructor.
         * @param bodyFrame central body rotating frame
         * @param maxOrderMdailyTesseralSP maximal order to consider for short periodics m-daily tesseral harmonics potential
         * @param mDailiesOnly flag to take into account only M-dailies harmonic tesserals for short periodic perturbations
         * @param nonResOrders lst of non resonant orders with j != 0
         * @param mMax maximum value for m index
         * @param jMax maximum value for j index
         * @param interpolationPoints number of points used in the interpolation process
         * @param slots all coefficients slots
         */
        TesseralShortPeriodicCoefficients(final Frame bodyFrame, final int maxOrderMdailyTesseralSP,
                                          final boolean mDailiesOnly, final SortedMap<Integer, List<Integer> > nonResOrders,
                                          final int mMax, final int jMax, final int interpolationPoints,
                                          final TimeSpanMap<Slot> slots) {
            this.bodyFrame                = bodyFrame;
            this.maxOrderMdailyTesseralSP = maxOrderMdailyTesseralSP;
            this.mDailiesOnly             = mDailiesOnly;
            this.nonResOrders             = nonResOrders;
            this.mMax                     = mMax;
            this.jMax                     = jMax;
            this.interpolationPoints      = interpolationPoints;
            this.slots                    = slots;
        }

        /** Get the slot valid for some date.
         * @param meanStates mean states defining the slot
         * @return slot valid at the specified date
         */
        public Slot createSlot(final SpacecraftState... meanStates) {
            final Slot         slot  = new Slot(mMax, jMax, interpolationPoints);
            final AbsoluteDate first = meanStates[0].getDate();
            final AbsoluteDate last  = meanStates[meanStates.length - 1].getDate();
            if (first.compareTo(last) <= 0) {
                slots.addValidAfter(slot, first);
            } else {
                slots.addValidBefore(slot, first);
            }
            return slot;
        }

        /** {@inheritDoc} */
        @Override
        public double[] value(final Orbit meanOrbit) {

            // select the coefficients slot
            final Slot slot = slots.get(meanOrbit.getDate());

            // Initialise the short periodic variations
            final double[] shortPeriodicVariation = new double[6];

            // Compute only if there is at least one non-resonant tesseral or
            // only the m-daily tesseral should be taken into account
            if (!nonResOrders.isEmpty() || mDailiesOnly) {

                //Build an auxiliary object
                final AuxiliaryElements auxiliaryElements = new AuxiliaryElements(meanOrbit, I);

                // Central body rotation angle from equation 2.7.1-(3)(4).
                final Transform t = bodyFrame.getTransformTo(auxiliaryElements.getFrame(), auxiliaryElements.getDate());
                final Vector3D xB = t.transformVector(Vector3D.PLUS_I);
                final Vector3D yB = t.transformVector(Vector3D.PLUS_J);
                final Vector3D  f = auxiliaryElements.getVectorF();
                final Vector3D  g = auxiliaryElements.getVectorG();
                final double currentTheta = FastMath.atan2(-f.dotProduct(yB) + I * g.dotProduct(xB),
                                                            f.dotProduct(xB) + I * g.dotProduct(yB));

                //Add the m-daily contribution
                for (int m = 1; m <= maxOrderMdailyTesseralSP; m++) {
                    // Phase angle
                    final double jlMmt  = -m * currentTheta;
                    final double sinPhi = FastMath.sin(jlMmt);
                    final double cosPhi = FastMath.cos(jlMmt);

                    // compute contribution for each element
                    final double[] c = slot.getCijm(0, m, meanOrbit.getDate());
                    final double[] s = slot.getSijm(0, m, meanOrbit.getDate());
                    for (int i = 0; i < 6; i++) {
                        shortPeriodicVariation[i] += c[i] * cosPhi + s[i] * sinPhi;
                    }
                }

                // loop through all non-resonant (j,m) pairs
                for (final Map.Entry<Integer, List<Integer>> entry : nonResOrders.entrySet()) {
                    final int           m     = entry.getKey();
                    final List<Integer> listJ = entry.getValue();

                    for (int j : listJ) {
                        // Phase angle
                        final double jlMmt  = j * meanOrbit.getLM() - m * currentTheta;
                        final double sinPhi = FastMath.sin(jlMmt);
                        final double cosPhi = FastMath.cos(jlMmt);

                        // compute contribution for each element
                        final double[] c = slot.getCijm(j, m, meanOrbit.getDate());
                        final double[] s = slot.getSijm(j, m, meanOrbit.getDate());
                        for (int i = 0; i < 6; i++) {
                            shortPeriodicVariation[i] += c[i] * cosPhi + s[i] * sinPhi;
                        }

                    }
                }
            }

            return shortPeriodicVariation;

        }

        /** {@inheritDoc} */
        @Override
        public String getCoefficientsKeyPrefix() {
            return DSSTTesseral.SHORT_PERIOD_PREFIX;
        }

        /** {@inheritDoc}
         * <p>
         * For tesseral terms contributions,there are maxOrderMdailyTesseralSP
         * m-daily cMm coefficients, maxOrderMdailyTesseralSP m-daily sMm
         * coefficients, nbNonResonant cjm coefficients and nbNonResonant
         * sjm coefficients, where maxOrderMdailyTesseralSP and nbNonResonant both
         * depend on the orbit. The j index is the integer multiplier for the true
         * longitude argument and the m index is the integer multiplier for m-dailies.
         * </p>
         */
        @Override
        public Map<String, double[]> getCoefficients(final AbsoluteDate date, final Set<String> selected) {

            // select the coefficients slot
            final Slot slot = slots.get(date);

            if (!nonResOrders.isEmpty() || mDailiesOnly) {
                final Map<String, double[]> coefficients =
                                new HashMap<String, double[]>(12 * maxOrderMdailyTesseralSP +
                                                              12 * nonResOrders.size());

                for (int m = 1; m <= maxOrderMdailyTesseralSP; m++) {
                    storeIfSelected(coefficients, selected, slot.getCijm(0, m, date), DSSTTesseral.CM_COEFFICIENTS, m);
                    storeIfSelected(coefficients, selected, slot.getSijm(0, m, date), DSSTTesseral.SM_COEFFICIENTS, m);
                }

                for (final Map.Entry<Integer, List<Integer>> entry : nonResOrders.entrySet()) {
                    final int           m     = entry.getKey();
                    final List<Integer> listJ = entry.getValue();

                    for (int j : listJ) {
                        for (int i = 0; i < 6; ++i) {
                            storeIfSelected(coefficients, selected, slot.getCijm(j, m, date), "c", j, m);
                            storeIfSelected(coefficients, selected, slot.getSijm(j, m, date), "s", j, m);
                        }
                    }
                }

                return coefficients;

            } else {
                return Collections.emptyMap();
            }

        }

        /** Put a coefficient in a map if selected.
         * @param map map to populate
         * @param selected set of coefficients that should be put in the map
         * (empty set means all coefficients are selected)
         * @param value coefficient value
         * @param id coefficient identifier
         * @param indices list of coefficient indices
         */
        private void storeIfSelected(final Map<String, double[]> map, final Set<String> selected,
                                     final double[] value, final String id, final int... indices) {
            final StringBuilder keyBuilder = new StringBuilder(getCoefficientsKeyPrefix());
            keyBuilder.append(id);
            for (int index : indices) {
                keyBuilder.append('[').append(index).append(']');
            }
            final String key = keyBuilder.toString();
            if (selected.isEmpty() || selected.contains(key)) {
                map.put(key, value);
            }
        }

        /** Replace the instance with a data transfer object for serialization.
         * @return data transfer object that will be serialized
         * @exception NotSerializableException if an additional state provider is not serializable
         */
        private Object writeReplace() throws NotSerializableException {

            // slots transitions
            final SortedSet<TimeSpanMap.Transition<Slot>> transitions     = slots.getTransitions();
            final AbsoluteDate[]                          transitionDates = new AbsoluteDate[transitions.size()];
            final Slot[]                                  allSlots        = new Slot[transitions.size() + 1];
            int i = 0;
            for (final TimeSpanMap.Transition<Slot> transition : transitions) {
                if (i == 0) {
                    // slot before the first transition
                    allSlots[i] = transition.getBefore();
                }
                if (i < transitionDates.length) {
                    transitionDates[i] = transition.getDate();
                    allSlots[++i]      = transition.getAfter();
                }
            }

            return new DataTransferObject(bodyFrame, maxOrderMdailyTesseralSP,
                                          mDailiesOnly, nonResOrders,
                                          mMax, jMax, interpolationPoints,
                                          transitionDates, allSlots);

        }


        /** Internal class used only for serialization. */
        private static class DataTransferObject implements Serializable {

            /** Serializable UID. */
            private static final long serialVersionUID = 20160319L;

            /** Central body rotating frame. */
            private final Frame bodyFrame;

            /** Maximal order to consider for short periodics m-daily tesseral harmonics potential. */
            private final int maxOrderMdailyTesseralSP;

            /** Flag to take into account only M-dailies harmonic tesserals for short periodic perturbations.  */
            private final boolean mDailiesOnly;

            /** List of non resonant orders with j != 0. */
            private final SortedMap<Integer, List<Integer> > nonResOrders;

            /** Maximum value for m index. */
            private final int mMax;

            /** Maximum value for j index. */
            private final int jMax;

            /** Number of points used in the interpolation process. */
            private final int interpolationPoints;

            /** Transitions dates. */
            private final AbsoluteDate[] transitionDates;

            /** All slots. */
            private final Slot[] allSlots;

            /** Simple constructor.
             * @param bodyFrame central body rotating frame
             * @param maxOrderMdailyTesseralSP maximal order to consider for short periodics m-daily tesseral harmonics potential
             * @param mDailiesOnly flag to take into account only M-dailies harmonic tesserals for short periodic perturbations
             * @param nonResOrders lst of non resonant orders with j != 0
             * @param mMax maximum value for m index
             * @param jMax maximum value for j index
             * @param interpolationPoints number of points used in the interpolation process
             * @param transitionDates transitions dates
             * @param allSlots all slots
             */
            DataTransferObject(final Frame bodyFrame, final int maxOrderMdailyTesseralSP,
                               final boolean mDailiesOnly, final SortedMap<Integer, List<Integer> > nonResOrders,
                               final int mMax, final int jMax, final int interpolationPoints,
                               final AbsoluteDate[] transitionDates, final Slot[] allSlots) {
                this.bodyFrame                = bodyFrame;
                this.maxOrderMdailyTesseralSP = maxOrderMdailyTesseralSP;
                this.mDailiesOnly             = mDailiesOnly;
                this.nonResOrders             = nonResOrders;
                this.mMax                     = mMax;
                this.jMax                     = jMax;
                this.interpolationPoints      = interpolationPoints;
                this.transitionDates          = transitionDates;
                this.allSlots                 = allSlots;
            }

            /** Replace the deserialized data transfer object with a {@link TesseralShortPeriodicCoefficients}.
             * @return replacement {@link TesseralShortPeriodicCoefficients}
             */
            private Object readResolve() {

                final TimeSpanMap<Slot> slots = new TimeSpanMap<Slot>(allSlots[0]);
                for (int i = 0; i < transitionDates.length; ++i) {
                    slots.addValidAfter(allSlots[i + 1], transitionDates[i]);
                }

                return new TesseralShortPeriodicCoefficients(bodyFrame, maxOrderMdailyTesseralSP, mDailiesOnly,
                                                             nonResOrders, mMax, jMax, interpolationPoints,
                                                             slots);

            }

        }

    }

    /** The C<sup>i</sup><sub>m</sub><sub>t</sub> and S<sup>i</sup><sub>m</sub><sub>t</sub> coefficients used to compute
     * the short-periodic zonal contribution.
     *   <p>
     *  Those coefficients are given by expression 2.5.4-5 from the Danielson paper.
     *   </p>
     *
     * @author Sorin Scortan
     *
     */
    private static class FieldTesseralShortPeriodicCoefficients <T extends RealFieldElement<T>> implements FieldShortPeriodTerms<T> {

        /** Serializable UID. */
        private static final long serialVersionUID = 20151119L;

        /** Retrograde factor I.
         *  <p>
         *  DSST model needs equinoctial orbit as internal representation.
         *  Classical equinoctial elements have discontinuities when inclination
         *  is close to zero. In this representation, I = +1. <br>
         *  To avoid this discontinuity, another representation exists and equinoctial
         *  elements can be expressed in a different way, called "retrograde" orbit.
         *  This implies I = -1. <br>
         *  As Orekit doesn't implement the retrograde orbit, I is always set to +1.
         *  But for the sake of consistency with the theory, the retrograde factor
         *  has been kept in the formulas.
         *  </p>
         */
        private static final int I = 1;

        /** Central body rotating frame. */
        private final Frame bodyFrame;

        /** Maximal order to consider for short periodics m-daily tesseral harmonics potential. */
        private final int maxOrderMdailyTesseralSP;

        /** Flag to take into account only M-dailies harmonic tesserals for short periodic perturbations.  */
        private final boolean mDailiesOnly;

        /** List of non resonant orders with j != 0. */
        private final SortedMap<Integer, List<Integer> > nonResOrders;

        /** Maximum value for m index. */
        private final int mMax;

        /** Maximum value for j index. */
        private final int jMax;

        /** Number of points used in the interpolation process. */
        private final int interpolationPoints;

        /** All coefficients slots. */
        private final transient FieldTimeSpanMap<FieldSlot<T>, T> slots;

        /** Constructor.
         * @param bodyFrame central body rotating frame
         * @param maxOrderMdailyTesseralSP maximal order to consider for short periodics m-daily tesseral harmonics potential
         * @param mDailiesOnly flag to take into account only M-dailies harmonic tesserals for short periodic perturbations
         * @param nonResOrders lst of non resonant orders with j != 0
         * @param mMax maximum value for m index
         * @param jMax maximum value for j index
         * @param interpolationPoints number of points used in the interpolation process
         * @param slots all coefficients slots
         */
        FieldTesseralShortPeriodicCoefficients(final Frame bodyFrame, final int maxOrderMdailyTesseralSP,
                                               final boolean mDailiesOnly, final SortedMap<Integer, List<Integer> > nonResOrders,
                                               final int mMax, final int jMax, final int interpolationPoints,
                                               final FieldTimeSpanMap<FieldSlot<T>, T> slots) {
            this.bodyFrame                = bodyFrame;
            this.maxOrderMdailyTesseralSP = maxOrderMdailyTesseralSP;
            this.mDailiesOnly             = mDailiesOnly;
            this.nonResOrders             = nonResOrders;
            this.mMax                     = mMax;
            this.jMax                     = jMax;
            this.interpolationPoints      = interpolationPoints;
            this.slots                    = slots;
        }

        /** Get the slot valid for some date.
         * @param meanStates mean states defining the slot
         * @return slot valid at the specified date
         */
        @SuppressWarnings("unchecked")
        public FieldSlot<T> createSlot(final FieldSpacecraftState<T>... meanStates) {
            final FieldSlot<T>         slot  = new FieldSlot<>(mMax, jMax, interpolationPoints);
            final FieldAbsoluteDate<T> first = meanStates[0].getDate();
            final FieldAbsoluteDate<T> last  = meanStates[meanStates.length - 1].getDate();
            if (first.compareTo(last) <= 0) {
                slots.addValidAfter(slot, first);
            } else {
                slots.addValidBefore(slot, first);
            }
            return slot;
        }

        /** {@inheritDoc} */
        @Override
        public T[] value(final FieldOrbit<T> meanOrbit) throws OrekitException {

            // select the coefficients slot
            final FieldSlot<T> slot = slots.get(meanOrbit.getDate());

            // Initialise the short periodic variations
            final T[] shortPeriodicVariation = MathArrays.buildArray(meanOrbit.getDate().getField(), 6);

            // Compute only if there is at least one non-resonant tesseral or
            // only the m-daily tesseral should be taken into account
            if (!nonResOrders.isEmpty() || mDailiesOnly) {

                //Build an auxiliary object
                final FieldAuxiliaryElements<T> auxiliaryElements = new FieldAuxiliaryElements<>(meanOrbit, I);

                // Central body rotation angle from equation 2.7.1-(3)(4).
                final FieldTransform<T> t = bodyFrame.getTransformTo(auxiliaryElements.getFrame(), auxiliaryElements.getDate());
                final FieldVector3D<T> xB = t.transformVector(Vector3D.PLUS_I);
                final FieldVector3D<T> yB = t.transformVector(Vector3D.PLUS_J);
                final FieldVector3D<T>  f = auxiliaryElements.getVectorF();
                final FieldVector3D<T>  g = auxiliaryElements.getVectorG();
                final T currentTheta = FastMath.atan2(f.dotProduct(yB).negate().add(g.dotProduct(xB).multiply(I)),
                                                      f.dotProduct(xB).add(g.dotProduct(yB).multiply(I)));

                //Add the m-daily contribution
                for (int m = 1; m <= maxOrderMdailyTesseralSP; m++) {
                    // Phase angle
                    final T jlMmt  = currentTheta.multiply(-m);
                    final T sinPhi = FastMath.sin(jlMmt);
                    final T cosPhi = FastMath.cos(jlMmt);

                    // compute contribution for each element
                    final T[] c = slot.getCijm(0, m, meanOrbit.getDate());
                    final T[] s = slot.getSijm(0, m, meanOrbit.getDate());
                    for (int i = 0; i < 6; i++) {
                        shortPeriodicVariation[i] = shortPeriodicVariation[i].add(c[i].multiply(cosPhi).add(s[i].multiply(sinPhi)));
                    }
                }

                // loop through all non-resonant (j,m) pairs
                for (final Map.Entry<Integer, List<Integer>> entry : nonResOrders.entrySet()) {
                    final int           m     = entry.getKey();
                    final List<Integer> listJ = entry.getValue();

                    for (int j : listJ) {
                        // Phase angle
                        final T jlMmt  = meanOrbit.getLM().multiply(j).subtract(currentTheta.multiply(m));
                        final T sinPhi = FastMath.sin(jlMmt);
                        final T cosPhi = FastMath.cos(jlMmt);

                        // compute contribution for each element
                        final T[] c = slot.getCijm(j, m, meanOrbit.getDate());
                        final T[] s = slot.getSijm(j, m, meanOrbit.getDate());
                        for (int i = 0; i < 6; i++) {
                            shortPeriodicVariation[i] = shortPeriodicVariation[i].add(c[i].multiply(cosPhi).add(s[i].multiply(sinPhi)));
                        }

                    }
                }
            }

            return shortPeriodicVariation;

        }

        /** {@inheritDoc} */
        @Override
        public String getCoefficientsKeyPrefix() {
            return DSSTTesseral.SHORT_PERIOD_PREFIX;
        }

        /** {@inheritDoc}
         * <p>
         * For tesseral terms contributions,there are maxOrderMdailyTesseralSP
         * m-daily cMm coefficients, maxOrderMdailyTesseralSP m-daily sMm
         * coefficients, nbNonResonant cjm coefficients and nbNonResonant
         * sjm coefficients, where maxOrderMdailyTesseralSP and nbNonResonant both
         * depend on the orbit. The j index is the integer multiplier for the true
         * longitude argument and the m index is the integer multiplier for m-dailies.
         * </p>
         */
        @Override
        public Map<String, T[]> getCoefficients(final FieldAbsoluteDate<T> date, final Set<String> selected)
            throws OrekitException {

            // select the coefficients slot
            final FieldSlot<T> slot = slots.get(date);

            if (!nonResOrders.isEmpty() || mDailiesOnly) {
                final Map<String, T[]> coefficients =
                                new HashMap<String, T[]>(12 * maxOrderMdailyTesseralSP +
                                                         12 * nonResOrders.size());

                for (int m = 1; m <= maxOrderMdailyTesseralSP; m++) {
                    storeIfSelected(coefficients, selected, slot.getCijm(0, m, date), DSSTTesseral.CM_COEFFICIENTS, m);
                    storeIfSelected(coefficients, selected, slot.getSijm(0, m, date), DSSTTesseral.SM_COEFFICIENTS, m);
                }

                for (final Map.Entry<Integer, List<Integer>> entry : nonResOrders.entrySet()) {
                    final int           m     = entry.getKey();
                    final List<Integer> listJ = entry.getValue();

                    for (int j : listJ) {
                        for (int i = 0; i < 6; ++i) {
                            storeIfSelected(coefficients, selected, slot.getCijm(j, m, date), "c", j, m);
                            storeIfSelected(coefficients, selected, slot.getSijm(j, m, date), "s", j, m);
                        }
                    }
                }

                return coefficients;

            } else {
                return Collections.emptyMap();
            }

        }

        /** Put a coefficient in a map if selected.
         * @param map map to populate
         * @param selected set of coefficients that should be put in the map
         * (empty set means all coefficients are selected)
         * @param value coefficient value
         * @param id coefficient identifier
         * @param indices list of coefficient indices
         */
        private void storeIfSelected(final Map<String, T[]> map, final Set<String> selected,
                                     final T[] value, final String id, final int... indices) {
            final StringBuilder keyBuilder = new StringBuilder(getCoefficientsKeyPrefix());
            keyBuilder.append(id);
            for (int index : indices) {
                keyBuilder.append('[').append(index).append(']');
            }
            final String key = keyBuilder.toString();
            if (selected.isEmpty() || selected.contains(key)) {
                map.put(key, value);
            }
        }
    }

    /** Coefficients valid for one time slot. */
    private static class Slot implements Serializable {

        /** Serializable UID. */
        private static final long serialVersionUID = 20160319L;

        /** The coefficients C<sub>i</sub><sup>j</sup><sup>m</sup>.
         * <p>
         * The index order is cijm[m][j][i] <br/>
         * i corresponds to the equinoctial element, as follows: <br/>
         * - i=0 for a <br/>
         * - i=1 for k <br/>
         * - i=2 for h <br/>
         * - i=3 for q <br/>
         * - i=4 for p <br/>
         * - i=5 for λ <br/>
         * </p>
         */
        private final ShortPeriodicsInterpolatedCoefficient[][] cijm;

        /** The coefficients S<sub>i</sub><sup>j</sup><sup>m</sup>.
         * <p>
         * The index order is sijm[m][j][i] <br/>
         * i corresponds to the equinoctial element, as follows: <br/>
         * - i=0 for a <br/>
         * - i=1 for k <br/>
         * - i=2 for h <br/>
         * - i=3 for q <br/>
         * - i=4 for p <br/>
         * - i=5 for λ <br/>
         * </p>
         */
        private final ShortPeriodicsInterpolatedCoefficient[][] sijm;

        /** Simple constructor.
         *  @param mMax maximum value for m index
         *  @param jMax maximum value for j index
         *  @param interpolationPoints number of points used in the interpolation process
         */
        Slot(final int mMax, final int jMax, final int interpolationPoints) {

            final int rows    = mMax + 1;
            final int columns = 2 * jMax + 1;
            cijm = new ShortPeriodicsInterpolatedCoefficient[rows][columns];
            sijm = new ShortPeriodicsInterpolatedCoefficient[rows][columns];
            for (int m = 1; m <= mMax; m++) {
                for (int j = -jMax; j <= jMax; j++) {
                    cijm[m][j + jMax] = new ShortPeriodicsInterpolatedCoefficient(interpolationPoints);
                    sijm[m][j + jMax] = new ShortPeriodicsInterpolatedCoefficient(interpolationPoints);
                }
            }

        }

        /** Get C<sub>i</sub><sup>j</sup><sup>m</sup>.
         *
         * @param j j index
         * @param m m index
         * @param date the date
         * @return C<sub>i</sub><sup>j</sup><sup>m</sup>
         */
        double[] getCijm(final int j, final int m, final AbsoluteDate date) {
            final int jMax = (cijm[m].length - 1) / 2;
            return cijm[m][j + jMax].value(date);
        }

        /** Get S<sub>i</sub><sup>j</sup><sup>m</sup>.
         *
         * @param j j index
         * @param m m index
         * @param date the date
         * @return S<sub>i</sub><sup>j</sup><sup>m</sup>
         */
        double[] getSijm(final int j, final int m, final AbsoluteDate date) {
            final int jMax = (cijm[m].length - 1) / 2;
            return sijm[m][j + jMax].value(date);
        }

    }

    /** Coefficients valid for one time slot. */
    private static class FieldSlot <T extends RealFieldElement<T>> implements Serializable {

        /** Serializable UID. */
        private static final long serialVersionUID = 20160319L;

        /** The coefficients C<sub>i</sub><sup>j</sup><sup>m</sup>.
         * <p>
         * The index order is cijm[m][j][i] <br/>
         * i corresponds to the equinoctial element, as follows: <br/>
         * - i=0 for a <br/>
         * - i=1 for k <br/>
         * - i=2 for h <br/>
         * - i=3 for q <br/>
         * - i=4 for p <br/>
         * - i=5 for λ <br/>
         * </p>
         */
        private final FieldShortPeriodicsInterpolatedCoefficient<T>[][] cijm;

        /** The coefficients S<sub>i</sub><sup>j</sup><sup>m</sup>.
         * <p>
         * The index order is sijm[m][j][i] <br/>
         * i corresponds to the equinoctial element, as follows: <br/>
         * - i=0 for a <br/>
         * - i=1 for k <br/>
         * - i=2 for h <br/>
         * - i=3 for q <br/>
         * - i=4 for p <br/>
         * - i=5 for λ <br/>
         * </p>
         */
        private final FieldShortPeriodicsInterpolatedCoefficient<T>[][] sijm;

        /** Simple constructor.
         *  @param mMax maximum value for m index
         *  @param jMax maximum value for j index
         *  @param interpolationPoints number of points used in the interpolation process
         */
        @SuppressWarnings("unchecked")
        FieldSlot(final int mMax, final int jMax, final int interpolationPoints) {

            final int rows    = mMax + 1;
            final int columns = 2 * jMax + 1;
            cijm = (FieldShortPeriodicsInterpolatedCoefficient<T>[][]) Array.newInstance(FieldShortPeriodicsInterpolatedCoefficient.class, rows, columns);
            sijm = (FieldShortPeriodicsInterpolatedCoefficient<T>[][]) Array.newInstance(FieldShortPeriodicsInterpolatedCoefficient.class, rows, columns);
            for (int m = 1; m <= mMax; m++) {
                for (int j = -jMax; j <= jMax; j++) {
                    cijm[m][j + jMax] = new FieldShortPeriodicsInterpolatedCoefficient<>(interpolationPoints);
                    sijm[m][j + jMax] = new FieldShortPeriodicsInterpolatedCoefficient<>(interpolationPoints);
                }
            }

        }

        /** Get C<sub>i</sub><sup>j</sup><sup>m</sup>.
         *
         * @param j j index
         * @param m m index
         * @param date the date
         * @return C<sub>i</sub><sup>j</sup><sup>m</sup>
         */
        T[] getCijm(final int j, final int m, final FieldAbsoluteDate<T> date) {
            final int jMax = (cijm[m].length - 1) / 2;
            return cijm[m][j + jMax].value(date);
        }

        /** Get S<sub>i</sub><sup>j</sup><sup>m</sup>.
         *
         * @param j j index
         * @param m m index
         * @param date the date
         * @return S<sub>i</sub><sup>j</sup><sup>m</sup>
         */
        T[] getSijm(final int j, final int m, final FieldAbsoluteDate<T> date) {
            final int jMax = (cijm[m].length - 1) / 2;
            return sijm[m][j + jMax].value(date);
        }

    }

    /** Compute potential and potential derivatives with respect to orbital parameters.
     *  <p>The following elements are computed from expression 3.3 - (4).
     *  <pre>
     *  dU / da
     *  dU / dh
     *  dU / dk
     *  dU / dλ
     *  dU / dα
     *  dU / dβ
     *  dU / dγ
     *  </pre>
     *  </p>
     */
    private class UAnddU {

        /** dU / da. */
        private  double dUda;

        /** dU / dk. */
        private double dUdk;

        /** dU / dh. */
        private double dUdh;

        /** dU / dl. */
        private double dUdl;

        /** dU / dAlpha. */
        private double dUdAl;

        /** dU / dBeta. */
        private double dUdBe;

        /** dU / dGamma. */
        private double dUdGa;

        /** Simple constuctor.
         * @param date current date
         * @param context container for attributes
         * @param hansen hansen objects
         * @throws OrekitException if some specific error occurs
         */
        UAnddU(final AbsoluteDate date, final DSSTTesseralContext context, final HansenObjects hansen)
            throws OrekitException {

            // Auxiliary elements related to the current orbit
            final AuxiliaryElements auxiliaryElements = context.getAuxiliaryElements();

            // Potential derivatives
            dUda  = 0.;
            dUdh  = 0.;
            dUdk  = 0.;
            dUdl  = 0.;
            dUdAl = 0.;
            dUdBe = 0.;
            dUdGa = 0.;

            // Compute only if there is at least one resonant tesseral
            if (!context.getResOrders().isEmpty()) {
                // Gmsj and Hmsj polynomials
                final GHmsjPolynomials ghMSJ = new GHmsjPolynomials(auxiliaryElements.getK(), auxiliaryElements.getH(), auxiliaryElements.getAlpha(), auxiliaryElements.getBeta(), I);

                // GAMMAmns function
                final GammaMnsFunction gammaMNS = new GammaMnsFunction(maxDegree, auxiliaryElements.getGamma(), I);

                // R / a up to power degree
                final double[] roaPow = new double[maxDegree + 1];
                roaPow[0] = 1.;
                for (int i = 1; i <= maxDegree; i++) {
                    roaPow[i] = context.getRoa() * roaPow[i - 1];
                }

                // SUM over resonant terms {j,m}
                for (int m : context.getResOrders()) {

                    // Resonant index for the current resonant order
                    final int j = FastMath.max(1, (int) FastMath.round(context.getRatio() * m));

                    // Phase angle
                    final double jlMmt  = j * auxiliaryElements.getLM() - m * context.getTheta();
                    final double sinPhi = FastMath.sin(jlMmt);
                    final double cosPhi = FastMath.cos(jlMmt);

                    // Potential derivatives components for a given resonant pair {j,m}
                    double dUdaCos  = 0.;
                    double dUdaSin  = 0.;
                    double dUdhCos  = 0.;
                    double dUdhSin  = 0.;
                    double dUdkCos  = 0.;
                    double dUdkSin  = 0.;
                    double dUdlCos  = 0.;
                    double dUdlSin  = 0.;
                    double dUdAlCos = 0.;
                    double dUdAlSin = 0.;
                    double dUdBeCos = 0.;
                    double dUdBeSin = 0.;
                    double dUdGaCos = 0.;
                    double dUdGaSin = 0.;

                    // s-SUM from -sMin to sMax
                    final int sMin = FastMath.min(context.getMaxEccPow() - j, maxDegree);
                    final int sMax = FastMath.min(context.getMaxEccPow() + j, maxDegree);
                    for (int s = 0; s <= sMax; s++) {

                        //Compute the initial values for Hansen coefficients using newComb operators
                        hansen.computeHansenObjectsInitValues(context, s + maxDegree, j);

                        // n-SUM for s positive
                        final double[][] nSumSpos = computeNSum(date, j, m, s, maxDegree,
                                                                roaPow, ghMSJ, gammaMNS, context, hansen);
                        dUdaCos  += nSumSpos[0][0];
                        dUdaSin  += nSumSpos[0][1];
                        dUdhCos  += nSumSpos[1][0];
                        dUdhSin  += nSumSpos[1][1];
                        dUdkCos  += nSumSpos[2][0];
                        dUdkSin  += nSumSpos[2][1];
                        dUdlCos  += nSumSpos[3][0];
                        dUdlSin  += nSumSpos[3][1];
                        dUdAlCos += nSumSpos[4][0];
                        dUdAlSin += nSumSpos[4][1];
                        dUdBeCos += nSumSpos[5][0];
                        dUdBeSin += nSumSpos[5][1];
                        dUdGaCos += nSumSpos[6][0];
                        dUdGaSin += nSumSpos[6][1];

                        // n-SUM for s negative
                        if (s > 0 && s <= sMin) {
                            //Compute the initial values for Hansen coefficients using newComb operators
                            hansen.computeHansenObjectsInitValues(context, maxDegree - s, j);

                            final double[][] nSumSneg = computeNSum(date, j, m, -s, maxDegree,
                                                                    roaPow, ghMSJ, gammaMNS, context, hansen);
                            dUdaCos  += nSumSneg[0][0];
                            dUdaSin  += nSumSneg[0][1];
                            dUdhCos  += nSumSneg[1][0];
                            dUdhSin  += nSumSneg[1][1];
                            dUdkCos  += nSumSneg[2][0];
                            dUdkSin  += nSumSneg[2][1];
                            dUdlCos  += nSumSneg[3][0];
                            dUdlSin  += nSumSneg[3][1];
                            dUdAlCos += nSumSneg[4][0];
                            dUdAlSin += nSumSneg[4][1];
                            dUdBeCos += nSumSneg[5][0];
                            dUdBeSin += nSumSneg[5][1];
                            dUdGaCos += nSumSneg[6][0];
                            dUdGaSin += nSumSneg[6][1];
                        }
                    }

                    // Assembly of potential derivatives componants
                    dUda  += cosPhi * dUdaCos  + sinPhi * dUdaSin;
                    dUdh  += cosPhi * dUdhCos  + sinPhi * dUdhSin;
                    dUdk  += cosPhi * dUdkCos  + sinPhi * dUdkSin;
                    dUdl  += cosPhi * dUdlCos  + sinPhi * dUdlSin;
                    dUdAl += cosPhi * dUdAlCos + sinPhi * dUdAlSin;
                    dUdBe += cosPhi * dUdBeCos + sinPhi * dUdBeSin;
                    dUdGa += cosPhi * dUdGaCos + sinPhi * dUdGaSin;
                }

                this.dUda  = dUda * (-context.getMoa() / auxiliaryElements.getSma());
                this.dUdh  = dUdh * context.getMoa();
                this.dUdk  = dUdk * context.getMoa();
                this.dUdl  = dUdl * context.getMoa();
                this.dUdAl = dUdAl * context.getMoa();
                this.dUdBe = dUdBe * context.getMoa();
                this.dUdGa = dUdGa * context.getMoa();
            }

        }

        /** Return value of dU / da.
         * @return dUda
         */
        public double getdUda() {
            return dUda;
        }

        /** Return value of dU / dk.
         * @return dUdk
         */
        public double getdUdk() {
            return dUdk;
        }

        /** Return value of dU / dh.
         * @return dUdh
         */
        public double getdUdh() {
            return dUdh;
        }

        /** Return value of dU / dl.
         * @return dUdl
         */
        public double getdUdl() {
            return dUdl;
        }

        /** Return value of dU / dAlpha.
         * @return dUdAl
         */
        public double getdUdAl() {
            return dUdAl;
        }

        /** Return value of dU / dBeta.
         * @return dUdBe
         */
        public double getdUdBe() {
            return dUdBe;
        }

        /** Return value of dU / dGamma.
         * @return dUdGa
         */
        public double getdUdGa() {
            return dUdGa;
        }

    }

    /**  Computes the potential U derivatives.
     *  <p>The following elements are computed from expression 3.3 - (4).
     *  <pre>
     *  dU / da
     *  dU / dh
     *  dU / dk
     *  dU / dλ
     *  dU / dα
     *  dU / dβ
     *  dU / dγ
     *  </pre>
     *  </p>
     */
    private class FieldUAnddU <T extends RealFieldElement<T>> {

        /** dU / da. */
        private T dUda;

        /** dU / dk. */
        private T dUdk;

        /** dU / dh. */
        private T dUdh;

        /** dU / dl. */
        private T dUdl;

        /** dU / dAlpha. */
        private T dUdAl;

        /** dU / dBeta. */
        private T dUdBe;

        /** dU / dGamma. */
        private T dUdGa;

        /** Simple constuctor.
         * @param date current date
         * @param context container for attributes
         * @param hansen hansen objects
         * @throws OrekitException if some specific error occurs
         */
        FieldUAnddU(final FieldAbsoluteDate<T> date, final FieldDSSTTesseralContext<T> context,
                    final FieldHansenObjects<T> hansen) throws OrekitException {

            // Auxiliary elements related to the current orbit
            final FieldAuxiliaryElements<T> auxiliaryElements = context.getFieldAuxiliaryElements();

            // Zero for initialization
            final Field<T> field = date.getField();
            final T zero = field.getZero();

            // Potential derivatives
            dUda  = zero;
            dUdh  = zero;
            dUdk  = zero;
            dUdl  = zero;
            dUdAl = zero;
            dUdBe = zero;
            dUdGa = zero;

            // Compute only if there is at least one resonant tesseral
            if (!context.getResOrders().isEmpty()) {
                // Gmsj and Hmsj polynomials
                final FieldGHmsjPolynomials<T> ghMSJ = new FieldGHmsjPolynomials<>(auxiliaryElements.getK(), auxiliaryElements.getH(), auxiliaryElements.getAlpha(), auxiliaryElements.getBeta(), I, field);

                // GAMMAmns function
                final FieldGammaMnsFunction<T> gammaMNS = new FieldGammaMnsFunction<>(maxDegree, auxiliaryElements.getGamma(), I, field);

                // R / a up to power degree
                final T[] roaPow = MathArrays.buildArray(field, maxDegree + 1);
                roaPow[0] = zero.add(1.);
                for (int i = 1; i <= maxDegree; i++) {
                    roaPow[i] = roaPow[i - 1].multiply(context.getRoa());
                }

                // SUM over resonant terms {j,m}
                for (int m : context.getResOrders()) {

                    // Resonant index for the current resonant order
                    final int j = FastMath.max(1, (int) FastMath.round(context.getRatio().multiply(m)));

                    // Phase angle
                    final T jlMmt  = auxiliaryElements.getLM().multiply(j).subtract(context.getTheta().multiply(m));
                    final T sinPhi = FastMath.sin(jlMmt);
                    final T cosPhi = FastMath.cos(jlMmt);

                    // Potential derivatives components for a given resonant pair {j,m}
                    T dUdaCos  = zero;
                    T dUdaSin  = zero;
                    T dUdhCos  = zero;
                    T dUdhSin  = zero;
                    T dUdkCos  = zero;
                    T dUdkSin  = zero;
                    T dUdlCos  = zero;
                    T dUdlSin  = zero;
                    T dUdAlCos = zero;
                    T dUdAlSin = zero;
                    T dUdBeCos = zero;
                    T dUdBeSin = zero;
                    T dUdGaCos = zero;
                    T dUdGaSin = zero;

                    // s-SUM from -sMin to sMax
                    final int sMin = FastMath.min(context.getMaxEccPow() - j, maxDegree);
                    final int sMax = FastMath.min(context.getMaxEccPow() + j, maxDegree);
                    for (int s = 0; s <= sMax; s++) {

                        //Compute the initial values for Hansen coefficients using newComb operators
                        hansen.computeHansenObjectsInitValues(context, s + maxDegree, j);

                        // n-SUM for s positive
                        final T[][] nSumSpos = computeNSum(date, j, m, s, maxDegree,
                                                                roaPow, ghMSJ, gammaMNS, context, hansen);
                        dUdaCos  = dUdaCos.add(nSumSpos[0][0]);
                        dUdaSin  = dUdaSin.add(nSumSpos[0][1]);
                        dUdhCos  = dUdhCos.add(nSumSpos[1][0]);
                        dUdhSin  = dUdhSin.add(nSumSpos[1][1]);
                        dUdkCos  = dUdkCos.add(nSumSpos[2][0]);
                        dUdkSin  = dUdkSin.add(nSumSpos[2][1]);
                        dUdlCos  = dUdlCos.add(nSumSpos[3][0]);
                        dUdlSin  = dUdlSin.add(nSumSpos[3][1]);
                        dUdAlCos = dUdAlCos.add(nSumSpos[4][0]);
                        dUdAlSin = dUdAlSin.add(nSumSpos[4][1]);
                        dUdBeCos = dUdBeCos.add(nSumSpos[5][0]);
                        dUdBeSin = dUdBeSin.add(nSumSpos[5][1]);
                        dUdGaCos = dUdGaCos.add(nSumSpos[6][0]);
                        dUdGaSin = dUdGaSin.add(nSumSpos[6][1]);

                        // n-SUM for s negative
                        if (s > 0 && s <= sMin) {
                            //Compute the initial values for Hansen coefficients using newComb operators
                            hansen.computeHansenObjectsInitValues(context, maxDegree - s, j);

                            final T[][] nSumSneg = computeNSum(date, j, m, -s, maxDegree,
                                                                    roaPow, ghMSJ, gammaMNS, context, hansen);
                            dUdaCos  = dUdaCos.add(nSumSneg[0][0]);
                            dUdaSin  = dUdaSin.add(nSumSneg[0][1]);
                            dUdhCos  = dUdhCos.add(nSumSneg[1][0]);
                            dUdhSin  = dUdhSin.add(nSumSneg[1][1]);
                            dUdkCos  = dUdkCos.add(nSumSneg[2][0]);
                            dUdkSin  = dUdkSin.add(nSumSneg[2][1]);
                            dUdlCos  = dUdlCos.add(nSumSneg[3][0]);
                            dUdlSin  = dUdlSin.add(nSumSneg[3][1]);
                            dUdAlCos = dUdAlCos.add(nSumSneg[4][0]);
                            dUdAlSin = dUdAlSin.add(nSumSneg[4][1]);
                            dUdBeCos = dUdBeCos.add(nSumSneg[5][0]);
                            dUdBeSin = dUdBeSin.add(nSumSneg[5][1]);
                            dUdGaCos = dUdGaCos.add(nSumSneg[6][0]);
                            dUdGaSin = dUdGaSin.add(nSumSneg[6][1]);
                        }
                    }

                    // Assembly of potential derivatives componants
                    dUda  = dUda.add(dUdaCos.multiply(cosPhi).add(dUdaSin.multiply(sinPhi)));
                    dUdh  = dUdh.add(dUdhCos.multiply(cosPhi).add(dUdhSin.multiply(sinPhi)));
                    dUdk  = dUdk.add(dUdkCos.multiply(cosPhi).add(dUdkSin.multiply(sinPhi)));
                    dUdl  = dUdl.add(dUdlCos.multiply(cosPhi).add(dUdlSin.multiply(sinPhi)));
                    dUdAl = dUdAl.add(dUdAlCos.multiply(cosPhi).add(dUdAlSin.multiply(sinPhi)));
                    dUdBe = dUdBe.add(dUdBeCos.multiply(cosPhi).add(dUdBeSin.multiply(sinPhi)));
                    dUdGa = dUdGa.add(dUdGaCos.multiply(cosPhi).add(dUdGaSin.multiply(sinPhi)));
                }

                dUda  =  dUda.multiply(context.getMoa().divide(auxiliaryElements.getSma())).negate();
                dUdh  =  dUdh.multiply(context.getMoa());
                dUdk  =  dUdk.multiply(context.getMoa());
                dUdl  =  dUdl.multiply(context.getMoa());
                dUdAl =  dUdAl.multiply(context.getMoa());
                dUdBe =  dUdBe.multiply(context.getMoa());
                dUdGa =  dUdGa.multiply(context.getMoa());

            }

        }

        /** Return value of dU / da.
         * @return dUda
         */
        public T getdUda() {
            return dUda;
        }

        /** Return value of dU / dk.
         * @return dUdk
         */
        public T getdUdk() {
            return dUdk;
        }

        /** Return value of dU / dh.
         * @return dUdh
         */
        public T getdUdh() {
            return dUdh;
        }

        /** Return value of dU / dl.
         * @return dUdl
         */
        public T getdUdl() {
            return dUdl;
        }

        /** Return value of dU / dAlpha.
         * @return dUdAl
         */
        public T getdUdAl() {
            return dUdAl;
        }

        /** Return value of dU / dBeta.
         * @return dUdBe
         */
        public T getdUdBe() {
            return dUdBe;
        }

        /** Return value of dU / dGamma.
         * @return dUdGa
         */
        public T getdUdGa() {
            return dUdGa;
        }

    }

    /** Computes init values of the Hansen Objects. */
    private class HansenObjects {

        /** Maximum power of the eccentricity to use in Hansen coefficient Kernel expansion. */
        private int maxHansen;

        /** A two dimensional array that contains the objects needed to build the Hansen coefficients. <br/>
         * The indexes are s + maxDegree and j */
        private HansenTesseralLinear[][] hansenObjects;

        /** Simple constructor.
         * @param ratio Ratio of satellite period to central body rotation period
         * @param maxEccPow Maximum power of the eccentricity to use in summation over s.
         * @param resOrders List of resonant orders
         * @param type type of the elements used during the propagation
         */
        HansenObjects(final double ratio,
                      final int maxEccPow,
                      final List<Integer> resOrders,
                      final PropagationType type) {

            // Set the maximum power of the eccentricity to use in Hansen coefficient Kernel expansion.
            maxHansen = maxEccPow / 2;

            //Allocate the two dimensional array
            final int rows     = 2 * maxDegree + 1;
            final int columns  = maxFrequencyShortPeriodics + 1;
            this.hansenObjects = new HansenTesseralLinear[rows][columns];

            switch (type) {
                case MEAN:
                    // loop through the resonant orders
                    for (int m : resOrders) {
                        //Compute the corresponding j term
                        final int j = FastMath.max(1, (int) FastMath.round(ratio * m));

                        //Compute the sMin and sMax values
                        final int sMin = FastMath.min(maxEccPow - j, maxDegree);
                        final int sMax = FastMath.min(maxEccPow + j, maxDegree);

                        //loop through the s values
                        for (int s = 0; s <= sMax; s++) {
                            //Compute the n0 value
                            final int n0 = FastMath.max(FastMath.max(2, m), s);

                            //Create the object for the pair j, s
                            this.hansenObjects[s + maxDegree][j] = new HansenTesseralLinear(maxDegree, s, j, n0, maxHansen);

                            if (s > 0 && s <= sMin) {
                                //Also create the object for the pair j, -s
                                this.hansenObjects[maxDegree - s][j] =  new HansenTesseralLinear(maxDegree, -s, j, n0, maxHansen);
                            }
                        }
                    }
                    break;

                case OSCULATING:
                    // create all objects
                    for (int j = 0; j <= maxFrequencyShortPeriodics; j++) {
                        for (int s = -maxDegree; s <= maxDegree; s++) {
                            //Compute the n0 value
                            final int n0 = FastMath.max(2, FastMath.abs(s));
                            this.hansenObjects[s + maxDegree][j] = new HansenTesseralLinear(maxDegree, s, j, n0, maxHansen);
                        }
                    }
                    break;

                default:
                    throw new OrekitInternalError(null);
            }

        }

        /** Compute init values for hansen objects.
         * @param context container for attributes
         * @param rows number of rows of the hansen matrix
         * @param columns columns number of columns of the hansen matrix
         */
        public void computeHansenObjectsInitValues(final DSSTTesseralContext context, final int rows, final int columns) {
            hansenObjects[rows][columns].computeInitValues(context.getE2(), context.getChi(), context.getChi2());
        }

        /** Get hansen object.
         * @return hansenObjects
         */
        public HansenTesseralLinear[][] getHansenObjects() {
            return hansenObjects;
        }

    }

    /** Computes init values of the Hansen Objects. */
    private class FieldHansenObjects<T extends RealFieldElement<T>> {

        /** Maximum power of the eccentricity to use in Hansen coefficient Kernel expansion. */
        private int maxHansen;

        /** A two dimensional array that contains the objects needed to build the Hansen coefficients. <br/>
         * The indexes are s + maxDegree and j */
        private FieldHansenTesseralLinear<T>[][] hansenObjects;

        /** Simple constructor.
         * @param ratio Ratio of satellite period to central body rotation period
         * @param maxEccPow Maximum power of the eccentricity to use in summation over s.
         * @param resOrders List of resonant orders
         * @param type type of the elements used during the propagation
         * @param field field used by default.
         */
        @SuppressWarnings("unchecked")
        FieldHansenObjects(final T ratio,
                           final int maxEccPow,
                           final List<Integer> resOrders,
                           final PropagationType type,
                           final Field<T> field) {

            // Set the maximum power of the eccentricity to use in Hansen coefficient Kernel expansion.
            maxHansen = maxEccPow / 2;

            //Allocate the two dimensional array
            final int rows     = 2 * maxDegree + 1;
            final int columns  = maxFrequencyShortPeriodics + 1;
            this.hansenObjects = (FieldHansenTesseralLinear<T>[][]) Array.newInstance(FieldHansenTesseralLinear.class, rows, columns);

            switch (type) {
                case MEAN:
                 // loop through the resonant orders
                    for (int m : resOrders) {
                        //Compute the corresponding j term
                        final int j = FastMath.max(1, (int) FastMath.round(ratio.multiply(m)));

                        //Compute the sMin and sMax values
                        final int sMin = FastMath.min(maxEccPow - j, maxDegree);
                        final int sMax = FastMath.min(maxEccPow + j, maxDegree);

                        //loop through the s values
                        for (int s = 0; s <= sMax; s++) {
                            //Compute the n0 value
                            final int n0 = FastMath.max(FastMath.max(2, m), s);

                            //Create the object for the pair j, s
                            this.hansenObjects[s + maxDegree][j] = new FieldHansenTesseralLinear<>(maxDegree, s, j, n0, maxHansen, field);

                            if (s > 0 && s <= sMin) {
                                //Also create the object for the pair j, -s
                                this.hansenObjects[maxDegree - s][j] =  new FieldHansenTesseralLinear<>(maxDegree, -s, j, n0, maxHansen, field);
                            }
                        }
                    }
                    break;

                case OSCULATING:
                    // create all objects
                    for (int j = 0; j <= maxFrequencyShortPeriodics; j++) {
                        for (int s = -maxDegree; s <= maxDegree; s++) {
                            //Compute the n0 value
                            final int n0 = FastMath.max(2, FastMath.abs(s));
                            this.hansenObjects[s + maxDegree][j] = new FieldHansenTesseralLinear<>(maxDegree, s, j, n0, maxHansen, field);
                        }
                    }
                    break;

                default:
                    throw new OrekitInternalError(null);
            }

        }

        /** Compute init values for hansen objects.
         * @param context container for attributes
         * @param rows number of rows of the hansen matrix
         * @param columns columns number of columns of the hansen matrix
         */
        public void computeHansenObjectsInitValues(final FieldDSSTTesseralContext<T> context,
                                                   final int rows, final int columns) {
            hansenObjects[rows][columns].computeInitValues(context.getE2(), context.getChi(), context.getChi2());
        }

        /** Get hansen object.
         * @return hansenObjects
         */
        public FieldHansenTesseralLinear<T>[][] getHansenObjects() {
            return hansenObjects;
        }

    }

}<|MERGE_RESOLUTION|>--- conflicted
+++ resolved
@@ -730,30 +730,12 @@
         }
     }
 
-<<<<<<< HEAD
     /**
      * Get the non-resonant tesseral terms in the central body spherical harmonic field.
      * @param <T> type of the elements
      * @param type type of the elements used during the propagation
      * @param context container for attributes
      * @param field field used by default
-=======
-    /** Computes the potential U derivatives.
-     *  <p>The following elements are computed from expression 3.3 - (4).
-     *  <pre>
-     *  dU / da
-     *  dU / dh
-     *  dU / dk
-     *  dU / dλ
-     *  dU / dα
-     *  dU / dβ
-     *  dU / dγ
-     *  </pre>
-     *  </p>
-     *
-     *  @param date current date
-     *  @return potential derivatives
->>>>>>> 86186f8e
      */
     private <T extends RealFieldElement<T>> void getNonResonantTerms(final PropagationType type,
                                                                      final FieldDSSTTesseralContext<T> context,
@@ -1171,11 +1153,8 @@
         /**
          * Generate the coefficients.
          * @param date the current date
-<<<<<<< HEAD
          * @param context container for attributes
          * @param hansenObjects initialization of hansen objects
-=======
->>>>>>> 86186f8e
          */
         public void generateCoefficients(final AbsoluteDate date, final DSSTTesseralContext context,
                                          final HansenObjects hansenObjects) {
@@ -1221,11 +1200,8 @@
          * @param m m index
          * @param j j index
          * @param maxN  maximum value for n index
-<<<<<<< HEAD
          * @param context container for attributes
          * @param hansenObjects initialization of hansen objects
-=======
->>>>>>> 86186f8e
          */
         private void buildFourierCoefficients(final AbsoluteDate date,
                final int m, final int j, final int maxN, final DSSTTesseralContext context,
@@ -1440,13 +1416,11 @@
          * @param context container for attributes
          * @param hansenObjects initialization of hansen objects
          * @param field field used by default
-         * @throws OrekitException if an error occurs while generating the coefficients
          */
         public void generateCoefficients(final FieldAbsoluteDate<T> date,
                                          final FieldDSSTTesseralContext<T> context,
                                          final FieldHansenObjects<T> hansenObjects,
-                                         final Field<T> field)
-            throws OrekitException {
+                                         final Field<T> field) {
 
             final FieldAuxiliaryElements<T> auxiliaryElements = context.getFieldAuxiliaryElements();
             // Compute only if there is at least one non-resonant tesseral
@@ -1491,14 +1465,12 @@
          * @param context container for attributes
          * @param hansenObjects initialization of hansen objects
          * @param field field used by default
-         * @throws OrekitException in case of Hansen kernel generation error
          */
         private void buildFourierCoefficients(final FieldAbsoluteDate<T> date,
                                               final int m, final int j, final int maxN,
                                               final FieldDSSTTesseralContext<T> context,
                                               final FieldHansenObjects<T> hansenObjects,
-                                              final Field<T> field)
-            throws OrekitException {
+                                              final Field<T> field) {
 
             // Zero
             final T zero = field.getZero();
@@ -2077,7 +2049,7 @@
 
         /** {@inheritDoc} */
         @Override
-        public T[] value(final FieldOrbit<T> meanOrbit) throws OrekitException {
+        public T[] value(final FieldOrbit<T> meanOrbit) {
 
             // select the coefficients slot
             final FieldSlot<T> slot = slots.get(meanOrbit.getDate());
@@ -2159,8 +2131,7 @@
          * </p>
          */
         @Override
-        public Map<String, T[]> getCoefficients(final FieldAbsoluteDate<T> date, final Set<String> selected)
-            throws OrekitException {
+        public Map<String, T[]> getCoefficients(final FieldAbsoluteDate<T> date, final Set<String> selected) {
 
             // select the coefficients slot
             final FieldSlot<T> slot = slots.get(date);
@@ -2418,10 +2389,8 @@
          * @param date current date
          * @param context container for attributes
          * @param hansen hansen objects
-         * @throws OrekitException if some specific error occurs
-         */
-        UAnddU(final AbsoluteDate date, final DSSTTesseralContext context, final HansenObjects hansen)
-            throws OrekitException {
+         */
+        UAnddU(final AbsoluteDate date, final DSSTTesseralContext context, final HansenObjects hansen) {
 
             // Auxiliary elements related to the current orbit
             final AuxiliaryElements auxiliaryElements = context.getAuxiliaryElements();
@@ -2639,10 +2608,9 @@
          * @param date current date
          * @param context container for attributes
          * @param hansen hansen objects
-         * @throws OrekitException if some specific error occurs
          */
         FieldUAnddU(final FieldAbsoluteDate<T> date, final FieldDSSTTesseralContext<T> context,
-                    final FieldHansenObjects<T> hansen) throws OrekitException {
+                    final FieldHansenObjects<T> hansen) {
 
             // Auxiliary elements related to the current orbit
             final FieldAuxiliaryElements<T> auxiliaryElements = context.getFieldAuxiliaryElements();
