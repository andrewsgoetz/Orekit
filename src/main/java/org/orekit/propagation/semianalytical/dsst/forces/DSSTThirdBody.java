--- conflicted
+++ resolved
@@ -16,12 +16,8 @@
  */
 package org.orekit.propagation.semianalytical.dsst.forces;
 
-<<<<<<< HEAD
-import java.io.NotSerializableException;
 import java.io.Serializable;
 import java.lang.reflect.Array;
-=======
->>>>>>> 60b84642
 import java.util.ArrayList;
 import java.util.Arrays;
 import java.util.Collections;
@@ -29,11 +25,6 @@
 import java.util.List;
 import java.util.Map;
 import java.util.Set;
-<<<<<<< HEAD
-import java.util.SortedSet;
-=======
-import java.util.TreeMap;
->>>>>>> 60b84642
 
 import org.hipparchus.Field;
 import org.hipparchus.RealFieldElement;
@@ -3179,93 +3170,6 @@
             }
         }
 
-        /** Replace the instance with a data transfer object for serialization.
-         * @return data transfer object that will be serialized
-         * @exception NotSerializableException if an additional state provider is not serializable
-         */
-        private Object writeReplace() throws NotSerializableException {
-
-            // slots transitions
-            final SortedSet<TimeSpanMap.Transition<Slot>> transitions     = slots.getTransitions();
-            final AbsoluteDate[]                          transitionDates = new AbsoluteDate[transitions.size()];
-            final Slot[]                                  allSlots        = new Slot[transitions.size() + 1];
-            int i = 0;
-            for (final TimeSpanMap.Transition<Slot> transition : transitions) {
-                if (i == 0) {
-                    // slot before the first transition
-                    allSlots[i] = transition.getBefore();
-                }
-                if (i < transitionDates.length) {
-                    transitionDates[i] = transition.getDate();
-                    allSlots[++i]      = transition.getAfter();
-                }
-            }
-
-            return new DataTransferObject(jMax, interpolationPoints, maxFreqF, prefix,
-                                          transitionDates, allSlots);
-
-        }
-
-
-        /** Internal class used only for serialization. */
-        private static class DataTransferObject implements Serializable {
-
-            /** Serializable UID. */
-            private static final long serialVersionUID = 20160319L;
-
-            /** Maximum value for j index. */
-            private final int jMax;
-
-            /** Number of points used in the interpolation process. */
-            private final int interpolationPoints;
-
-            /** Max frequency of F. */
-            private final int    maxFreqF;
-
-            /** Coefficients prefix. */
-            private final String prefix;
-
-            /** Transitions dates. */
-            private final AbsoluteDate[] transitionDates;
-
-            /** All slots. */
-            private final Slot[] allSlots;
-
-            /** Simple constructor.
-             * @param jMax maximum value for j index
-             * @param interpolationPoints number of points used in the interpolation process
-             * @param maxFreqF max frequency of F
-             * @param prefix prefix for coefficients keys
-             * @param transitionDates transitions dates
-             * @param allSlots all slots
-             */
-            DataTransferObject(final int jMax, final int interpolationPoints,
-                               final int maxFreqF, final String prefix,
-                               final AbsoluteDate[] transitionDates, final Slot[] allSlots) {
-                this.jMax                  = jMax;
-                this.interpolationPoints   = interpolationPoints;
-                this.maxFreqF              = maxFreqF;
-                this.prefix                = prefix;
-                this.transitionDates       = transitionDates;
-                this.allSlots              = allSlots;
-            }
-
-            /** Replace the deserialized data transfer object with a {@link ThirdBodyShortPeriodicCoefficients}.
-             * @return replacement {@link ThirdBodyShortPeriodicCoefficients}
-             */
-            private Object readResolve() {
-
-                final TimeSpanMap<Slot> slots = new TimeSpanMap<Slot>(allSlots[0]);
-                for (int i = 0; i < transitionDates.length; ++i) {
-                    slots.addValidAfter(allSlots[i + 1], transitionDates[i]);
-                }
-
-                return new ThirdBodyShortPeriodicCoefficients(jMax, interpolationPoints, maxFreqF, prefix, slots);
-
-            }
-
-        }
-
     }
 
     /**
@@ -3413,14 +3317,10 @@
             }
         }
 
-<<<<<<< HEAD
     }
 
     /** Coefficients valid for one time slot. */
-    private static class Slot implements Serializable {
-
-        /** Serializable UID. */
-        private static final long serialVersionUID = 20160319L;
+    private static class Slot {
 
         /** The coefficients C<sub>i</sub><sup>j</sup>.
          * <p>
@@ -3472,12 +3372,6 @@
 
         /** Serializable UID. */
         private static final long serialVersionUID = 20160319L;
-=======
-    }
-
-    /** Coefficients valid for one time slot. */
-    private static class Slot {
->>>>>>> 60b84642
 
         /** The coefficients C<sub>i</sub><sup>j</sup>.
          * <p>
