/* Copyright 2002-2019 CS Systèmes d'Information
 * Licensed to CS Systèmes d'Information (CS) under one or more
 * contributor license agreements.  See the NOTICE file distributed with
 * this work for additional information regarding copyright ownership.
 * CS licenses this file to You under the Apache License, Version 2.0
 * (the "License"); you may not use this file except in compliance with
 * the License.  You may obtain a copy of the License at
 *
 *   http://www.apache.org/licenses/LICENSE-2.0
 *
 * Unless required by applicable law or agreed to in writing, software
 * distributed under the License is distributed on an "AS IS" BASIS,
 * WITHOUT WARRANTIES OR CONDITIONS OF ANY KIND, either express or implied.
 * See the License for the specific language governing permissions and
 * limitations under the License.
 */
package org.orekit.time;

import java.io.Serializable;
import java.util.Date;
import java.util.TimeZone;

import org.hipparchus.util.FastMath;
import org.hipparchus.util.MathArrays;
import org.orekit.errors.OrekitException;
import org.orekit.errors.OrekitIllegalArgumentException;
import org.orekit.errors.OrekitMessages;
import org.orekit.utils.Constants;


/** This class represents a specific instant in time.

 * <p>Instances of this class are considered to be absolute in the sense
 * that each one represent the occurrence of some event and can be compared
 * to other instances or located in <em>any</em> {@link TimeScale time scale}. In
 * other words the different locations of an event with respect to two different
 * time scales (say {@link TAIScale TAI} and {@link UTCScale UTC} for example) are
 * simply different perspective related to a single object. Only one
 * <code>AbsoluteDate</code> instance is needed, both representations being available
 * from this single instance by specifying the time scales as parameter when calling
 * the ad-hoc methods.</p>
 *
 * <p>Since an instance is not bound to a specific time-scale, all methods related
 * to the location of the date within some time scale require to provide the time
 * scale as an argument. It is therefore possible to define a date in one time scale
 * and to use it in another one. An example of such use is to read a date from a file
 * in UTC and write it in another file in TAI. This can be done as follows:</p>
 * <pre>
 *   DateTimeComponents utcComponents = readNextDate();
 *   AbsoluteDate date = new AbsoluteDate(utcComponents, TimeScalesFactory.getUTC());
 *   writeNextDate(date.getComponents(TimeScalesFactory.getTAI()));
 * </pre>
 *
 * <p>Two complementary views are available:</p>
 * <ul>
 *   <li><p>location view (mainly for input/output or conversions)</p>
 *   <p>locations represent the coordinate of one event with respect to a
 *   {@link TimeScale time scale}. The related methods are {@link
 *   #AbsoluteDate(DateComponents, TimeComponents, TimeScale)}, {@link
 *   #AbsoluteDate(int, int, int, int, int, double, TimeScale)}, {@link
 *   #AbsoluteDate(int, int, int, TimeScale)}, {@link #AbsoluteDate(Date,
 *   TimeScale)}, {@link #parseCCSDSCalendarSegmentedTimeCode(byte, byte[])},
 *   {@link #toDate(TimeScale)}, {@link #toString(TimeScale) toString(timeScale)},
 *   {@link #toString()}, and {@link #timeScalesOffset}.</p>
 *   </li>
 *   <li><p>offset view (mainly for physical computation)</p>
 *   <p>offsets represent either the flow of time between two events
 *   (two instances of the class) or durations. They are counted in seconds,
 *   are continuous and could be measured using only a virtually perfect stopwatch.
 *   The related methods are {@link #AbsoluteDate(AbsoluteDate, double)},
 *   {@link #parseCCSDSUnsegmentedTimeCode(byte, byte, byte[], AbsoluteDate)},
 *   {@link #parseCCSDSDaySegmentedTimeCode(byte, byte[], DateComponents)},
 *   {@link #durationFrom(AbsoluteDate)}, {@link #compareTo(AbsoluteDate)}, {@link #equals(Object)}
 *   and {@link #hashCode()}.</p>
 *   </li>
 * </ul>
 * <p>
 * A few reference epochs which are commonly used in space systems have been defined. These
 * epochs can be used as the basis for offset computation. The supported epochs are:
 * {@link #JULIAN_EPOCH}, {@link #MODIFIED_JULIAN_EPOCH}, {@link #FIFTIES_EPOCH},
 * {@link #CCSDS_EPOCH}, {@link #GALILEO_EPOCH}, {@link #GPS_EPOCH}, {@link #QZSS_EPOCH}
 * {@link #J2000_EPOCH}, {@link #JAVA_EPOCH}.
 * There are also two factory methods {@link #createJulianEpoch(double)}
 * and {@link #createBesselianEpoch(double)} that can be used to compute other reference
 * epochs like J1900.0 or B1950.0.
 * In addition to these reference epochs, two other constants are defined for convenience:
 * {@link #PAST_INFINITY} and {@link #FUTURE_INFINITY}, which can be used either as dummy
 * dates when a date is not yet initialized, or for initialization of loops searching for
 * a min or max date.
 * </p>
 * <p>
 * Instances of the <code>AbsoluteDate</code> class are guaranteed to be immutable.
 * </p>
 * @author Luc Maisonobe
 * @see TimeScale
 * @see TimeStamped
 * @see ChronologicalComparator
 */
public class AbsoluteDate
    implements TimeStamped, TimeShiftable<AbsoluteDate>, Comparable<AbsoluteDate>, Serializable {

    /** Reference epoch for julian dates: -4712-01-01T12:00:00 Terrestrial Time.
     * <p>Both <code>java.util.Date</code> and {@link DateComponents} classes
     * follow the astronomical conventions and consider a year 0 between
     * years -1 and +1, hence this reference date lies in year -4712 and not
     * in year -4713 as can be seen in other documents or programs that obey
     * a different convention (for example the <code>convcal</code> utility).</p>
     */
    public static final AbsoluteDate JULIAN_EPOCH =
        new AbsoluteDate(DateComponents.JULIAN_EPOCH, TimeComponents.H12, TimeScalesFactory.getTT());

    /** Reference epoch for modified julian dates: 1858-11-17T00:00:00 Terrestrial Time. */
    public static final AbsoluteDate MODIFIED_JULIAN_EPOCH =
        new AbsoluteDate(DateComponents.MODIFIED_JULIAN_EPOCH, TimeComponents.H00, TimeScalesFactory.getTT());

    /** Reference epoch for 1950 dates: 1950-01-01T00:00:00 Terrestrial Time. */
    public static final AbsoluteDate FIFTIES_EPOCH =
        new AbsoluteDate(DateComponents.FIFTIES_EPOCH, TimeComponents.H00, TimeScalesFactory.getTT());

    /** Reference epoch for CCSDS Time Code Format (CCSDS 301.0-B-4):
     * 1958-01-01T00:00:00 International Atomic Time (<em>not</em> UTC). */
    public static final AbsoluteDate CCSDS_EPOCH =
        new AbsoluteDate(DateComponents.CCSDS_EPOCH, TimeComponents.H00, TimeScalesFactory.getTAI());

    /** Reference epoch for Galileo System Time: 1999-08-22T00:00:00 GST. */
    public static final AbsoluteDate GALILEO_EPOCH =
        new AbsoluteDate(DateComponents.GALILEO_EPOCH, TimeComponents.H00, TimeScalesFactory.getGST());

    /** Reference epoch for GPS weeks: 1980-01-06T00:00:00 GPS time. */
    public static final AbsoluteDate GPS_EPOCH =
        new AbsoluteDate(DateComponents.GPS_EPOCH, TimeComponents.H00, TimeScalesFactory.getGPS());

    /** Reference epoch for QZSS weeks: 1980-01-06T00:00:00 QZSS time. */
    public static final AbsoluteDate QZSS_EPOCH =
        new AbsoluteDate(DateComponents.QZSS_EPOCH, TimeComponents.H00, TimeScalesFactory.getQZSS());

    /** Reference epoch for BeiDou weeks: 2006-01-01T00:00:00 UTC. */
    public static final AbsoluteDate BEIDOU_EPOCH =
        new AbsoluteDate(DateComponents.BEIDOU_EPOCH, TimeComponents.H00, TimeScalesFactory.getBDT());

<<<<<<< HEAD
=======
    /** Reference epoch for GLONASS four-year interval number: 1996-01-01T00:00:00 GLONASS time.
     * <p>By convention, TGLONASS = UTC + 3 hours.</p>
     */
    public static final AbsoluteDate GLONASS_EPOCH =
                    new AbsoluteDate(DateComponents.GLONASS_EPOCH,
                                     new TimeComponents(29.0), TimeScalesFactory.getTAI()).shiftedBy(-10800.0);

>>>>>>> 5235e1b7
    /** J2000.0 Reference epoch: 2000-01-01T12:00:00 Terrestrial Time (<em>not</em> UTC).
     * @see #createJulianEpoch(double)
     * @see #createBesselianEpoch(double)
     */
    public static final AbsoluteDate J2000_EPOCH =
        new AbsoluteDate(DateComponents.J2000_EPOCH, TimeComponents.H12, TimeScalesFactory.getTT());

    /** Java Reference epoch: 1970-01-01T00:00:00 Universal Time Coordinate.
     * <p>
     * Between 1968-02-01 and 1972-01-01, UTC-TAI = 4.213 170 0s + (MJD - 39 126) x 0.002 592s.
     * As on 1970-01-01 MJD = 40587, UTC-TAI = 8.000082s
     * </p>
     */
    public static final AbsoluteDate JAVA_EPOCH =
        new AbsoluteDate(DateComponents.JAVA_EPOCH, TimeScalesFactory.getTAI()).shiftedBy(8.000082);

    /** Dummy date at infinity in the past direction. */
    public static final AbsoluteDate PAST_INFINITY = JAVA_EPOCH.shiftedBy(Double.NEGATIVE_INFINITY);

    /** Dummy date at infinity in the future direction. */
    public static final AbsoluteDate FUTURE_INFINITY = JAVA_EPOCH.shiftedBy(Double.POSITIVE_INFINITY);

    /** Serializable UID. */
    private static final long serialVersionUID = 617061803741806846L;

    /** Reference epoch in seconds from 2000-01-01T12:00:00 TAI.
     * <p>Beware, it is not {@link #J2000_EPOCH} since it is in TAI and not in TT.</p> */
    private final long epoch;

    /** Offset from the reference epoch in seconds. */
    private final double offset;

    /** Create an instance with a default value ({@link #J2000_EPOCH}).
     */
    public AbsoluteDate() {
        epoch  = J2000_EPOCH.epoch;
        offset = J2000_EPOCH.offset;
    }

    /** Build an instance from a location (parsed from a string) in a {@link TimeScale time scale}.
     * <p>
     * The supported formats for location are mainly the ones defined in ISO-8601 standard,
     * the exact subset is explained in {@link DateTimeComponents#parseDateTime(String)},
     * {@link DateComponents#parseDate(String)} and {@link TimeComponents#parseTime(String)}.
     * </p>
     * <p>
     * As CCSDS ASCII calendar segmented time code is a trimmed down version of ISO-8601,
     * it is also supported by this constructor.
     * </p>
     * @param location location in the time scale, must be in a supported format
     * @param timeScale time scale
     * @exception IllegalArgumentException if location string is not in a supported format
     */
    public AbsoluteDate(final String location, final TimeScale timeScale) {
        this(DateTimeComponents.parseDateTime(location), timeScale);
    }

    /** Build an instance from a location in a {@link TimeScale time scale}.
     * @param location location in the time scale
     * @param timeScale time scale
     */
    public AbsoluteDate(final DateTimeComponents location, final TimeScale timeScale) {
        this(location.getDate(), location.getTime(), timeScale);
    }

    /** Build an instance from a location in a {@link TimeScale time scale}.
     * @param date date location in the time scale
     * @param time time location in the time scale
     * @param timeScale time scale
     */
    public AbsoluteDate(final DateComponents date, final TimeComponents time,
                        final TimeScale timeScale) {

        final double seconds  = time.getSecond();
        final double tsOffset = timeScale.offsetToTAI(date, time);

        // compute sum exactly, using Møller-Knuth TwoSum algorithm without branching
        // the following statements must NOT be simplified, they rely on floating point
        // arithmetic properties (rounding and representable numbers)
        // at the end, the EXACT result of addition seconds + tsOffset
        // is sum + residual, where sum is the closest representable number to the exact
        // result and residual is the missing part that does not fit in the first number
        final double sum      = seconds + tsOffset;
        final double sPrime   = sum - tsOffset;
        final double tPrime   = sum - sPrime;
        final double deltaS   = seconds  - sPrime;
        final double deltaT   = tsOffset - tPrime;
        final double residual = deltaS   + deltaT;
        final long   dl       = (long) FastMath.floor(sum);

        offset = (sum - dl) + residual;
        epoch  = 60l * ((date.getJ2000Day() * 24l + time.getHour()) * 60l +
                        time.getMinute() - time.getMinutesFromUTC() - 720l) + dl;

    }

    /** Build an instance from a location in a {@link TimeScale time scale}.
     * @param year year number (may be 0 or negative for BC years)
     * @param month month number from 1 to 12
     * @param day day number from 1 to 31
     * @param hour hour number from 0 to 23
     * @param minute minute number from 0 to 59
     * @param second second number from 0.0 to 60.0 (excluded)
     * @param timeScale time scale
     * @exception IllegalArgumentException if inconsistent arguments
     * are given (parameters out of range)
     */
    public AbsoluteDate(final int year, final int month, final int day,
                        final int hour, final int minute, final double second,
                        final TimeScale timeScale) throws IllegalArgumentException {
        this(new DateComponents(year, month, day), new TimeComponents(hour, minute, second), timeScale);
    }

    /** Build an instance from a location in a {@link TimeScale time scale}.
     * @param year year number (may be 0 or negative for BC years)
     * @param month month enumerate
     * @param day day number from 1 to 31
     * @param hour hour number from 0 to 23
     * @param minute minute number from 0 to 59
     * @param second second number from 0.0 to 60.0 (excluded)
     * @param timeScale time scale
     * @exception IllegalArgumentException if inconsistent arguments
     * are given (parameters out of range)
     */
    public AbsoluteDate(final int year, final Month month, final int day,
                        final int hour, final int minute, final double second,
                        final TimeScale timeScale) throws IllegalArgumentException {
        this(new DateComponents(year, month, day), new TimeComponents(hour, minute, second), timeScale);
    }

    /** Build an instance from a location in a {@link TimeScale time scale}.
     * <p>The hour is set to 00:00:00.000.</p>
     * @param date date location in the time scale
     * @param timeScale time scale
     * @exception IllegalArgumentException if inconsistent arguments
     * are given (parameters out of range)
     */
    public AbsoluteDate(final DateComponents date, final TimeScale timeScale)
        throws IllegalArgumentException {
        this(date, TimeComponents.H00, timeScale);
    }

    /** Build an instance from a location in a {@link TimeScale time scale}.
     * <p>The hour is set to 00:00:00.000.</p>
     * @param year year number (may be 0 or negative for BC years)
     * @param month month number from 1 to 12
     * @param day day number from 1 to 31
     * @param timeScale time scale
     * @exception IllegalArgumentException if inconsistent arguments
     * are given (parameters out of range)
     */
    public AbsoluteDate(final int year, final int month, final int day,
                        final TimeScale timeScale) throws IllegalArgumentException {
        this(new DateComponents(year, month, day), TimeComponents.H00, timeScale);
    }

    /** Build an instance from a location in a {@link TimeScale time scale}.
     * <p>The hour is set to 00:00:00.000.</p>
     * @param year year number (may be 0 or negative for BC years)
     * @param month month enumerate
     * @param day day number from 1 to 31
     * @param timeScale time scale
     * @exception IllegalArgumentException if inconsistent arguments
     * are given (parameters out of range)
     */
    public AbsoluteDate(final int year, final Month month, final int day,
                        final TimeScale timeScale) throws IllegalArgumentException {
        this(new DateComponents(year, month, day), TimeComponents.H00, timeScale);
    }

    /** Build an instance from a location in a {@link TimeScale time scale}.
     * @param location location in the time scale
     * @param timeScale time scale
     */
    public AbsoluteDate(final Date location, final TimeScale timeScale) {
        this(new DateComponents(DateComponents.JAVA_EPOCH,
                                (int) (location.getTime() / 86400000l)),
                                new TimeComponents(0.001 * (location.getTime() % 86400000l)),
             timeScale);
    }

    /** Build an instance from an elapsed duration since to another instant.
     * <p>It is important to note that the elapsed duration is <em>not</em>
     * the difference between two readings on a time scale. As an example,
     * the duration between the two instants leading to the readings
     * 2005-12-31T23:59:59 and 2006-01-01T00:00:00 in the {@link UTCScale UTC}
     * time scale is <em>not</em> 1 second, but a stop watch would have measured
     * an elapsed duration of 2 seconds between these two instances because a leap
     * second was introduced at the end of 2005 in this time scale.</p>
     * <p>This constructor is the reverse of the {@link #durationFrom(AbsoluteDate)}
     * method.</p>
     * @param since start instant of the measured duration
     * @param elapsedDuration physically elapsed duration from the <code>since</code>
     * instant, as measured in a regular time scale
     * @see #durationFrom(AbsoluteDate)
     */
    public AbsoluteDate(final AbsoluteDate since, final double elapsedDuration) {

        final double sum = since.offset + elapsedDuration;
        if (Double.isInfinite(sum)) {
            offset = sum;
            epoch  = (sum < 0) ? Long.MIN_VALUE : Long.MAX_VALUE;
        } else {
            // compute sum exactly, using Møller-Knuth TwoSum algorithm without branching
            // the following statements must NOT be simplified, they rely on floating point
            // arithmetic properties (rounding and representable numbers)
            // at the end, the EXACT result of addition since.offset + elapsedDuration
            // is sum + residual, where sum is the closest representable number to the exact
            // result and residual is the missing part that does not fit in the first number
            final double oPrime   = sum - elapsedDuration;
            final double dPrime   = sum - oPrime;
            final double deltaO   = since.offset - oPrime;
            final double deltaD   = elapsedDuration - dPrime;
            final double residual = deltaO + deltaD;
            final long   dl       = (long) FastMath.floor(sum);
            offset = (sum - dl) + residual;
            epoch  = since.epoch  + dl;
        }
    }

    /** Build an instance from an apparent clock offset with respect to another
     * instant <em>in the perspective of a specific {@link TimeScale time scale}</em>.
     * <p>It is important to note that the apparent clock offset <em>is</em> the
     * difference between two readings on a time scale and <em>not</em> an elapsed
     * duration. As an example, the apparent clock offset between the two instants
     * leading to the readings 2005-12-31T23:59:59 and 2006-01-01T00:00:00 in the
     * {@link UTCScale UTC} time scale is 1 second, but the elapsed duration is 2
     * seconds because a leap second has been introduced at the end of 2005 in this
     * time scale.</p>
     * <p>This constructor is the reverse of the {@link #offsetFrom(AbsoluteDate,
     * TimeScale)} method.</p>
     * @param reference reference instant
     * @param apparentOffset apparent clock offset from the reference instant
     * (difference between two readings in the specified time scale)
     * @param timeScale time scale with respect to which the offset is defined
     * @see #offsetFrom(AbsoluteDate, TimeScale)
     */
    public AbsoluteDate(final AbsoluteDate reference, final double apparentOffset,
                        final TimeScale timeScale) {
        this(new DateTimeComponents(reference.getComponents(timeScale), apparentOffset),
             timeScale);
    }

    /** Build a date from its internal components.
     * <p>
     * This method is reserved for internal used (for example by {@link FieldAbsoluteDate}).
     * </p>
     * @param epoch reference epoch in seconds from 2000-01-01T12:00:00 TAI.
     * (beware, it is not {@link #J2000_EPOCH} since it is in TAI and not in TT)
     * @param offset offset from the reference epoch in seconds (must be
     * between 0.0 included and 1.0 excluded)
     * @since 9.0
     */
    AbsoluteDate(final long epoch, final double offset) {
        this.epoch  = epoch;
        this.offset = offset;
    }

    /**
     * Reference epoch for GLONASS four-year interval number: 1996-01-01T00:00:00 GLONASS
     * time.
     *
     * <p> This is a method instead of a field like the other epochs because GLONASS
     * depends on UTC so therefore calling this method requires that leap seconds are
     * loaded.
     *
     * @return the GLONASS epoch.
     */
    public static AbsoluteDate getGlonassEpoch() {
        return LazyLeapHolder.GLONASS_EPOCH;
    }

    /** Get the reference epoch in seconds from 2000-01-01T12:00:00 TAI.
     * <p>
     * This method is reserved for internal used (for example by {@link FieldAbsoluteDate}).
     * </p>
     * <p>
     * Beware, it is not {@link #J2000_EPOCH} since it is in TAI and not in TT.
     * </p>
     * @return reference epoch in seconds from 2000-01-01T12:00:00 TAI
     * @since 9.0
     */
    long getEpoch() {
        return epoch;
    }

    /** Get the offset from the reference epoch in seconds.
     * <p>
     * This method is reserved for internal used (for example by {@link FieldAbsoluteDate}).
     * </p>
     * @return offset from the reference epoch in seconds
     * @since 9.0
     */
    double getOffset() {
        return offset;
    }

    /** Build an instance from a CCSDS Unsegmented Time Code (CUC).
     * <p>
     * CCSDS Unsegmented Time Code is defined in the blue book:
     * CCSDS Time Code Format (CCSDS 301.0-B-4) published in November 2010
     * </p>
     * <p>
     * If the date to be parsed is formatted using version 3 of the standard
     * (CCSDS 301.0-B-3 published in 2002) or if the extension of the preamble
     * field introduced in version 4 of the standard is not used, then the
     * {@code preambleField2} parameter can be set to 0.
     * </p>
     * @param preambleField1 first byte of the field specifying the format, often
     * not transmitted in data interfaces, as it is constant for a given data interface
     * @param preambleField2 second byte of the field specifying the format
     * (added in revision 4 of the CCSDS standard in 2010), often not transmitted in data
     * interfaces, as it is constant for a given data interface (value ignored if presence
     * not signaled in {@code preambleField1})
     * @param timeField byte array containing the time code
     * @param agencyDefinedEpoch reference epoch, ignored if the preamble field
     * specifies the {@link #CCSDS_EPOCH CCSDS reference epoch} is used (and hence
     * may be null in this case)
     * @return an instance corresponding to the specified date
     */
    public static AbsoluteDate parseCCSDSUnsegmentedTimeCode(final byte preambleField1,
                                                             final byte preambleField2,
                                                             final byte[] timeField,
                                                             final AbsoluteDate agencyDefinedEpoch) {

        // time code identification and reference epoch
        final AbsoluteDate epoch;
        switch (preambleField1 & 0x70) {
            case 0x10:
                // the reference epoch is CCSDS epoch 1958-01-01T00:00:00 TAI
                epoch = CCSDS_EPOCH;
                break;
            case 0x20:
                // the reference epoch is agency defined
                if (agencyDefinedEpoch == null) {
                    throw new OrekitException(OrekitMessages.CCSDS_DATE_MISSING_AGENCY_EPOCH);
                }
                epoch = agencyDefinedEpoch;
                break;
            default :
                throw new OrekitException(OrekitMessages.CCSDS_DATE_INVALID_PREAMBLE_FIELD,
                                          formatByte(preambleField1));
        }

        // time field lengths
        int coarseTimeLength = 1 + ((preambleField1 & 0x0C) >>> 2);
        int fineTimeLength   = preambleField1 & 0x03;

        if ((preambleField1 & 0x80) != 0x0) {
            // there is an additional octet in preamble field
            coarseTimeLength += (preambleField2 & 0x60) >>> 5;
            fineTimeLength   += (preambleField2 & 0x1C) >>> 2;
        }

        if (timeField.length != coarseTimeLength + fineTimeLength) {
            throw new OrekitException(OrekitMessages.CCSDS_DATE_INVALID_LENGTH_TIME_FIELD,
                                      timeField.length, coarseTimeLength + fineTimeLength);
        }

        double seconds = 0;
        for (int i = 0; i < coarseTimeLength; ++i) {
            seconds = seconds * 256 + toUnsigned(timeField[i]);
        }
        double subseconds = 0;
        for (int i = timeField.length - 1; i >= coarseTimeLength; --i) {
            subseconds = (subseconds + toUnsigned(timeField[i])) / 256;
        }

        return new AbsoluteDate(epoch, seconds).shiftedBy(subseconds);

    }

    /** Build an instance from a CCSDS Day Segmented Time Code (CDS).
     * <p>
     * CCSDS Day Segmented Time Code is defined in the blue book:
     * CCSDS Time Code Format (CCSDS 301.0-B-4) published in November 2010
     * </p>
     * @param preambleField field specifying the format, often not transmitted in
     * data interfaces, as it is constant for a given data interface
     * @param timeField byte array containing the time code
     * @param agencyDefinedEpoch reference epoch, ignored if the preamble field
     * specifies the {@link #CCSDS_EPOCH CCSDS reference epoch} is used (and hence
     * may be null in this case)
     * @return an instance corresponding to the specified date
     */
    public static AbsoluteDate parseCCSDSDaySegmentedTimeCode(final byte preambleField, final byte[] timeField,
                                                              final DateComponents agencyDefinedEpoch) {

        // time code identification
        if ((preambleField & 0xF0) != 0x40) {
            throw new OrekitException(OrekitMessages.CCSDS_DATE_INVALID_PREAMBLE_FIELD,
                                      formatByte(preambleField));
        }

        // reference epoch
        final DateComponents epoch;
        if ((preambleField & 0x08) == 0x00) {
            // the reference epoch is CCSDS epoch 1958-01-01T00:00:00 TAI
            epoch = DateComponents.CCSDS_EPOCH;
        } else {
            // the reference epoch is agency defined
            if (agencyDefinedEpoch == null) {
                throw new OrekitException(OrekitMessages.CCSDS_DATE_MISSING_AGENCY_EPOCH);
            }
            epoch = agencyDefinedEpoch;
        }

        // time field lengths
        final int daySegmentLength = ((preambleField & 0x04) == 0x0) ? 2 : 3;
        final int subMillisecondLength = (preambleField & 0x03) << 1;
        if (subMillisecondLength == 6) {
            throw new OrekitException(OrekitMessages.CCSDS_DATE_INVALID_PREAMBLE_FIELD,
                                      formatByte(preambleField));
        }
        if (timeField.length != daySegmentLength + 4 + subMillisecondLength) {
            throw new OrekitException(OrekitMessages.CCSDS_DATE_INVALID_LENGTH_TIME_FIELD,
                                      timeField.length, daySegmentLength + 4 + subMillisecondLength);
        }


        int i   = 0;
        int day = 0;
        while (i < daySegmentLength) {
            day = day * 256 + toUnsigned(timeField[i++]);
        }

        long milliInDay = 0l;
        while (i < daySegmentLength + 4) {
            milliInDay = milliInDay * 256 + toUnsigned(timeField[i++]);
        }
        final int milli   = (int) (milliInDay % 1000l);
        final int seconds = (int) ((milliInDay - milli) / 1000l);

        double subMilli = 0;
        double divisor  = 1;
        while (i < timeField.length) {
            subMilli = subMilli * 256 + toUnsigned(timeField[i++]);
            divisor *= 1000;
        }

        final DateComponents date = new DateComponents(epoch, day);
        final TimeComponents time = new TimeComponents(seconds);
        return new AbsoluteDate(date, time, TimeScalesFactory.getUTC()).shiftedBy(milli * 1.0e-3 + subMilli / divisor);

    }

    /** Build an instance from a CCSDS Calendar Segmented Time Code (CCS).
     * <p>
     * CCSDS Calendar Segmented Time Code is defined in the blue book:
     * CCSDS Time Code Format (CCSDS 301.0-B-4) published in November 2010
     * </p>
     * @param preambleField field specifying the format, often not transmitted in
     * data interfaces, as it is constant for a given data interface
     * @param timeField byte array containing the time code
     * @return an instance corresponding to the specified date
     */
    public static AbsoluteDate parseCCSDSCalendarSegmentedTimeCode(final byte preambleField, final byte[] timeField) {

        // time code identification
        if ((preambleField & 0xF0) != 0x50) {
            throw new OrekitException(OrekitMessages.CCSDS_DATE_INVALID_PREAMBLE_FIELD,
                                      formatByte(preambleField));
        }

        // time field length
        final int length = 7 + (preambleField & 0x07);
        if (length == 14) {
            throw new OrekitException(OrekitMessages.CCSDS_DATE_INVALID_PREAMBLE_FIELD,
                                      formatByte(preambleField));
        }
        if (timeField.length != length) {
            throw new OrekitException(OrekitMessages.CCSDS_DATE_INVALID_LENGTH_TIME_FIELD,
                                      timeField.length, length);
        }

        // date part in the first four bytes
        final DateComponents date;
        if ((preambleField & 0x08) == 0x00) {
            // month of year and day of month variation
            date = new DateComponents(toUnsigned(timeField[0]) * 256 + toUnsigned(timeField[1]),
                                      toUnsigned(timeField[2]),
                                      toUnsigned(timeField[3]));
        } else {
            // day of year variation
            date = new DateComponents(toUnsigned(timeField[0]) * 256 + toUnsigned(timeField[1]),
                                      toUnsigned(timeField[2]) * 256 + toUnsigned(timeField[3]));
        }

        // time part from bytes 5 to last (between 7 and 13 depending on precision)
        final TimeComponents time = new TimeComponents(toUnsigned(timeField[4]),
                                                       toUnsigned(timeField[5]),
                                                       toUnsigned(timeField[6]));
        double subSecond = 0;
        double divisor   = 1;
        for (int i = 7; i < length; ++i) {
            subSecond = subSecond * 100 + toUnsigned(timeField[i]);
            divisor *= 100;
        }

        return new AbsoluteDate(date, time, TimeScalesFactory.getUTC()).shiftedBy(subSecond / divisor);

    }

    /** Decode a signed byte as an unsigned int value.
     * @param b byte to decode
     * @return an unsigned int value
     */
    private static int toUnsigned(final byte b) {
        final int i = (int) b;
        return (i < 0) ? 256 + i : i;
    }

    /** Format a byte as an hex string for error messages.
     * @param data byte to format
     * @return a formatted string
     */
    private static String formatByte(final byte data) {
        return "0x" + Integer.toHexString(data).toUpperCase();
    }

    /** Build an instance corresponding to a Julian Day date.
     * @param jd Julian day
     * @param secondsSinceNoon seconds in the Julian day
     * (BEWARE, Julian days start at noon, so 0.0 is noon)
     * @param timeScale time scale in which the seconds in day are defined
     * @return a new instant
     */
    public static AbsoluteDate createJDDate(final int jd, final double secondsSinceNoon,
                                             final TimeScale timeScale) {
        return new AbsoluteDate(new DateComponents(DateComponents.JULIAN_EPOCH, jd),
                                TimeComponents.H12, timeScale).shiftedBy(secondsSinceNoon);
    }

    /** Build an instance corresponding to a Modified Julian Day date.
     * @param mjd modified Julian day
     * @param secondsInDay seconds in the day
     * @param timeScale time scale in which the seconds in day are defined
     * @return a new instant
     * @exception OrekitIllegalArgumentException if seconds number is out of range
     */
    public static AbsoluteDate createMJDDate(final int mjd, final double secondsInDay,
                                             final TimeScale timeScale)
        throws OrekitIllegalArgumentException {
        final DateComponents dc = new DateComponents(DateComponents.MODIFIED_JULIAN_EPOCH, mjd);
        final TimeComponents tc;
        if (secondsInDay >= Constants.JULIAN_DAY) {
            // check we are really allowed to use this number of seconds
            final int    secondsA = 86399; // 23:59:59, i.e. 59s in the last minute of the day
            final double secondsB = secondsInDay - secondsA;
            final TimeComponents safeTC = new TimeComponents(secondsA, 0.0);
            final AbsoluteDate safeDate = new AbsoluteDate(dc, safeTC, timeScale);
            if (timeScale.minuteDuration(safeDate) > 59 + secondsB) {
                // we are within the last minute of the day, the number of seconds is OK
                return safeDate.shiftedBy(secondsB);
            } else {
                // let TimeComponents trigger an OrekitIllegalArgumentException
                // for the wrong number of seconds
                tc = new TimeComponents(secondsA, secondsB);
            }
        } else {
            tc = new TimeComponents(secondsInDay);
        }

        // create the date
        return new AbsoluteDate(dc, tc, timeScale);

    }


    /** Build an instance corresponding to a Julian Epoch (JE).
     * <p>According to Lieske paper: <a
     * href="http://articles.adsabs.harvard.edu/cgi-bin/nph-iarticle_query?1979A%26A....73..282L&amp;defaultprint=YES&amp;filetype=.pdf.">
     * Precession Matrix Based on IAU (1976) System of Astronomical Constants</a>, Astronomy and Astrophysics,
     * vol. 73, no. 3, Mar. 1979, p. 282-284, Julian Epoch is related to Julian Ephemeris Date as:</p>
     * <pre>
     * JE = 2000.0 + (JED - 2451545.0) / 365.25
     * </pre>
     * <p>
     * This method reverts the formula above and computes an {@code AbsoluteDate} from the Julian Epoch.
     * </p>
     * @param julianEpoch Julian epoch, like 2000.0 for defining the classical reference J2000.0
     * @return a new instant
     * @see #J2000_EPOCH
     * @see #createBesselianEpoch(double)
     */
    public static AbsoluteDate createJulianEpoch(final double julianEpoch) {
        return new AbsoluteDate(J2000_EPOCH,
                                Constants.JULIAN_YEAR * (julianEpoch - 2000.0));
    }

    /** Build an instance corresponding to a Besselian Epoch (BE).
     * <p>According to Lieske paper: <a
     * href="http://articles.adsabs.harvard.edu/cgi-bin/nph-iarticle_query?1979A%26A....73..282L&amp;defaultprint=YES&amp;filetype=.pdf.">
     * Precession Matrix Based on IAU (1976) System of Astronomical Constants</a>, Astronomy and Astrophysics,
     * vol. 73, no. 3, Mar. 1979, p. 282-284, Besselian Epoch is related to Julian Ephemeris Date as:</p>
     * <pre>
     * BE = 1900.0 + (JED - 2415020.31352) / 365.242198781
     * </pre>
     * <p>
     * This method reverts the formula above and computes an {@code AbsoluteDate} from the Besselian Epoch.
     * </p>
     * @param besselianEpoch Besselian epoch, like 1950 for defining the classical reference B1950.0
     * @return a new instant
     * @see #createJulianEpoch(double)
     */
    public static AbsoluteDate createBesselianEpoch(final double besselianEpoch) {
        return new AbsoluteDate(J2000_EPOCH,
                                MathArrays.linearCombination(Constants.BESSELIAN_YEAR, besselianEpoch - 1900,
                                                             Constants.JULIAN_DAY, -36525,
                                                             Constants.JULIAN_DAY, 0.31352));
    }

    /** Get a time-shifted date.
     * <p>
     * Calling this method is equivalent to call <code>new AbsoluteDate(this, dt)</code>.
     * </p>
     * @param dt time shift in seconds
     * @return a new date, shifted with respect to instance (which is immutable)
     * @see org.orekit.utils.PVCoordinates#shiftedBy(double)
     * @see org.orekit.attitudes.Attitude#shiftedBy(double)
     * @see org.orekit.orbits.Orbit#shiftedBy(double)
     * @see org.orekit.propagation.SpacecraftState#shiftedBy(double)
     */
    public AbsoluteDate shiftedBy(final double dt) {
        return new AbsoluteDate(this, dt);
    }

    /** Compute the physically elapsed duration between two instants.
     * <p>The returned duration is the number of seconds physically
     * elapsed between the two instants, measured in a regular time
     * scale with respect to surface of the Earth (i.e either the {@link
     * TAIScale TAI scale}, the {@link TTScale TT scale} or the {@link
     * GPSScale GPS scale}). It is the only method that gives a
     * duration with a physical meaning.</p>
     * <p>This method gives the same result (with less computation)
     * as calling {@link #offsetFrom(AbsoluteDate, TimeScale)}
     * with a second argument set to one of the regular scales cited
     * above.</p>
     * <p>This method is the reverse of the {@link #AbsoluteDate(AbsoluteDate,
     * double)} constructor.</p>
     * @param instant instant to subtract from the instance
     * @return offset in seconds between the two instants (positive
     * if the instance is posterior to the argument)
     * @see #offsetFrom(AbsoluteDate, TimeScale)
     * @see #AbsoluteDate(AbsoluteDate, double)
     */
    public double durationFrom(final AbsoluteDate instant) {
        return (epoch - instant.epoch) + (offset - instant.offset);
    }

    /** Compute the apparent clock offset between two instant <em>in the
     * perspective of a specific {@link TimeScale time scale}</em>.
     * <p>The offset is the number of seconds counted in the given
     * time scale between the locations of the two instants, with
     * all time scale irregularities removed (i.e. considering all
     * days are exactly 86400 seconds long). This method will give
     * a result that may not have a physical meaning if the time scale
     * is irregular. For example since a leap second was introduced at
     * the end of 2005, the apparent offset between 2005-12-31T23:59:59
     * and 2006-01-01T00:00:00 is 1 second, but the physical duration
     * of the corresponding time interval as returned by the {@link
     * #durationFrom(AbsoluteDate)} method is 2 seconds.</p>
     * <p>This method is the reverse of the {@link #AbsoluteDate(AbsoluteDate,
     * double, TimeScale)} constructor.</p>
     * @param instant instant to subtract from the instance
     * @param timeScale time scale with respect to which the offset should
     * be computed
     * @return apparent clock offset in seconds between the two instants
     * (positive if the instance is posterior to the argument)
     * @see #durationFrom(AbsoluteDate)
     * @see #AbsoluteDate(AbsoluteDate, double, TimeScale)
     */
    public double offsetFrom(final AbsoluteDate instant, final TimeScale timeScale) {
        final long   elapsedDurationA = epoch - instant.epoch;
        final double elapsedDurationB = (offset         + timeScale.offsetFromTAI(this)) -
                                        (instant.offset + timeScale.offsetFromTAI(instant));
        return  elapsedDurationA + elapsedDurationB;
    }

    /** Compute the offset between two time scales at the current instant.
     * <p>The offset is defined as <i>l₁-l₂</i>
     * where <i>l₁</i> is the location of the instant in
     * the <code>scale1</code> time scale and <i>l₂</i> is the
     * location of the instant in the <code>scale2</code> time scale.</p>
     * @param scale1 first time scale
     * @param scale2 second time scale
     * @return offset in seconds between the two time scales at the
     * current instant
     */
    public double timeScalesOffset(final TimeScale scale1, final TimeScale scale2) {
        return scale1.offsetFromTAI(this) - scale2.offsetFromTAI(this);
    }

    /** Convert the instance to a Java {@link java.util.Date Date}.
     * <p>Conversion to the Date class induces a loss of precision because
     * the Date class does not provide sub-millisecond information. Java Dates
     * are considered to be locations in some times scales.</p>
     * @param timeScale time scale to use
     * @return a {@link java.util.Date Date} instance representing the location
     * of the instant in the time scale
     */
    public Date toDate(final TimeScale timeScale) {
        final double time = epoch + (offset + timeScale.offsetFromTAI(this));
        return new Date(FastMath.round((time + 10957.5 * 86400.0) * 1000));
    }

    /** Split the instance into date/time components.
     * @param timeScale time scale to use
     * @return date/time components
     */
    public DateTimeComponents getComponents(final TimeScale timeScale) {

        if (Double.isInfinite(offset)) {
            // special handling for past and future infinity
            if (offset < 0) {
                return new DateTimeComponents(DateComponents.MIN_EPOCH, TimeComponents.H00);
            } else {
                return new DateTimeComponents(DateComponents.MAX_EPOCH,
                                              new TimeComponents(23, 59, 59.999));
            }
        }

        // compute offset from 2000-01-01T00:00:00 in specified time scale exactly,
        // using Møller-Knuth TwoSum algorithm without branching
        // the following statements must NOT be simplified, they rely on floating point
        // arithmetic properties (rounding and representable numbers)
        // at the end, the EXACT result of addition offset + timeScale.offsetFromTAI(this)
        // is sum + residual, where sum is the closest representable number to the exact
        // result and residual is the missing part that does not fit in the first number
        final double taiOffset = timeScale.offsetFromTAI(this);
        final double sum       = offset + taiOffset;
        final double oPrime    = sum - taiOffset;
        final double dPrime    = sum - oPrime;
        final double deltaO    = offset - oPrime;
        final double deltaD    = taiOffset - dPrime;
        final double residual  = deltaO + deltaD;

        // split date and time
        final long   carry = (long) FastMath.floor(sum);
        double offset2000B = (sum - carry) + residual;
        long   offset2000A = epoch + carry + 43200l;
        if (offset2000B < 0) {
            offset2000A -= 1;
            offset2000B += 1;
        }
        long time = offset2000A % 86400l;
        if (time < 0l) {
            time += 86400l;
        }
        final int date = (int) ((offset2000A - time) / 86400l);

        // extract calendar elements
        final DateComponents dateComponents = new DateComponents(DateComponents.J2000_EPOCH, date);
        TimeComponents timeComponents = new TimeComponents((int) time, offset2000B);

        if (timeScale.insideLeap(this)) {
            // fix the seconds number to take the leap into account
            timeComponents = new TimeComponents(timeComponents.getHour(), timeComponents.getMinute(),
                                                timeComponents.getSecond() + timeScale.getLeap(this));
        }

        // build the components
        return new DateTimeComponents(dateComponents, timeComponents);

    }

    /** Split the instance into date/time components for a local time.
     * @param minutesFromUTC offset in <em>minutes</em> from UTC (positive Eastwards UTC,
     * negative Westward UTC)
     * @return date/time components
          * @since 7.2
     */
    public DateTimeComponents getComponents(final int minutesFromUTC) {

        final DateTimeComponents utcComponents = getComponents(TimeScalesFactory.getUTC());

        // shift the date according to UTC offset, but WITHOUT touching the seconds,
        // as they may exceed 60.0 during a leap seconds introduction,
        // and we want to preserve these special cases
        final double seconds = utcComponents.getTime().getSecond();

        int minute = utcComponents.getTime().getMinute() + minutesFromUTC;
        final int hourShift;
        if (minute < 0) {
            hourShift = (minute - 59) / 60;
        } else if (minute > 59) {
            hourShift = minute / 60;
        } else {
            hourShift = 0;
        }
        minute -= 60 * hourShift;

        int hour = utcComponents.getTime().getHour() + hourShift;
        final int dayShift;
        if (hour < 0) {
            dayShift = (hour - 23) / 24;
        } else if (hour > 23) {
            dayShift = hour / 24;
        } else {
            dayShift = 0;
        }
        hour -= 24 * dayShift;

        return new DateTimeComponents(new DateComponents(utcComponents.getDate(), dayShift),
                                      new TimeComponents(hour, minute, seconds, minutesFromUTC));

    }

    /** Split the instance into date/time components for a time zone.
     * @param timeZone time zone
     * @return date/time components
          * @since 7.2
     */
    public DateTimeComponents getComponents(final TimeZone timeZone) {
        final long milliseconds = FastMath.round(1000 * offsetFrom(JAVA_EPOCH, TimeScalesFactory.getUTC()));
        return getComponents(timeZone.getOffset(milliseconds) / 60000);
    }

    /** Compare the instance with another date.
     * @param date other date to compare the instance to
     * @return a negative integer, zero, or a positive integer as this date
     * is before, simultaneous, or after the specified date.
     */
    public int compareTo(final AbsoluteDate date) {
        return Double.compare(durationFrom(date),  0);
    }

    /** {@inheritDoc} */
    public AbsoluteDate getDate() {
        return this;
    }

    /** Check if the instance represent the same time as another instance.
     * @param date other date
     * @return true if the instance and the other date refer to the same instant
     */
    public boolean equals(final Object date) {

        if (date == this) {
            // first fast check
            return true;
        }

        if ((date != null) && (date instanceof AbsoluteDate)) {
            return durationFrom((AbsoluteDate) date) == 0;
        }

        return false;

    }

    /** Get a hashcode for this date.
     * @return hashcode
     */
    public int hashCode() {
        final long l = Double.doubleToLongBits(durationFrom(J2000_EPOCH));
        return (int) (l ^ (l >>> 32));
    }

    /** Get a String representation of the instant location in UTC time scale.
     * @return a string representation of the instance,
     * in ISO-8601 format with milliseconds accuracy
     */
    public String toString() {
        return toString(TimeScalesFactory.getUTC());
    }

    /** Get a String representation of the instant location.
     * @param timeScale time scale to use
     * @return a string representation of the instance,
     * in ISO-8601 format with milliseconds accuracy
     */
    public String toString(final TimeScale timeScale) {
        return getComponents(timeScale).toString(timeScale.minuteDuration(this));
    }

    /** Get a String representation of the instant location for a local time.
     * @param minutesFromUTC offset in <em>minutes</em> from UTC (positive Eastwards UTC,
     * negative Westward UTC).
     * @return string representation of the instance,
     * in ISO-8601 format with milliseconds accuracy
          * @since 7.2
     */
    public String toString(final int minutesFromUTC) {
        final int minuteDuration = TimeScalesFactory.getUTC().minuteDuration(this);
        return getComponents(minutesFromUTC).toString(minuteDuration);
    }

    /** Get a String representation of the instant location for a time zone.
     * @param timeZone time zone
     * @return string representation of the instance,
     * in ISO-8601 format with milliseconds accuracy
          * @since 7.2
     */
    public String toString(final TimeZone timeZone) {
        final int minuteDuration = TimeScalesFactory.getUTC().minuteDuration(this);
        return getComponents(timeZone).toString(minuteDuration);
    }

    /**
     * Lazy loader for all fields that require leap seconds. As long as the user doesn't
     * need one of these fields then they can use AbsoluteDate without loading leap
     * seconds first.
     */
    private static class LazyLeapHolder {

        /**
         * Reference epoch for GLONASS four-year interval number: 1996-01-01T00:00:00
         * GLONASS time.
         */
        public static final AbsoluteDate GLONASS_EPOCH = new AbsoluteDate(
                DateComponents.GLONASS_EPOCH,
                TimeComponents.H00,
                TimeScalesFactory.getGLONASS());
    }

}<|MERGE_RESOLUTION|>--- conflicted
+++ resolved
@@ -138,8 +138,6 @@
     public static final AbsoluteDate BEIDOU_EPOCH =
         new AbsoluteDate(DateComponents.BEIDOU_EPOCH, TimeComponents.H00, TimeScalesFactory.getBDT());
 
-<<<<<<< HEAD
-=======
     /** Reference epoch for GLONASS four-year interval number: 1996-01-01T00:00:00 GLONASS time.
      * <p>By convention, TGLONASS = UTC + 3 hours.</p>
      */
@@ -147,7 +145,6 @@
                     new AbsoluteDate(DateComponents.GLONASS_EPOCH,
                                      new TimeComponents(29.0), TimeScalesFactory.getTAI()).shiftedBy(-10800.0);
 
->>>>>>> 5235e1b7
     /** J2000.0 Reference epoch: 2000-01-01T12:00:00 Terrestrial Time (<em>not</em> UTC).
      * @see #createJulianEpoch(double)
      * @see #createBesselianEpoch(double)
@@ -404,20 +401,6 @@
     AbsoluteDate(final long epoch, final double offset) {
         this.epoch  = epoch;
         this.offset = offset;
-    }
-
-    /**
-     * Reference epoch for GLONASS four-year interval number: 1996-01-01T00:00:00 GLONASS
-     * time.
-     *
-     * <p> This is a method instead of a field like the other epochs because GLONASS
-     * depends on UTC so therefore calling this method requires that leap seconds are
-     * loaded.
-     *
-     * @return the GLONASS epoch.
-     */
-    public static AbsoluteDate getGlonassEpoch() {
-        return LazyLeapHolder.GLONASS_EPOCH;
     }
 
     /** Get the reference epoch in seconds from 2000-01-01T12:00:00 TAI.
@@ -1047,21 +1030,4 @@
         return getComponents(timeZone).toString(minuteDuration);
     }
 
-    /**
-     * Lazy loader for all fields that require leap seconds. As long as the user doesn't
-     * need one of these fields then they can use AbsoluteDate without loading leap
-     * seconds first.
-     */
-    private static class LazyLeapHolder {
-
-        /**
-         * Reference epoch for GLONASS four-year interval number: 1996-01-01T00:00:00
-         * GLONASS time.
-         */
-        public static final AbsoluteDate GLONASS_EPOCH = new AbsoluteDate(
-                DateComponents.GLONASS_EPOCH,
-                TimeComponents.H00,
-                TimeScalesFactory.getGLONASS());
-    }
-
 }