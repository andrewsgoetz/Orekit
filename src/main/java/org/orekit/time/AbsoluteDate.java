/* Copyright 2002-2019 CS Systèmes d'Information
 * Licensed to CS Systèmes d'Information (CS) under one or more
 * contributor license agreements.  See the NOTICE file distributed with
 * this work for additional information regarding copyright ownership.
 * CS licenses this file to You under the Apache License, Version 2.0
 * (the "License"); you may not use this file except in compliance with
 * the License.  You may obtain a copy of the License at
 *
 *   http://www.apache.org/licenses/LICENSE-2.0
 *
 * Unless required by applicable law or agreed to in writing, software
 * distributed under the License is distributed on an "AS IS" BASIS,
 * WITHOUT WARRANTIES OR CONDITIONS OF ANY KIND, either express or implied.
 * See the License for the specific language governing permissions and
 * limitations under the License.
 */
package org.orekit.time;

import java.io.Serializable;
import java.util.Date;
import java.util.TimeZone;

import org.hipparchus.util.FastMath;
import org.orekit.data.DataContext;
import org.orekit.errors.OrekitException;
import org.orekit.errors.OrekitIllegalArgumentException;
import org.orekit.errors.OrekitMessages;
import org.orekit.utils.Constants;


/** This class represents a specific instant in time.

 * <p>Instances of this class are considered to be absolute in the sense
 * that each one represent the occurrence of some event and can be compared
 * to other instances or located in <em>any</em> {@link TimeScale time scale}. In
 * other words the different locations of an event with respect to two different
 * time scales (say {@link TAIScale TAI} and {@link UTCScale UTC} for example) are
 * simply different perspective related to a single object. Only one
 * <code>AbsoluteDate</code> instance is needed, both representations being available
 * from this single instance by specifying the time scales as parameter when calling
 * the ad-hoc methods.</p>
 *
 * <p>Since an instance is not bound to a specific time-scale, all methods related
 * to the location of the date within some time scale require to provide the time
 * scale as an argument. It is therefore possible to define a date in one time scale
 * and to use it in another one. An example of such use is to read a date from a file
 * in UTC and write it in another file in TAI. This can be done as follows:</p>
 * <pre>
 *   DateTimeComponents utcComponents = readNextDate();
 *   AbsoluteDate date = new AbsoluteDate(utcComponents, TimeScalesFactory.getUTC());
 *   writeNextDate(date.getComponents(TimeScalesFactory.getTAI()));
 * </pre>
 *
 * <p>Two complementary views are available:</p>
 * <ul>
 *   <li><p>location view (mainly for input/output or conversions)</p>
 *   <p>locations represent the coordinate of one event with respect to a
 *   {@link TimeScale time scale}. The related methods are {@link
 *   #AbsoluteDate(DateComponents, TimeComponents, TimeScale)}, {@link
 *   #AbsoluteDate(int, int, int, int, int, double, TimeScale)}, {@link
 *   #AbsoluteDate(int, int, int, TimeScale)}, {@link #AbsoluteDate(Date,
 *   TimeScale)}, {@link #parseCCSDSCalendarSegmentedTimeCode(byte, byte[])},
 *   {@link #toDate(TimeScale)}, {@link #toString(TimeScale) toString(timeScale)},
 *   {@link #toString()}, and {@link #timeScalesOffset}.</p>
 *   </li>
 *   <li><p>offset view (mainly for physical computation)</p>
 *   <p>offsets represent either the flow of time between two events
 *   (two instances of the class) or durations. They are counted in seconds,
 *   are continuous and could be measured using only a virtually perfect stopwatch.
 *   The related methods are {@link #AbsoluteDate(AbsoluteDate, double)},
 *   {@link #parseCCSDSUnsegmentedTimeCode(byte, byte, byte[], AbsoluteDate)},
 *   {@link #parseCCSDSDaySegmentedTimeCode(byte, byte[], DateComponents)},
 *   {@link #durationFrom(AbsoluteDate)}, {@link #compareTo(AbsoluteDate)}, {@link #equals(Object)}
 *   and {@link #hashCode()}.</p>
 *   </li>
 * </ul>
 * <p>
 * A few reference epochs which are commonly used in space systems have been defined. These
 * epochs can be used as the basis for offset computation. The supported epochs are:
 * {@link #JULIAN_EPOCH}, {@link #MODIFIED_JULIAN_EPOCH}, {@link #FIFTIES_EPOCH},
 * {@link #CCSDS_EPOCH}, {@link #GALILEO_EPOCH}, {@link #GPS_EPOCH}, {@link #QZSS_EPOCH}
 * {@link #J2000_EPOCH}, {@link #JAVA_EPOCH}.
 * There are also two factory methods {@link #createJulianEpoch(double)}
 * and {@link #createBesselianEpoch(double)} that can be used to compute other reference
 * epochs like J1900.0 or B1950.0.
 * In addition to these reference epochs, two other constants are defined for convenience:
 * {@link #PAST_INFINITY} and {@link #FUTURE_INFINITY}, which can be used either as dummy
 * dates when a date is not yet initialized, or for initialization of loops searching for
 * a min or max date.
 * </p>
 * <p>
 * Instances of the <code>AbsoluteDate</code> class are guaranteed to be immutable.
 * </p>
 * @author Luc Maisonobe
 * @author Evan Ward
 * @see TimeScale
 * @see TimeStamped
 * @see ChronologicalComparator
 */
public class AbsoluteDate
    implements TimeStamped, TimeShiftable<AbsoluteDate>, Comparable<AbsoluteDate>, Serializable {

    /** Reference epoch for julian dates: -4712-01-01T12:00:00 Terrestrial Time.
     * <p>Both <code>java.util.Date</code> and {@link DateComponents} classes
     * follow the astronomical conventions and consider a year 0 between
     * years -1 and +1, hence this reference date lies in year -4712 and not
     * in year -4713 as can be seen in other documents or programs that obey
     * a different convention (for example the <code>convcal</code> utility).</p>
     *
     * <p>This constant uses the {@link DataContext#getDefault() default data context}.
     *
     * @see TimeScales#getJulianEpoch()
     */
    public static final AbsoluteDate JULIAN_EPOCH =
            DataContext.getDefault().getTimeScales().getJulianEpoch();

    /** Reference epoch for modified julian dates: 1858-11-17T00:00:00 Terrestrial Time.
     *
     * <p>This constant uses the {@link DataContext#getDefault() default data context}.
     *
     * @see TimeScales#getModifiedJulianEpoch()
     */
    public static final AbsoluteDate MODIFIED_JULIAN_EPOCH =
            DataContext.getDefault().getTimeScales().getModifiedJulianEpoch();

    /** Reference epoch for 1950 dates: 1950-01-01T00:00:00 Terrestrial Time.
     *
     * <p>This constant uses the {@link DataContext#getDefault() default data context}.
     *
     * @see TimeScales#getFiftiesEpoch()
     */
    public static final AbsoluteDate FIFTIES_EPOCH =
            DataContext.getDefault().getTimeScales().getFiftiesEpoch();

    /** Reference epoch for CCSDS Time Code Format (CCSDS 301.0-B-4):
     * 1958-01-01T00:00:00 International Atomic Time (<em>not</em> UTC).
     *
     * <p>This constant uses the {@link DataContext#getDefault() default data context}.
     *
     * @see TimeScales#getCcsdsEpoch()
     */
    public static final AbsoluteDate CCSDS_EPOCH =
            DataContext.getDefault().getTimeScales().getCcsdsEpoch();

    /** Reference epoch for Galileo System Time: 1999-08-22T00:00:00 GST.
     *
     * <p>This constant uses the {@link DataContext#getDefault() default data context}.
     *
     * @see TimeScales#getGalileoEpoch()
     */
    public static final AbsoluteDate GALILEO_EPOCH =
            DataContext.getDefault().getTimeScales().getGalileoEpoch();

    /** Reference epoch for GPS weeks: 1980-01-06T00:00:00 GPS time.
     *
     * <p>This constant uses the {@link DataContext#getDefault() default data context}.
     *
     * @see TimeScales#getGpsEpoch()
     */
    public static final AbsoluteDate GPS_EPOCH =
            DataContext.getDefault().getTimeScales().getGpsEpoch();

    /** Reference epoch for QZSS weeks: 1980-01-06T00:00:00 QZSS time.
     *
     * <p>This constant uses the {@link DataContext#getDefault() default data context}.
     *
     * @see TimeScales#getQzssEpoch()
     */
    public static final AbsoluteDate QZSS_EPOCH =
            DataContext.getDefault().getTimeScales().getQzssEpoch();

<<<<<<< HEAD
    /** Reference epoch for BeiDou weeks: 2006-01-01T00:00:00 UTC.
     *
     * <p>This constant uses the {@link DataContext#getDefault() default data context}.
     *
     * @see TimeScales#getBeidouEpoch()
     */
=======
    /** Reference epoch for IRNSS weeks: 1999-08-22T00:00:00 IRNSS time. */
    public static final AbsoluteDate IRNSS_EPOCH =
        new AbsoluteDate(DateComponents.IRNSS_EPOCH, TimeComponents.H00, TimeScalesFactory.getIRNSS());

    /** Reference epoch for BeiDou weeks: 2006-01-01T00:00:00 UTC. */
>>>>>>> c4a937b7
    public static final AbsoluteDate BEIDOU_EPOCH =
            DataContext.getDefault().getTimeScales().getBeidouEpoch();

    /** Reference epoch for GLONASS four-year interval number: 1996-01-01T00:00:00 GLONASS time.
     * <p>By convention, TGLONASS = UTC + 3 hours.</p>
     *
     * <p>This constant uses the {@link DataContext#getDefault() default data context}.
     *
     * @see TimeScales#getGlonassEpoch()
     */
    public static final AbsoluteDate GLONASS_EPOCH =
            DataContext.getDefault().getTimeScales().getGlonassEpoch();

    /** J2000.0 Reference epoch: 2000-01-01T12:00:00 Terrestrial Time (<em>not</em> UTC).
     * @see #createJulianEpoch(double)
     * @see #createBesselianEpoch(double)
     *
     * <p>This constant uses the {@link DataContext#getDefault() default data context}.
     *
     * @see TimeScales#getJ2000Epoch()
     */
    public static final AbsoluteDate J2000_EPOCH = // TODO
            DataContext.getDefault().getTimeScales().getJ2000Epoch();

    /** Java Reference epoch: 1970-01-01T00:00:00 Universal Time Coordinate.
     * <p>
     * Between 1968-02-01 and 1972-01-01, UTC-TAI = 4.213 170 0s + (MJD - 39 126) x 0.002 592s.
     * As on 1970-01-01 MJD = 40587, UTC-TAI = 8.000082s
     * </p>
     *
     * <p>This constant uses the {@link DataContext#getDefault() default data context}.
     *
     * @see TimeScales#getJavaEpoch()
     */
    public static final AbsoluteDate JAVA_EPOCH =
            DataContext.getDefault().getTimeScales().getJavaEpoch();

    /**
     * An arbitrary finite date. Uses when a non-null date is needed but its value doesn't
     * matter.
     */
    public static final AbsoluteDate ARBITRARY_EPOCH = new AbsoluteDate(0, 0);

    /** Dummy date at infinity in the past direction.
     * @see TimeScales#getPastInfinity()
     */
    public static final AbsoluteDate PAST_INFINITY = ARBITRARY_EPOCH.shiftedBy(Double.NEGATIVE_INFINITY);

    /** Dummy date at infinity in the future direction.
     * @see TimeScales#getFutureInfinity()
     */
    public static final AbsoluteDate FUTURE_INFINITY = ARBITRARY_EPOCH.shiftedBy(Double.POSITIVE_INFINITY);

    /** Serializable UID. */
    private static final long serialVersionUID = 617061803741806846L;

    /** Reference epoch in seconds from 2000-01-01T12:00:00 TAI.
     * <p>Beware, it is not {@link #J2000_EPOCH} since it is in TAI and not in TT.</p> */
    private final long epoch;

    /** Offset from the reference epoch in seconds. */
    private final double offset;

    /** Create an instance with a default value ({@link #J2000_EPOCH}).
     *
     * <p>This constructor uses the {@link DataContext#getDefault() default data context}.
     *
     * @see #AbsoluteDate(DateTimeComponents, TimeScale)
     */
    public AbsoluteDate() {
        epoch  = J2000_EPOCH.epoch;
        offset = J2000_EPOCH.offset;
    }

    /** Build an instance from a location (parsed from a string) in a {@link TimeScale time scale}.
     * <p>
     * The supported formats for location are mainly the ones defined in ISO-8601 standard,
     * the exact subset is explained in {@link DateTimeComponents#parseDateTime(String)},
     * {@link DateComponents#parseDate(String)} and {@link TimeComponents#parseTime(String)}.
     * </p>
     * <p>
     * As CCSDS ASCII calendar segmented time code is a trimmed down version of ISO-8601,
     * it is also supported by this constructor.
     * </p>
     * @param location location in the time scale, must be in a supported format
     * @param timeScale time scale
     * @exception IllegalArgumentException if location string is not in a supported format
     */
    public AbsoluteDate(final String location, final TimeScale timeScale) {
        this(DateTimeComponents.parseDateTime(location), timeScale);
    }

    /** Build an instance from a location in a {@link TimeScale time scale}.
     * @param location location in the time scale
     * @param timeScale time scale
     */
    public AbsoluteDate(final DateTimeComponents location, final TimeScale timeScale) {
        this(location.getDate(), location.getTime(), timeScale);
    }

    /** Build an instance from a location in a {@link TimeScale time scale}.
     * @param date date location in the time scale
     * @param time time location in the time scale
     * @param timeScale time scale
     */
    public AbsoluteDate(final DateComponents date, final TimeComponents time,
                        final TimeScale timeScale) {

        final double seconds  = time.getSecond();
        final double tsOffset = timeScale.offsetToTAI(date, time);

        // compute sum exactly, using Møller-Knuth TwoSum algorithm without branching
        // the following statements must NOT be simplified, they rely on floating point
        // arithmetic properties (rounding and representable numbers)
        // at the end, the EXACT result of addition seconds + tsOffset
        // is sum + residual, where sum is the closest representable number to the exact
        // result and residual is the missing part that does not fit in the first number
        final double sum      = seconds + tsOffset;
        final double sPrime   = sum - tsOffset;
        final double tPrime   = sum - sPrime;
        final double deltaS   = seconds  - sPrime;
        final double deltaT   = tsOffset - tPrime;
        final double residual = deltaS   + deltaT;
        final long   dl       = (long) FastMath.floor(sum);

        offset = (sum - dl) + residual;
        epoch  = 60l * ((date.getJ2000Day() * 24l + time.getHour()) * 60l +
                        time.getMinute() - time.getMinutesFromUTC() - 720l) + dl;

    }

    /** Build an instance from a location in a {@link TimeScale time scale}.
     * @param year year number (may be 0 or negative for BC years)
     * @param month month number from 1 to 12
     * @param day day number from 1 to 31
     * @param hour hour number from 0 to 23
     * @param minute minute number from 0 to 59
     * @param second second number from 0.0 to 60.0 (excluded)
     * @param timeScale time scale
     * @exception IllegalArgumentException if inconsistent arguments
     * are given (parameters out of range)
     */
    public AbsoluteDate(final int year, final int month, final int day,
                        final int hour, final int minute, final double second,
                        final TimeScale timeScale) throws IllegalArgumentException {
        this(new DateComponents(year, month, day), new TimeComponents(hour, minute, second), timeScale);
    }

    /** Build an instance from a location in a {@link TimeScale time scale}.
     * @param year year number (may be 0 or negative for BC years)
     * @param month month enumerate
     * @param day day number from 1 to 31
     * @param hour hour number from 0 to 23
     * @param minute minute number from 0 to 59
     * @param second second number from 0.0 to 60.0 (excluded)
     * @param timeScale time scale
     * @exception IllegalArgumentException if inconsistent arguments
     * are given (parameters out of range)
     */
    public AbsoluteDate(final int year, final Month month, final int day,
                        final int hour, final int minute, final double second,
                        final TimeScale timeScale) throws IllegalArgumentException {
        this(new DateComponents(year, month, day), new TimeComponents(hour, minute, second), timeScale);
    }

    /** Build an instance from a location in a {@link TimeScale time scale}.
     * <p>The hour is set to 00:00:00.000.</p>
     * @param date date location in the time scale
     * @param timeScale time scale
     * @exception IllegalArgumentException if inconsistent arguments
     * are given (parameters out of range)
     */
    public AbsoluteDate(final DateComponents date, final TimeScale timeScale)
        throws IllegalArgumentException {
        this(date, TimeComponents.H00, timeScale);
    }

    /** Build an instance from a location in a {@link TimeScale time scale}.
     * <p>The hour is set to 00:00:00.000.</p>
     * @param year year number (may be 0 or negative for BC years)
     * @param month month number from 1 to 12
     * @param day day number from 1 to 31
     * @param timeScale time scale
     * @exception IllegalArgumentException if inconsistent arguments
     * are given (parameters out of range)
     */
    public AbsoluteDate(final int year, final int month, final int day,
                        final TimeScale timeScale) throws IllegalArgumentException {
        this(new DateComponents(year, month, day), TimeComponents.H00, timeScale);
    }

    /** Build an instance from a location in a {@link TimeScale time scale}.
     * <p>The hour is set to 00:00:00.000.</p>
     * @param year year number (may be 0 or negative for BC years)
     * @param month month enumerate
     * @param day day number from 1 to 31
     * @param timeScale time scale
     * @exception IllegalArgumentException if inconsistent arguments
     * are given (parameters out of range)
     */
    public AbsoluteDate(final int year, final Month month, final int day,
                        final TimeScale timeScale) throws IllegalArgumentException {
        this(new DateComponents(year, month, day), TimeComponents.H00, timeScale);
    }

    /** Build an instance from a location in a {@link TimeScale time scale}.
     * @param location location in the time scale
     * @param timeScale time scale
     */
    public AbsoluteDate(final Date location, final TimeScale timeScale) {
        this(new DateComponents(DateComponents.JAVA_EPOCH,
                                (int) (location.getTime() / 86400000l)),
                                 millisToTimeComponents((int) (location.getTime() % 86400000l)),
             timeScale);
    }

    /** Build an instance from an elapsed duration since to another instant.
     * <p>It is important to note that the elapsed duration is <em>not</em>
     * the difference between two readings on a time scale. As an example,
     * the duration between the two instants leading to the readings
     * 2005-12-31T23:59:59 and 2006-01-01T00:00:00 in the {@link UTCScale UTC}
     * time scale is <em>not</em> 1 second, but a stop watch would have measured
     * an elapsed duration of 2 seconds between these two instances because a leap
     * second was introduced at the end of 2005 in this time scale.</p>
     * <p>This constructor is the reverse of the {@link #durationFrom(AbsoluteDate)}
     * method.</p>
     * @param since start instant of the measured duration
     * @param elapsedDuration physically elapsed duration from the <code>since</code>
     * instant, as measured in a regular time scale
     * @see #durationFrom(AbsoluteDate)
     */
    public AbsoluteDate(final AbsoluteDate since, final double elapsedDuration) {

        final double sum = since.offset + elapsedDuration;
        if (Double.isInfinite(sum)) {
            offset = sum;
            epoch  = (sum < 0) ? Long.MIN_VALUE : Long.MAX_VALUE;
        } else {
            // compute sum exactly, using Møller-Knuth TwoSum algorithm without branching
            // the following statements must NOT be simplified, they rely on floating point
            // arithmetic properties (rounding and representable numbers)
            // at the end, the EXACT result of addition since.offset + elapsedDuration
            // is sum + residual, where sum is the closest representable number to the exact
            // result and residual is the missing part that does not fit in the first number
            final double oPrime   = sum - elapsedDuration;
            final double dPrime   = sum - oPrime;
            final double deltaO   = since.offset - oPrime;
            final double deltaD   = elapsedDuration - dPrime;
            final double residual = deltaO + deltaD;
            final long   dl       = (long) FastMath.floor(sum);
            offset = (sum - dl) + residual;
            epoch  = since.epoch  + dl;
        }
    }

    /** Build an instance from an apparent clock offset with respect to another
     * instant <em>in the perspective of a specific {@link TimeScale time scale}</em>.
     * <p>It is important to note that the apparent clock offset <em>is</em> the
     * difference between two readings on a time scale and <em>not</em> an elapsed
     * duration. As an example, the apparent clock offset between the two instants
     * leading to the readings 2005-12-31T23:59:59 and 2006-01-01T00:00:00 in the
     * {@link UTCScale UTC} time scale is 1 second, but the elapsed duration is 2
     * seconds because a leap second has been introduced at the end of 2005 in this
     * time scale.</p>
     * <p>This constructor is the reverse of the {@link #offsetFrom(AbsoluteDate,
     * TimeScale)} method.</p>
     * @param reference reference instant
     * @param apparentOffset apparent clock offset from the reference instant
     * (difference between two readings in the specified time scale)
     * @param timeScale time scale with respect to which the offset is defined
     * @see #offsetFrom(AbsoluteDate, TimeScale)
     */
    public AbsoluteDate(final AbsoluteDate reference, final double apparentOffset,
                        final TimeScale timeScale) {
        this(new DateTimeComponents(reference.getComponents(timeScale), apparentOffset),
             timeScale);
    }

    /** Build a date from its internal components.
     * <p>
     * This method is reserved for internal used (for example by {@link FieldAbsoluteDate}).
     * </p>
     * @param epoch reference epoch in seconds from 2000-01-01T12:00:00 TAI.
     * (beware, it is not {@link #J2000_EPOCH} since it is in TAI and not in TT)
     * @param offset offset from the reference epoch in seconds (must be
     * between 0.0 included and 1.0 excluded)
     * @since 9.0
     */
    AbsoluteDate(final long epoch, final double offset) {
        this.epoch  = epoch;
        this.offset = offset;
    }

    /** Extract time components from a number of milliseconds within the day.
     * @param millisInDay number of milliseconds within the day
     * @return time components
     */
    private static TimeComponents millisToTimeComponents(final int millisInDay) {
        return new TimeComponents(millisInDay / 1000, 0.001 * (millisInDay % 1000));
    }

    /** Get the reference epoch in seconds from 2000-01-01T12:00:00 TAI.
     * <p>
     * This method is reserved for internal used (for example by {@link FieldAbsoluteDate}).
     * </p>
     * <p>
     * Beware, it is not {@link #J2000_EPOCH} since it is in TAI and not in TT.
     * </p>
     * @return reference epoch in seconds from 2000-01-01T12:00:00 TAI
     * @since 9.0
     */
    long getEpoch() {
        return epoch;
    }

    /** Get the offset from the reference epoch in seconds.
     * <p>
     * This method is reserved for internal used (for example by {@link FieldAbsoluteDate}).
     * </p>
     * @return offset from the reference epoch in seconds
     * @since 9.0
     */
    double getOffset() {
        return offset;
    }

    /** Build an instance from a CCSDS Unsegmented Time Code (CUC).
     * <p>
     * CCSDS Unsegmented Time Code is defined in the blue book:
     * CCSDS Time Code Format (CCSDS 301.0-B-4) published in November 2010
     * </p>
     * <p>
     * If the date to be parsed is formatted using version 3 of the standard
     * (CCSDS 301.0-B-3 published in 2002) or if the extension of the preamble
     * field introduced in version 4 of the standard is not used, then the
     * {@code preambleField2} parameter can be set to 0.
     * </p>
     *
     * <p>This method uses the {@link DataContext#getDefault() default data context} if
     * the CCSDS epoch is used.
     *
     * @param preambleField1 first byte of the field specifying the format, often
     * not transmitted in data interfaces, as it is constant for a given data interface
     * @param preambleField2 second byte of the field specifying the format
     * (added in revision 4 of the CCSDS standard in 2010), often not transmitted in data
     * interfaces, as it is constant for a given data interface (value ignored if presence
     * not signaled in {@code preambleField1})
     * @param timeField byte array containing the time code
     * @param agencyDefinedEpoch reference epoch, ignored if the preamble field
     * specifies the {@link #CCSDS_EPOCH CCSDS reference epoch} is used (and hence
     * may be null in this case)
     * @return an instance corresponding to the specified date
     * @see #parseCCSDSUnsegmentedTimeCode(byte, byte, byte[], AbsoluteDate, AbsoluteDate)
     */
    public static AbsoluteDate parseCCSDSUnsegmentedTimeCode(final byte preambleField1,
                                                             final byte preambleField2,
                                                             final byte[] timeField,
                                                             final AbsoluteDate agencyDefinedEpoch) {
        return parseCCSDSUnsegmentedTimeCode(preambleField1, preambleField2, timeField,
                agencyDefinedEpoch,
                DataContext.getDefault().getTimeScales().getCcsdsEpoch());
    }

    /**
     * Build an instance from a CCSDS Unsegmented Time Code (CUC).
     * <p>
     * CCSDS Unsegmented Time Code is defined in the blue book: CCSDS Time Code Format
     * (CCSDS 301.0-B-4) published in November 2010
     * </p>
     * <p>
     * If the date to be parsed is formatted using version 3 of the standard (CCSDS
     * 301.0-B-3 published in 2002) or if the extension of the preamble field introduced
     * in version 4 of the standard is not used, then the {@code preambleField2} parameter
     * can be set to 0.
     * </p>
     *
     * @param preambleField1     first byte of the field specifying the format, often not
     *                           transmitted in data interfaces, as it is constant for a
     *                           given data interface
     * @param preambleField2     second byte of the field specifying the format (added in
     *                           revision 4 of the CCSDS standard in 2010), often not
     *                           transmitted in data interfaces, as it is constant for a
     *                           given data interface (value ignored if presence not
     *                           signaled in {@code preambleField1})
     * @param timeField          byte array containing the time code
     * @param agencyDefinedEpoch reference epoch, ignored if the preamble field specifies
     *                           the {@link #CCSDS_EPOCH CCSDS reference epoch} is used
     *                           (and hence may be null in this case)
     * @param ccsdsEpoch         reference epoch, ignored if the preamble field specifies
     *                           the agency epoch is used.
     * @return an instance corresponding to the specified date
     * @since 10.1
     */
    public static AbsoluteDate parseCCSDSUnsegmentedTimeCode(
            final byte preambleField1,
            final byte preambleField2,
            final byte[] timeField,
            final AbsoluteDate agencyDefinedEpoch,
            final AbsoluteDate ccsdsEpoch) {

        // time code identification and reference epoch
        final AbsoluteDate epoch;
        switch (preambleField1 & 0x70) {
            case 0x10:
                // the reference epoch is CCSDS epoch 1958-01-01T00:00:00 TAI
                epoch = ccsdsEpoch;
                break;
            case 0x20:
                // the reference epoch is agency defined
                if (agencyDefinedEpoch == null) {
                    throw new OrekitException(OrekitMessages.CCSDS_DATE_MISSING_AGENCY_EPOCH);
                }
                epoch = agencyDefinedEpoch;
                break;
            default :
                throw new OrekitException(OrekitMessages.CCSDS_DATE_INVALID_PREAMBLE_FIELD,
                                          formatByte(preambleField1));
        }

        // time field lengths
        int coarseTimeLength = 1 + ((preambleField1 & 0x0C) >>> 2);
        int fineTimeLength   = preambleField1 & 0x03;

        if ((preambleField1 & 0x80) != 0x0) {
            // there is an additional octet in preamble field
            coarseTimeLength += (preambleField2 & 0x60) >>> 5;
            fineTimeLength   += (preambleField2 & 0x1C) >>> 2;
        }

        if (timeField.length != coarseTimeLength + fineTimeLength) {
            throw new OrekitException(OrekitMessages.CCSDS_DATE_INVALID_LENGTH_TIME_FIELD,
                                      timeField.length, coarseTimeLength + fineTimeLength);
        }

        double seconds = 0;
        for (int i = 0; i < coarseTimeLength; ++i) {
            seconds = seconds * 256 + toUnsigned(timeField[i]);
        }
        double subseconds = 0;
        for (int i = timeField.length - 1; i >= coarseTimeLength; --i) {
            subseconds = (subseconds + toUnsigned(timeField[i])) / 256;
        }

        return new AbsoluteDate(epoch, seconds).shiftedBy(subseconds);

    }

    /** Build an instance from a CCSDS Day Segmented Time Code (CDS).
     * <p>
     * CCSDS Day Segmented Time Code is defined in the blue book:
     * CCSDS Time Code Format (CCSDS 301.0-B-4) published in November 2010
     * </p>
     *
     * <p>This method uses the {@link DataContext#getDefault() default data context}.
     *
     * @param preambleField field specifying the format, often not transmitted in
     * data interfaces, as it is constant for a given data interface
     * @param timeField byte array containing the time code
     * @param agencyDefinedEpoch reference epoch, ignored if the preamble field
     * specifies the {@link #CCSDS_EPOCH CCSDS reference epoch} is used (and hence
     * may be null in this case)
     * @return an instance corresponding to the specified date
     * @see #parseCCSDSDaySegmentedTimeCode(byte, byte[], DateComponents, TimeScale)
     */
    public static AbsoluteDate parseCCSDSDaySegmentedTimeCode(final byte preambleField, final byte[] timeField,
                                                              final DateComponents agencyDefinedEpoch) {
        return parseCCSDSDaySegmentedTimeCode(preambleField, timeField,
                agencyDefinedEpoch, DataContext.getDefault().getTimeScales().getUTC());
    }

    /** Build an instance from a CCSDS Day Segmented Time Code (CDS).
     * <p>
     * CCSDS Day Segmented Time Code is defined in the blue book:
     * CCSDS Time Code Format (CCSDS 301.0-B-4) published in November 2010
     * </p>
     * @param preambleField field specifying the format, often not transmitted in
     * data interfaces, as it is constant for a given data interface
     * @param timeField byte array containing the time code
     * @param agencyDefinedEpoch reference epoch, ignored if the preamble field
     * specifies the {@link #CCSDS_EPOCH CCSDS reference epoch} is used (and hence
     * may be null in this case)
     * @param utc      time scale used to compute date and time components.
     * @return an instance corresponding to the specified date
     * @since 10.1
     */
    public static AbsoluteDate parseCCSDSDaySegmentedTimeCode(
            final byte preambleField,
            final byte[] timeField,
            final DateComponents agencyDefinedEpoch,
            final TimeScale utc) {

        // time code identification
        if ((preambleField & 0xF0) != 0x40) {
            throw new OrekitException(OrekitMessages.CCSDS_DATE_INVALID_PREAMBLE_FIELD,
                                      formatByte(preambleField));
        }

        // reference epoch
        final DateComponents epoch;
        if ((preambleField & 0x08) == 0x00) {
            // the reference epoch is CCSDS epoch 1958-01-01T00:00:00 TAI
            epoch = DateComponents.CCSDS_EPOCH;
        } else {
            // the reference epoch is agency defined
            if (agencyDefinedEpoch == null) {
                throw new OrekitException(OrekitMessages.CCSDS_DATE_MISSING_AGENCY_EPOCH);
            }
            epoch = agencyDefinedEpoch;
        }

        // time field lengths
        final int daySegmentLength = ((preambleField & 0x04) == 0x0) ? 2 : 3;
        final int subMillisecondLength = (preambleField & 0x03) << 1;
        if (subMillisecondLength == 6) {
            throw new OrekitException(OrekitMessages.CCSDS_DATE_INVALID_PREAMBLE_FIELD,
                                      formatByte(preambleField));
        }
        if (timeField.length != daySegmentLength + 4 + subMillisecondLength) {
            throw new OrekitException(OrekitMessages.CCSDS_DATE_INVALID_LENGTH_TIME_FIELD,
                                      timeField.length, daySegmentLength + 4 + subMillisecondLength);
        }


        int i   = 0;
        int day = 0;
        while (i < daySegmentLength) {
            day = day * 256 + toUnsigned(timeField[i++]);
        }

        long milliInDay = 0l;
        while (i < daySegmentLength + 4) {
            milliInDay = milliInDay * 256 + toUnsigned(timeField[i++]);
        }
        final int milli   = (int) (milliInDay % 1000l);
        final int seconds = (int) ((milliInDay - milli) / 1000l);

        double subMilli = 0;
        double divisor  = 1;
        while (i < timeField.length) {
            subMilli = subMilli * 256 + toUnsigned(timeField[i++]);
            divisor *= 1000;
        }

        final DateComponents date = new DateComponents(epoch, day);
        final TimeComponents time = new TimeComponents(seconds);
        return new AbsoluteDate(date, time, utc).shiftedBy(milli * 1.0e-3 + subMilli / divisor);

    }

    /** Build an instance from a CCSDS Calendar Segmented Time Code (CCS).
     * <p>
     * CCSDS Calendar Segmented Time Code is defined in the blue book:
     * CCSDS Time Code Format (CCSDS 301.0-B-4) published in November 2010
     * </p>
     *
     * <p>This method uses the {@link DataContext#getDefault() default data context}.
     *
     * @param preambleField field specifying the format, often not transmitted in
     * data interfaces, as it is constant for a given data interface
     * @param timeField byte array containing the time code
     * @return an instance corresponding to the specified date
     * @see #parseCCSDSCalendarSegmentedTimeCode(byte, byte[], TimeScale)
     */
    public static AbsoluteDate parseCCSDSCalendarSegmentedTimeCode(final byte preambleField, final byte[] timeField) {
        return parseCCSDSCalendarSegmentedTimeCode(preambleField, timeField,
                DataContext.getDefault().getTimeScales().getUTC());
    }

    /** Build an instance from a CCSDS Calendar Segmented Time Code (CCS).
     * <p>
     * CCSDS Calendar Segmented Time Code is defined in the blue book:
     * CCSDS Time Code Format (CCSDS 301.0-B-4) published in November 2010
     * </p>
     * @param preambleField field specifying the format, often not transmitted in
     * data interfaces, as it is constant for a given data interface
     * @param timeField byte array containing the time code
     * @param utc      time scale used to compute date and time components.
     * @return an instance corresponding to the specified date
     * @since 10.1
     */
    public static AbsoluteDate parseCCSDSCalendarSegmentedTimeCode(
            final byte preambleField,
            final byte[] timeField,
            final TimeScale utc) {

        // time code identification
        if ((preambleField & 0xF0) != 0x50) {
            throw new OrekitException(OrekitMessages.CCSDS_DATE_INVALID_PREAMBLE_FIELD,
                                      formatByte(preambleField));
        }

        // time field length
        final int length = 7 + (preambleField & 0x07);
        if (length == 14) {
            throw new OrekitException(OrekitMessages.CCSDS_DATE_INVALID_PREAMBLE_FIELD,
                                      formatByte(preambleField));
        }
        if (timeField.length != length) {
            throw new OrekitException(OrekitMessages.CCSDS_DATE_INVALID_LENGTH_TIME_FIELD,
                                      timeField.length, length);
        }

        // date part in the first four bytes
        final DateComponents date;
        if ((preambleField & 0x08) == 0x00) {
            // month of year and day of month variation
            date = new DateComponents(toUnsigned(timeField[0]) * 256 + toUnsigned(timeField[1]),
                                      toUnsigned(timeField[2]),
                                      toUnsigned(timeField[3]));
        } else {
            // day of year variation
            date = new DateComponents(toUnsigned(timeField[0]) * 256 + toUnsigned(timeField[1]),
                                      toUnsigned(timeField[2]) * 256 + toUnsigned(timeField[3]));
        }

        // time part from bytes 5 to last (between 7 and 13 depending on precision)
        final TimeComponents time = new TimeComponents(toUnsigned(timeField[4]),
                                                       toUnsigned(timeField[5]),
                                                       toUnsigned(timeField[6]));
        double subSecond = 0;
        double divisor   = 1;
        for (int i = 7; i < length; ++i) {
            subSecond = subSecond * 100 + toUnsigned(timeField[i]);
            divisor *= 100;
        }

        return new AbsoluteDate(date, time, utc).shiftedBy(subSecond / divisor);

    }

    /** Decode a signed byte as an unsigned int value.
     * @param b byte to decode
     * @return an unsigned int value
     */
    private static int toUnsigned(final byte b) {
        final int i = (int) b;
        return (i < 0) ? 256 + i : i;
    }

    /** Format a byte as an hex string for error messages.
     * @param data byte to format
     * @return a formatted string
     */
    private static String formatByte(final byte data) {
        return "0x" + Integer.toHexString(data).toUpperCase();
    }

    /** Build an instance corresponding to a Julian Day date.
     * @param jd Julian day
     * @param secondsSinceNoon seconds in the Julian day
     * (BEWARE, Julian days start at noon, so 0.0 is noon)
     * @param timeScale time scale in which the seconds in day are defined
     * @return a new instant
     */
    public static AbsoluteDate createJDDate(final int jd, final double secondsSinceNoon,
                                             final TimeScale timeScale) {
        return new AbsoluteDate(new DateComponents(DateComponents.JULIAN_EPOCH, jd),
                                TimeComponents.H12, timeScale).shiftedBy(secondsSinceNoon);
    }

    /** Build an instance corresponding to a Modified Julian Day date.
     * @param mjd modified Julian day
     * @param secondsInDay seconds in the day
     * @param timeScale time scale in which the seconds in day are defined
     * @return a new instant
     * @exception OrekitIllegalArgumentException if seconds number is out of range
     */
    public static AbsoluteDate createMJDDate(final int mjd, final double secondsInDay,
                                             final TimeScale timeScale)
        throws OrekitIllegalArgumentException {
        final DateComponents dc = new DateComponents(DateComponents.MODIFIED_JULIAN_EPOCH, mjd);
        final TimeComponents tc;
        if (secondsInDay >= Constants.JULIAN_DAY) {
            // check we are really allowed to use this number of seconds
            final int    secondsA = 86399; // 23:59:59, i.e. 59s in the last minute of the day
            final double secondsB = secondsInDay - secondsA;
            final TimeComponents safeTC = new TimeComponents(secondsA, 0.0);
            final AbsoluteDate safeDate = new AbsoluteDate(dc, safeTC, timeScale);
            if (timeScale.minuteDuration(safeDate) > 59 + secondsB) {
                // we are within the last minute of the day, the number of seconds is OK
                return safeDate.shiftedBy(secondsB);
            } else {
                // let TimeComponents trigger an OrekitIllegalArgumentException
                // for the wrong number of seconds
                tc = new TimeComponents(secondsA, secondsB);
            }
        } else {
            tc = new TimeComponents(secondsInDay);
        }

        // create the date
        return new AbsoluteDate(dc, tc, timeScale);

    }


    /** Build an instance corresponding to a Julian Epoch (JE).
     * <p>According to Lieske paper: <a
     * href="http://articles.adsabs.harvard.edu/cgi-bin/nph-iarticle_query?1979A%26A....73..282L&amp;defaultprint=YES&amp;filetype=.pdf.">
     * Precession Matrix Based on IAU (1976) System of Astronomical Constants</a>, Astronomy and Astrophysics,
     * vol. 73, no. 3, Mar. 1979, p. 282-284, Julian Epoch is related to Julian Ephemeris Date as:</p>
     * <pre>
     * JE = 2000.0 + (JED - 2451545.0) / 365.25
     * </pre>
     * <p>
     * This method reverts the formula above and computes an {@code AbsoluteDate} from the Julian Epoch.
     * </p>
     *
     * <p>This method uses the {@link DataContext#getDefault() default data context}.
     *
     * @param julianEpoch Julian epoch, like 2000.0 for defining the classical reference J2000.0
     * @return a new instant
     * @see #J2000_EPOCH
     * @see #createBesselianEpoch(double)
     * @see TimeScales#createJulianEpoch(double)
     */
    public static AbsoluteDate createJulianEpoch(final double julianEpoch) {
        return DataContext.getDefault().getTimeScales().createJulianEpoch(julianEpoch);
    }

    /** Build an instance corresponding to a Besselian Epoch (BE).
     * <p>According to Lieske paper: <a
     * href="http://articles.adsabs.harvard.edu/cgi-bin/nph-iarticle_query?1979A%26A....73..282L&amp;defaultprint=YES&amp;filetype=.pdf.">
     * Precession Matrix Based on IAU (1976) System of Astronomical Constants</a>, Astronomy and Astrophysics,
     * vol. 73, no. 3, Mar. 1979, p. 282-284, Besselian Epoch is related to Julian Ephemeris Date as:</p>
     * <pre>
     * BE = 1900.0 + (JED - 2415020.31352) / 365.242198781
     * </pre>
     * <p>
     * This method reverts the formula above and computes an {@code AbsoluteDate} from the Besselian Epoch.
     * </p>
     *
     * <p>This method uses the {@link DataContext#getDefault() default data context}.
     *
     * @param besselianEpoch Besselian epoch, like 1950 for defining the classical reference B1950.0
     * @return a new instant
     * @see #createJulianEpoch(double)
     * @see TimeScales#createBesselianEpoch(double)
     */
    public static AbsoluteDate createBesselianEpoch(final double besselianEpoch) {
        return DataContext.getDefault().getTimeScales()
                .createBesselianEpoch(besselianEpoch);
    }

    /** Get a time-shifted date.
     * <p>
     * Calling this method is equivalent to call <code>new AbsoluteDate(this, dt)</code>.
     * </p>
     * @param dt time shift in seconds
     * @return a new date, shifted with respect to instance (which is immutable)
     * @see org.orekit.utils.PVCoordinates#shiftedBy(double)
     * @see org.orekit.attitudes.Attitude#shiftedBy(double)
     * @see org.orekit.orbits.Orbit#shiftedBy(double)
     * @see org.orekit.propagation.SpacecraftState#shiftedBy(double)
     */
    public AbsoluteDate shiftedBy(final double dt) {
        return new AbsoluteDate(this, dt);
    }

    /** Compute the physically elapsed duration between two instants.
     * <p>The returned duration is the number of seconds physically
     * elapsed between the two instants, measured in a regular time
     * scale with respect to surface of the Earth (i.e either the {@link
     * TAIScale TAI scale}, the {@link TTScale TT scale} or the {@link
     * GPSScale GPS scale}). It is the only method that gives a
     * duration with a physical meaning.</p>
     * <p>This method gives the same result (with less computation)
     * as calling {@link #offsetFrom(AbsoluteDate, TimeScale)}
     * with a second argument set to one of the regular scales cited
     * above.</p>
     * <p>This method is the reverse of the {@link #AbsoluteDate(AbsoluteDate,
     * double)} constructor.</p>
     * @param instant instant to subtract from the instance
     * @return offset in seconds between the two instants (positive
     * if the instance is posterior to the argument)
     * @see #offsetFrom(AbsoluteDate, TimeScale)
     * @see #AbsoluteDate(AbsoluteDate, double)
     */
    public double durationFrom(final AbsoluteDate instant) {
        return (epoch - instant.epoch) + (offset - instant.offset);
    }

    /** Compute the apparent clock offset between two instant <em>in the
     * perspective of a specific {@link TimeScale time scale}</em>.
     * <p>The offset is the number of seconds counted in the given
     * time scale between the locations of the two instants, with
     * all time scale irregularities removed (i.e. considering all
     * days are exactly 86400 seconds long). This method will give
     * a result that may not have a physical meaning if the time scale
     * is irregular. For example since a leap second was introduced at
     * the end of 2005, the apparent offset between 2005-12-31T23:59:59
     * and 2006-01-01T00:00:00 is 1 second, but the physical duration
     * of the corresponding time interval as returned by the {@link
     * #durationFrom(AbsoluteDate)} method is 2 seconds.</p>
     * <p>This method is the reverse of the {@link #AbsoluteDate(AbsoluteDate,
     * double, TimeScale)} constructor.</p>
     * @param instant instant to subtract from the instance
     * @param timeScale time scale with respect to which the offset should
     * be computed
     * @return apparent clock offset in seconds between the two instants
     * (positive if the instance is posterior to the argument)
     * @see #durationFrom(AbsoluteDate)
     * @see #AbsoluteDate(AbsoluteDate, double, TimeScale)
     */
    public double offsetFrom(final AbsoluteDate instant, final TimeScale timeScale) {
        final long   elapsedDurationA = epoch - instant.epoch;
        final double elapsedDurationB = (offset         + timeScale.offsetFromTAI(this)) -
                                        (instant.offset + timeScale.offsetFromTAI(instant));
        return  elapsedDurationA + elapsedDurationB;
    }

    /** Compute the offset between two time scales at the current instant.
     * <p>The offset is defined as <i>l₁-l₂</i>
     * where <i>l₁</i> is the location of the instant in
     * the <code>scale1</code> time scale and <i>l₂</i> is the
     * location of the instant in the <code>scale2</code> time scale.</p>
     * @param scale1 first time scale
     * @param scale2 second time scale
     * @return offset in seconds between the two time scales at the
     * current instant
     */
    public double timeScalesOffset(final TimeScale scale1, final TimeScale scale2) {
        return scale1.offsetFromTAI(this) - scale2.offsetFromTAI(this);
    }

    /** Convert the instance to a Java {@link java.util.Date Date}.
     * <p>Conversion to the Date class induces a loss of precision because
     * the Date class does not provide sub-millisecond information. Java Dates
     * are considered to be locations in some times scales.</p>
     * @param timeScale time scale to use
     * @return a {@link java.util.Date Date} instance representing the location
     * of the instant in the time scale
     */
    public Date toDate(final TimeScale timeScale) {
        final double time = epoch + (offset + timeScale.offsetFromTAI(this));
        return new Date(FastMath.round((time + 10957.5 * 86400.0) * 1000));
    }

    /** Split the instance into date/time components.
     * @param timeScale time scale to use
     * @return date/time components
     */
    public DateTimeComponents getComponents(final TimeScale timeScale) {

        if (Double.isInfinite(offset)) {
            // special handling for past and future infinity
            if (offset < 0) {
                return new DateTimeComponents(DateComponents.MIN_EPOCH, TimeComponents.H00);
            } else {
                return new DateTimeComponents(DateComponents.MAX_EPOCH,
                                              new TimeComponents(23, 59, 59.999));
            }
        }

        // compute offset from 2000-01-01T00:00:00 in specified time scale exactly,
        // using Møller-Knuth TwoSum algorithm without branching
        // the following statements must NOT be simplified, they rely on floating point
        // arithmetic properties (rounding and representable numbers)
        // at the end, the EXACT result of addition offset + timeScale.offsetFromTAI(this)
        // is sum + residual, where sum is the closest representable number to the exact
        // result and residual is the missing part that does not fit in the first number
        final double taiOffset = timeScale.offsetFromTAI(this);
        final double sum       = offset + taiOffset;
        final double oPrime    = sum - taiOffset;
        final double dPrime    = sum - oPrime;
        final double deltaO    = offset - oPrime;
        final double deltaD    = taiOffset - dPrime;
        final double residual  = deltaO + deltaD;

        // split date and time
        final long   carry = (long) FastMath.floor(sum);
        double offset2000B = (sum - carry) + residual;
        long   offset2000A = epoch + carry + 43200l;
        if (offset2000B < 0) {
            offset2000A -= 1;
            offset2000B += 1;
        }
        long time = offset2000A % 86400l;
        if (time < 0l) {
            time += 86400l;
        }
        final int date = (int) ((offset2000A - time) / 86400l);

        // extract calendar elements
        final DateComponents dateComponents = new DateComponents(DateComponents.J2000_EPOCH, date);
        TimeComponents timeComponents = new TimeComponents((int) time, offset2000B);

        if (timeScale.insideLeap(this)) {
            // fix the seconds number to take the leap into account
            timeComponents = new TimeComponents(timeComponents.getHour(), timeComponents.getMinute(),
                                                timeComponents.getSecond() + timeScale.getLeap(this));
        }

        // build the components
        return new DateTimeComponents(dateComponents, timeComponents);

    }

    /** Split the instance into date/time components for a local time.
     *
     * <p>This method uses the {@link DataContext#getDefault() default data context}.
     *
     * @param minutesFromUTC offset in <em>minutes</em> from UTC (positive Eastwards UTC,
     * negative Westward UTC)
     * @return date/time components
     * @since 7.2
     * @see #getComponents(int, TimeScale)
     */
    public DateTimeComponents getComponents(final int minutesFromUTC) {
        return getComponents(minutesFromUTC,
                DataContext.getDefault().getTimeScales().getUTC());
    }

    /**
     * Split the instance into date/time components for a local time.
     *
     * @param minutesFromUTC offset in <em>minutes</em> from UTC (positive Eastwards UTC,
     *                       negative Westward UTC)
     * @param utc            time scale used to compute date and time components.
     * @return date/time components
     * @since 10.1
     */
    public DateTimeComponents getComponents(final int minutesFromUTC,
                                            final TimeScale utc) {

        final DateTimeComponents utcComponents = getComponents(utc);

        // shift the date according to UTC offset, but WITHOUT touching the seconds,
        // as they may exceed 60.0 during a leap seconds introduction,
        // and we want to preserve these special cases
        final double seconds = utcComponents.getTime().getSecond();

        int minute = utcComponents.getTime().getMinute() + minutesFromUTC;
        final int hourShift;
        if (minute < 0) {
            hourShift = (minute - 59) / 60;
        } else if (minute > 59) {
            hourShift = minute / 60;
        } else {
            hourShift = 0;
        }
        minute -= 60 * hourShift;

        int hour = utcComponents.getTime().getHour() + hourShift;
        final int dayShift;
        if (hour < 0) {
            dayShift = (hour - 23) / 24;
        } else if (hour > 23) {
            dayShift = hour / 24;
        } else {
            dayShift = 0;
        }
        hour -= 24 * dayShift;

        return new DateTimeComponents(new DateComponents(utcComponents.getDate(), dayShift),
                                      new TimeComponents(hour, minute, seconds, minutesFromUTC));

    }

    /** Split the instance into date/time components for a time zone.
     *
     * <p>This method uses the {@link DataContext#getDefault() default data context}.
     *
     * @param timeZone time zone
     * @return date/time components
     * @since 7.2
     * @see #getComponents(TimeZone, TimeScale)
     */
    public DateTimeComponents getComponents(final TimeZone timeZone) {
        return getComponents(timeZone, DataContext.getDefault().getTimeScales().getUTC());
    }

    /**
     * Split the instance into date/time components for a time zone.
     *
     * @param timeZone time zone
     * @param utc      time scale used to computed date and time components.
     * @return date/time components
     * @since 10.1
     */
    public DateTimeComponents getComponents(final TimeZone timeZone,
                                            final TimeScale utc) {
        final AbsoluteDate javaEpoch = new AbsoluteDate(DateComponents.JAVA_EPOCH, utc);
        final long milliseconds = FastMath.round(1000 * offsetFrom(javaEpoch, utc));
        return getComponents(timeZone.getOffset(milliseconds) / 60000, utc);
    }

    /** Compare the instance with another date.
     * @param date other date to compare the instance to
     * @return a negative integer, zero, or a positive integer as this date
     * is before, simultaneous, or after the specified date.
     */
    public int compareTo(final AbsoluteDate date) {
        final double duration = durationFrom(date);
        if (!Double.isNaN(duration)) {
            return Double.compare(duration, 0.0);
        }
        // both dates are infinity or one is NaN or both are NaN
        return Double.compare(offset, date.offset);
    }

    /** {@inheritDoc} */
    public AbsoluteDate getDate() {
        return this;
    }

    /** Check if the instance represents the same time as another instance.
     * @param date other date
     * @return true if the instance and the other date refer to the same instant
     */
    public boolean equals(final Object date) {

        if (date == this) {
            // first fast check
            return true;
        }

        if ((date != null) && (date instanceof AbsoluteDate)) {
            return durationFrom((AbsoluteDate) date) == 0;
        }

        return false;

    }

    /** Check if the instance represents the same time as another.
     * @param other the instant to compare this date to
     * @return true if the instance and the argument refer to the same instant
     * @see #isCloseTo(TimeStamped, double)
     * @since 10.1
     */
    public boolean isEqualTo(final TimeStamped other) {
        return this.equals(other.getDate());
    }

    /** Check if the instance time is close to another.
     * @param other the instant to compare this date to
     * @param tolerance the separation, in seconds, under which the two instants will be considered close to each other
     * @return true if the duration between the instance and the argument is strictly below the tolerance
     * @see #isEqualTo(TimeStamped)
     * @since 10.1
     */
    public boolean isCloseTo(final TimeStamped other, final double tolerance) {
        return FastMath.abs(this.durationFrom(other.getDate())) < tolerance;
    }

    /** Check if the instance represents a time that is strictly before another.
     * @param other the instant to compare this date to
     * @return true if the instance is strictly before the argument when ordering chronologically
     * @see #isBeforeOrEqualTo(TimeStamped)
     * @since 10.1
     */
    public boolean isBefore(final TimeStamped other) {
        return this.compareTo(other.getDate()) < 0;
    }

    /** Check if the instance represents a time that is strictly after another.
     * @param other the instant to compare this date to
     * @return true if the instance is strictly after the argument when ordering chronologically
     * @see #isAfterOrEqualTo(TimeStamped)
     * @since 10.1
     */
    public boolean isAfter(final TimeStamped other) {
        return this.compareTo(other.getDate()) > 0;
    }

    /** Check if the instance represents a time that is before or equal to another.
     * @param other the instant to compare this date to
     * @return true if the instance is before (or equal to) the argument when ordering chronologically
     * @see #isBefore(TimeStamped)
     * @since 10.1
     */
    public boolean isBeforeOrEqualTo(final TimeStamped other) {
        return this.isEqualTo(other) || this.isBefore(other);
    }

    /** Check if the instance represents a time that is after or equal to another.
     * @param other the instant to compare this date to
     * @return true if the instance is after (or equal to) the argument when ordering chronologically
     * @see #isAfterOrEqualTo(TimeStamped)
     * @since 10.1
     */
    public boolean isAfterOrEqualTo(final TimeStamped other) {
        return this.isEqualTo(other) || this.isAfter(other);
    }

    /** Check if the instance represents a time that is strictly between two others representing
     * the boundaries of a time span. The two boundaries can be provided in any order: in other words,
     * whether <code>boundary</code> represents a time that is before or after <code>otherBoundary</code> will
     * not change the result of this method.
     * @param boundary one end of the time span
     * @param otherBoundary the other end of the time span
     * @return true if the instance is strictly between the two arguments when ordering chronologically
     * @see #isBetweenOrEqualTo(TimeStamped, TimeStamped)
     * @since 10.1
     */
    public boolean isBetween(final TimeStamped boundary, final TimeStamped otherBoundary) {
        final TimeStamped beginning;
        final TimeStamped end;
        if (boundary.getDate().isBefore(otherBoundary)) {
            beginning = boundary;
            end = otherBoundary;
        } else {
            beginning = otherBoundary;
            end = boundary;
        }
        return this.isAfter(beginning) && this.isBefore(end);
    }

    /** Check if the instance represents a time that is between two others representing
     * the boundaries of a time span, or equal to one of them. The two boundaries can be provided in any order:
     * in other words, whether <code>boundary</code> represents a time that is before or after
     * <code>otherBoundary</code> will not change the result of this method.
     * @param boundary one end of the time span
     * @param otherBoundary the other end of the time span
     * @return true if the instance is between the two arguments (or equal to at least one of them)
     * when ordering chronologically
     * @see #isBetween(TimeStamped, TimeStamped)
     * @since 10.1
     */
    public boolean isBetweenOrEqualTo(final TimeStamped boundary, final TimeStamped otherBoundary) {
        return this.isEqualTo(boundary) || this.isEqualTo(otherBoundary) || this.isBetween(boundary, otherBoundary);
    }

    /** Get a hashcode for this date.
     * @return hashcode
     */
    public int hashCode() {
        final long l = Double.doubleToLongBits(durationFrom(ARBITRARY_EPOCH));
        return (int) (l ^ (l >>> 32));
    }

    /** Get a String representation of the instant location in UTC time scale.
     *
     * <p>This method uses the {@link DataContext#getDefault() default data context}.
     *
     * @return a string representation of the instance,
     * in ISO-8601 format with milliseconds accuracy
     * @see #toString(TimeScale)
     */
    public String toString() {
        return toString(DataContext.getDefault().getTimeScales().getUTC());
    }

    /** Get a String representation of the instant location.
     * @param timeScale time scale to use
     * @return a string representation of the instance,
     * in ISO-8601 format with milliseconds accuracy
     */
    public String toString(final TimeScale timeScale) {
        return getComponents(timeScale).toString(timeScale.minuteDuration(this));
    }

    /** Get a String representation of the instant location for a local time.
     *
     * <p>This method uses the {@link DataContext#getDefault() default data context}.
     *
     * @param minutesFromUTC offset in <em>minutes</em> from UTC (positive Eastwards UTC,
     * negative Westward UTC).
     * @return string representation of the instance,
     * in ISO-8601 format with milliseconds accuracy
     * @since 7.2
     * @see #toString(int, TimeScale)
     */
    public String toString(final int minutesFromUTC) {
        return toString(minutesFromUTC,
                DataContext.getDefault().getTimeScales().getUTC());
    }

    /**
     * Get a String representation of the instant location for a local time.
     *
     * @param minutesFromUTC offset in <em>minutes</em> from UTC (positive Eastwards UTC,
     *                       negative Westward UTC).
     * @param utc            time scale used to compute date and time components.
     * @return string representation of the instance, in ISO-8601 format with milliseconds
     * accuracy
     * @since 10.1
     */
    public String toString(final int minutesFromUTC, final TimeScale utc) {
        final int minuteDuration = utc.minuteDuration(this);
        return getComponents(minutesFromUTC, utc).toString(minuteDuration);
    }

    /** Get a String representation of the instant location for a time zone.
     *
     * <p>This method uses the {@link DataContext#getDefault() default data context}.
     *
     * @param timeZone time zone
     * @return string representation of the instance,
     * in ISO-8601 format with milliseconds accuracy
     * @since 7.2
     * @see #toString(TimeZone, TimeScale)
     */
    public String toString(final TimeZone timeZone) {
        return toString(timeZone, DataContext.getDefault().getTimeScales().getUTC());
    }

    /**
     * Get a String representation of the instant location for a time zone.
     *
     * @param timeZone time zone
     * @param utc      time scale used to compute date and time components.
     * @return string representation of the instance, in ISO-8601 format with milliseconds
     * accuracy
     * @since 10.1
     */
    public String toString(final TimeZone timeZone, final TimeScale utc) {
        final int minuteDuration = utc.minuteDuration(this);
        return getComponents(timeZone, utc).toString(minuteDuration);
    }

}<|MERGE_RESOLUTION|>--- conflicted
+++ resolved
@@ -169,20 +169,21 @@
     public static final AbsoluteDate QZSS_EPOCH =
             DataContext.getDefault().getTimeScales().getQzssEpoch();
 
-<<<<<<< HEAD
+    /** Reference epoch for IRNSS weeks: 1999-08-22T00:00:00 IRNSS time.
+     *
+     * <p>This constant uses the {@link DataContext#getDefault() default data context}.
+     *
+     * @see TimeScales#getIrnssEpoch()
+     */
+    public static final AbsoluteDate IRNSS_EPOCH =
+            DataContext.getDefault().getTimeScales().getIrnssEpoch();
+
     /** Reference epoch for BeiDou weeks: 2006-01-01T00:00:00 UTC.
      *
      * <p>This constant uses the {@link DataContext#getDefault() default data context}.
      *
      * @see TimeScales#getBeidouEpoch()
      */
-=======
-    /** Reference epoch for IRNSS weeks: 1999-08-22T00:00:00 IRNSS time. */
-    public static final AbsoluteDate IRNSS_EPOCH =
-        new AbsoluteDate(DateComponents.IRNSS_EPOCH, TimeComponents.H00, TimeScalesFactory.getIRNSS());
-
-    /** Reference epoch for BeiDou weeks: 2006-01-01T00:00:00 UTC. */
->>>>>>> c4a937b7
     public static final AbsoluteDate BEIDOU_EPOCH =
             DataContext.getDefault().getTimeScales().getBeidouEpoch();
 
