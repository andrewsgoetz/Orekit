--- conflicted
+++ resolved
@@ -298,7 +298,6 @@
 # reset state not allowed
 NON_RESETABLE_STATE = <MISSING TRANSLATION!>
 
-<<<<<<< HEAD
 # Cannot compute Newcomb operators for sigma > rho ({0} > {1})
 DSST_NEWCOMB_OPERATORS_COMPUTATION = <MISSING TRANSLATION!>
 
@@ -308,12 +307,8 @@
 # inconsistent shadow computation: entry = {0} whereas exit = {1}
 DSST_SPR_SHADOW_INCONSISTENT = <MISSING TRANSLATION!>
 
-# unsupported sp3 file version
-SP3_UNSUPPORTED_VERSION = <MISSING TRANSLATION!>
-=======
 # unsupported sp3 file version {0}
 SP3_UNSUPPORTED_VERSION = nicht unterst\u00fctzte SP3 Dateiversion {0}
->>>>>>> cc742a3e
 
 # unsupported time system {0}
 SP3_UNSUPPORTED_TIMESYSTEM = nicht unterst\u00fctzte Zeitreferenz {0}
