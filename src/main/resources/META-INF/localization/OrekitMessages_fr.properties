--- conflicted
+++ resolved
@@ -298,7 +298,6 @@
 # reset state not allowed
 NON_RESETABLE_STATE = r\u00e9initialisation de l''\u00e9tat non autoris\u00e9e {0}
 
-<<<<<<< HEAD
 # Cannot compute Newcomb operators for sigma > rho ({0} > {1})
 DSST_NEWCOMB_OPERATORS_COMPUTATION = impossible de calculer les op\u00e9rateurs de Newcomb avec sigma ({0}) > rho ({1}) 
 
@@ -307,7 +306,7 @@
 
 # inconsistent shadow computation: entry = {0} whereas exit = {1}
 DSST_SPR_SHADOW_INCONSISTENT = calcul d''ombre incoh\u00e9rent : entr\u00e9e = {0} et sortie = {1}
-=======
+
 # unsupported sp3 file version
 SP3_UNSUPPORTED_VERSION = <MISSING TRANSLATION!>
 
@@ -315,5 +314,4 @@
 SP3_UNSUPPORTED_TIMESYSTEM = <MISSING TRANSLATION!>
 
 # unexpected end of file in sp3 file
-SP3_UNEXPECTED_END_OF_FILE = <MISSING TRANSLATION!>
->>>>>>> bfba1211
+SP3_UNEXPECTED_END_OF_FILE = <MISSING TRANSLATION!>