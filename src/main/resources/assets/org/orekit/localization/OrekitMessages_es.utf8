--- conflicted
+++ resolved
@@ -406,7 +406,9 @@
 # use of time system {0} in CCSDS ODMs requires an additional ICD and is not implemented in Orekit
 CCSDS_TIME_SYSTEM_NOT_IMPLEMENTED = <MISSING TRANSLATION>
 
-<<<<<<< HEAD
+# Creating an aggregate propagator requires at least one constituent propagator, but none were provided.
+NOT_ENOUGH_PROPAGATORS = <MISSING TRANSLATION>
+
 # argument {0} cannot be null
 NULL_ARGUMENT = <MISSING TRANSLATION>
 
@@ -415,7 +417,3 @@
 
 # Ephemeris file format does not support multiple space objects
 EPHEMERIS_FILE_NO_MULTI_SUPPORT = <MISSING TRANSLATION>
-=======
-# Creating an aggregate propagator requires at least one constituent propagator, but none were provided.
-NOT_ENOUGH_PROPAGATORS = <MISSING TRANSLATION>
->>>>>>> 701c7dba
