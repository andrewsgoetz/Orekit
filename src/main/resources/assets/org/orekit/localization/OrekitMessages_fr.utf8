--- conflicted
+++ resolved
@@ -400,7 +400,6 @@
 # orbit type {0} not allowed here, allowed types: {1}
 ORBIT_TYPE_NOT_ALLOWED = type d''orbite {0} non autorisé ici, types autorisés : {1}
 
-<<<<<<< HEAD
 # non pseudo-inertial frame {0} is not suitable as reference for inertial forces
 NON_PSEUDO_INERTIAL_FRAME_NOT_SUITABLE_AS_REFERENCE_FOR_INERTIAL_FORCES = le repère non pseudo-inertiel {0} n''est pas une référence adaptée pour les forces d''inertie
 
@@ -418,7 +417,7 @@
 
 # an inertial force model has to be used when propagating in non-inertial frame {0}
 INERTIAL_FORCE_MODEL_MISSING = un modèle de forces d''inertie est nécessaire pour propager dans le repère non pseudo-inertiel {0}
-=======
+
 # no SEM almanac file found
 NO_SEM_ALMANAC_AVAILABLE = aucun fichier d''almanach SEM n''a été trouvé
 
@@ -462,5 +461,4 @@
 NO_KLOBUCHAR_ALPHA_BETA_IN_FILE = {0} ne contient pas de coefficients de Klobuchar α ou β
 
 # no reference date set for parameter {0}
-NO_REFERENCE_DATE_FOR_PARAMETER = date de référence non initialisée pour le paramètre {0}
->>>>>>> b4d4529b
+NO_REFERENCE_DATE_FOR_PARAMETER = date de référence non initialisée pour le paramètre {0}