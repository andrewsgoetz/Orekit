# internal error, contact maintenance at {0}
INTERNAL_ERROR = erreur interne, contactez la maintenance à {0}

# altitude ({0} m) is below the {1} m allowed threshold
ALTITUDE_BELOW_ALLOWED_THRESHOLD = altitude ({0} m) au dessous de la limite autorisée de {1} m

# trajectory inside the Brillouin sphere (r = {0})
TRAJECTORY_INSIDE_BRILLOUIN_SPHERE = trajectoire intérieure à la sphère de Brillouin (r = {0})

# almost equatorial orbit (i = {0} degrees)
ALMOST_EQUATORIAL_ORBIT = orbite quasiment équatoriale (i = {0} degrés)

# almost critically inclined orbit (i = {0} degrees)
ALMOST_CRITICALLY_INCLINED_ORBIT = orbite quasiment à inclinaison critique (i = {0} degrés)

# unable to compute Eckstein-Hechler mean parameters after {0} iterations
UNABLE_TO_COMPUTE_ECKSTEIN_HECHLER_MEAN_PARAMETERS = impossible de calculer les paramètres moyens au sens de Eckstein-Hechler après {0} itérations

# null parent for frame {0}
NULL_PARENT_FOR_FRAME = parent du repère {0} nul

# frame {0} is already attached to frame {1}
FRAME_ALREADY_ATTACHED = le repère {0} est déjà rattaché au repère {1}

# frame {0} is not attached to the main frames tree
FRAME_NOT_ATTACHED = le repère {0} n''est pas encore rattaché à l''arbre des repères

# frame {0} is an ancestor of both frames {1} and {2}
FRAME_ANCESTOR_OF_BOTH_FRAMES = le repère {0} est ancêtre à la fois du repère {1} et du repère {2}

# frame {0} is an ancestor of neither frame {1} nor {2}
FRAME_ANCESTOR_OF_NEITHER_FRAME = le repère {0} n''est ancêtre ni du repère {1} ni du repère {2}

# frame {0} has depth {1}, it cannot have an ancestor {2} levels above
FRAME_NO_NTH_ANCESTOR = le repère {0} est à une profondeur de {1}, il ne peut avoir d''ancêtre {2} niveaux plus haut

# unsupported local orbital frame, supported types: {0} and {1}
UNSUPPORTED_LOCAL_ORBITAL_FRAME = repère orbital local non supporté, repères supportés : {0} et {1}

# non pseudo-inertial frame "{0}" is not suitable for defining orbits
NON_PSEUDO_INERTIAL_FRAME_NOT_SUITABLE_FOR_DEFINING_ORBITS = le repère non pseudo-inertiel "{0}" n''est pas adapté à la définition d''orbites

# data root directory {0} does not exist
DATA_ROOT_DIRECTORY_DOES_NOT_EXIST = répertoire de données racine {0} inexistant

# {0} is not a directory
NOT_A_DIRECTORY = {0} n''est pas un répertoire

# {0} is neither a directory nor a zip/jar archive file
NEITHER_DIRECTORY_NOR_ZIP_OR_JAR = {0} n''est ni un répertoire ni un fichier d''archive zip/jar

# unable to find resource {0} in classpath
UNABLE_TO_FIND_RESOURCE = {0} inexistant dans le classpath

# no Earth Orientation Parameters loaded
NO_EARTH_ORIENTATION_PARAMETERS_LOADED = aucun Paramètre d''Orientation de la Terre n''a été chargé

# missing Earth Orientation Parameters between {0} and {1}
MISSING_EARTH_ORIENTATION_PARAMETERS_BETWEEN_DATES = Paramètres d''Orientation de la Terre manquants entre {0} et {1}

# file {0} is not a supported IERS data file
NOT_A_SUPPORTED_IERS_DATA_FILE = le fichier {0} n''est pas un fichier de données IERS supporté

# inconsistent dates in IERS file {0}: {1}-{2}-{3} and MJD {4}
INCONSISTENT_DATES_IN_IERS_FILE = dates {1}-{2}-{3} et MJD {4} incohérentes dans le fichier IERS {0}

# unexpected data after line {0} in file {1}: {2}
UNEXPECTED_DATA_AFTER_LINE_IN_FILE = données inattendues après la ligne {0} du fichier {1} : {2}

# non-chronological dates in file {0}, line {1}
NON_CHRONOLOGICAL_DATES_IN_FILE = dates non chronologique dans le fichier {0} à la ligne {1}

# no IERS UTC-TAI history data loaded
NO_IERS_UTC_TAI_HISTORY_DATA_LOADED = aucune donnée d''historique UTC-TAI n''a été chargée

# no entries found in IERS UTC-TAI history file {0}
NO_ENTRIES_IN_IERS_UTC_TAI_HISTORY_FILE =  aucune donnée trouvée dans le fichier d''historique UTC-TAI de l''IERS {0}

# missing serie j = {0} in file {1} (line {2})
MISSING_SERIE_J_IN_FILE = série j = {0} manquante dans le fichier {1} (ligne {2})

# cannot parse both τ and γ from the same Poissons series file
CANNOT_PARSE_BOTH_TAU_AND_GAMMA = impossible lire à la fois τ and γ depuis un même fichier de série de Poisson

# unexpected end of file {0} (after line {1})
UNEXPECTED_END_OF_FILE_AFTER_LINE = fin inattendue du fichier {0} (après la ligne {1})

# unable to parse line {0} of file {1}:\n{2}
UNABLE_TO_PARSE_LINE_IN_FILE = impossible d''analyser la ligne {0} du fichier {1} :\n{2}

# unable to find file {0}
UNABLE_TO_FIND_FILE = impossible de trouver le fichier {0}

# spacecraft mass becomes negative: {0} kg
SPACECRAFT_MASS_BECOMES_NEGATIVE = masse de véhicule devenant négative (m : {0})

# positive flow rate (q: {0})
POSITIVE_FLOW_RATE = débit massique positif (q : {0}) 

# no gravity field data loaded
NO_GRAVITY_FIELD_DATA_LOADED = aucune donnée de champ de gravité n''a été chargée

# gravity field normalization underflow for degree {0} and order {1}
GRAVITY_FIELD_NORMALIZATION_UNDERFLOW  = soupassement arithmétique pour la normalisation d''un champ de gravité pour le degré {0} et l''ordre {1}

# no ocean tide data loaded
NO_OCEAN_TIDE_DATA_LOADED = aucune donnée de marée océanique n''a été chargée

# ocean tide data file {0} limited to degree {1} and order {2}
OCEAN_TIDE_DATA_DEGREE_ORDER_LIMITS = le fichier de marées océaniques {0} est limité au degré {1} et à l''ordre {2}

# load deformation coefficients limited to degree {0}, cannot parse degree {1} term from file {2}
OCEAN_TIDE_LOAD_DEFORMATION_LIMITS = coefficients de déformation sous la charge limités au degré {0}, impossible de lire un terme de degré {1} dans le fichier {2}

# polar trajectory (distance to polar axis: {0})
POLAR_TRAJECTORY = trajectoire polaire (distance à l''axe des pôles : {0})

# unexpected format error for file {0} with loader {1}
UNEXPECTED_FILE_FORMAT_ERROR_FOR_LOADER = erreur de format inattendue pour le fichier {0} et le lecteur {1}

# duplicated gravity field coefficient {0}({1}, {2}) in file {3}
DUPLICATED_GRAVITY_FIELD_COEFFICIENT_IN_FILE = coefficient {0}({1}, {2}) dupliqué dans le fichier de champ de gravité {3}

# missing gravity field coefficient {0}({1}, {2}) in file {3}
MISSING_GRAVITY_FIELD_COEFFICIENT_IN_FILE = coefficient {0}({1}, {2}) manquant dans le fichier de champ de gravité {3}

# too large degree (n = {0}, potential maximal degree is {1})
TOO_LARGE_DEGREE_FOR_GRAVITY_FIELD = degré trop important (n = {0}, le degré de potentiel maximal est {1})

# too large order (m = {0}, potential maximal order is {1})
TOO_LARGE_ORDER_FOR_GRAVITY_FIELD = ordre trop important (n = {0}, l''ordre de potentiel maximal est {1})

# several reference dates ({0} and {1}) found in gravity field file {2}
SEVERAL_REFERENCE_DATES_IN_GRAVITY_FIELD = plusieurs dates de références ({0} et {1}) trouvées dans le fichier de champ de gravité {2}

# no TLE data available for object {0}
NO_TLE_FOR_OBJECT = aucune donnée TLE n''est disponible pour l''objet {0}

# no TLE data available for launch year {0}, launch number {1}, launch piece {2}
NO_TLE_FOR_LAUNCH_YEAR_NUMBER_PIECE = aucune donnée TLE n''est disponible pour l''année de lancement {0}, le numéro de lancement {1}, et la pièce lancée {2})

# lines {0} and {1} are not TLE lines:\n{0}: "{2}"\n{1}: "{3}"
NOT_TLE_LINES = les lignes {0} et {1} ne sont pas des lignes de TLE :\n{0} : "{2}"\n{1} : "{3}"

# expected a second TLE line after line {0}:\n{0}: "{1}"
MISSING_SECOND_TLE_LINE = une seconde ligne de TLE était attendue après la ligne {0}:\n{0} : "{1}"

# TLE lines do not refer to the same object:\n{0}\n{1}
TLE_LINES_DO_NOT_REFER_TO_SAME_OBJECT = les lignes de TLE ne font pas référence au même objet :\n{0}\n{1}

# wrong checksum of TLE line {0}, expected {1} but got {2} ({3})
TLE_CHECKSUM_ERROR = somme de contrôle incorrecte pour la ligne TLE {0}, {2} au lieu de la valeur {1} attendue ({3})

# no TLE data available
NO_TLE_DATA_AVAILABLE = aucune donnée TLE n''est disponible

# spacecraft mass is not positive: {0} kg
NOT_POSITIVE_SPACECRAFT_MASS = la masse du véhicule spatial n''est pas positive : {0} kg

# too large eccentricity for propagation model: e = {0}
TOO_LARGE_ECCENTRICITY_FOR_PROPAGATION_MODEL = excentricité trop grande pour le modèle de propagation (e : {0})

# no solar activity available at {0}, data available only in range [{1}, {2}]
NO_SOLAR_ACTIVITY_AT_DATE = pas de paramètres d''activité du soleil disponible le {0}, données disponibles uniquement pour l''intervalle [{1}, {2}]

# non-existent month {0}
NON_EXISTENT_MONTH = mois inexistant {0}

# non-existent date {0}-{1}-{2}
NON_EXISTENT_YEAR_MONTH_DAY = date inexistante {0}-{1}-{2}

# non-existent week date {0}-W{1}-{2}
NON_EXISTENT_WEEK_DATE = date de semaine inexistante {0}-W{1}-{2}

# non-existent date {0}
NON_EXISTENT_DATE = date inexistante {0}

# no day number {0} in year {1}
NON_EXISTENT_DAY_NUMBER_IN_YEAR = pas de jour numéro {0} dans l''année {1}

# non-existent time {0}:{1}:{2}
NON_EXISTENT_HMS_TIME = heure inexistante {0}:{1}:{2}

# non-existent time {0}
NON_EXISTENT_TIME = heure inexistante {0}

# out of range seconds number: {0}
OUT_OF_RANGE_SECONDS_NUMBER = numéro de seconde hors domaine : {0}

# angle type not supported, supported angles: {0}, {1} and {2}
ANGLE_TYPE_NOT_SUPPORTED = type d''angle non supporté, angles supportés : {0}, {1} et {2}

# satellite collided with target
SATELLITE_COLLIDED_WITH_TARGET = le satellite s''est écrasé sur sa cible

# attitude pointing law misses ground
ATTITUDE_POINTING_LAW_DOES_NOT_POINT_TO_GROUND = la loi de pointage en attitude ne pointe pas vers le sol

# orbit date ({0}) does not match attitude date ({1})
ORBIT_AND_ATTITUDE_DATES_MISMATCH = la date de l''orbite ({0}) ne correspond pas à celle de l''attitude ({1})

# frame ({0}) does not match frame ({1})
FRAMES_MISMATCH = le repère ({0}) ne correspond pas au repère ({1})

# initial state not specified for orbit propagation
INITIAL_STATE_NOT_SPECIFIED_FOR_ORBIT_PROPAGATION = état initial non spécifié pour l''extrapolation d''orbite

# propagator is not in ephemeris generation mode
PROPAGATOR_NOT_IN_EPHEMERIS_GENERATION_MODE = l''extrapolateur n''est pas en mode de génération d''éphéméride

# event date {0}, greater than {1} minus {3} seconds and smaller than {2} plus {3} seconds, cannot be added
EVENT_DATE_TOO_CLOSE = la date évènement {0}, plus grande que {1} moins {3} secondes et plus petite que {2} plus {3} secondes, ne peut pas être ajoutée

# unable to read header record from JPL ephemerides binary file {0}
UNABLE_TO_READ_JPL_HEADER = impossible de lire l''en-tête du fichier d''éphémérides du JPL {0}

# inconsistent values of astronomical unit in JPL ephemerides files: ({0} and {1})
INCONSISTENT_ASTRONOMICAL_UNIT_IN_FILES = valeurs incohérentes pour l''unité astronomique dans les fichiers d''éphémérides du JPL : ({0} et {1})

# inconsistent values of Earth/Moon mass ratio in JPL ephemerides files: ({0} and {1})
INCONSISTENT_EARTH_MOON_RATIO_IN_FILES = valeurs incohérentes pour le rapport de masse Terre/Lune dans les fichiers d''éphémérides du JPL : ({0} et {1})

# no data loaded for celestial body {0}
NO_DATA_LOADED_FOR_CELESTIAL_BODY = aucune donnée n''a été chargée pour le corps céleste {0}

# file {0} is not a JPL ephemerides binary file
NOT_A_JPL_EPHEMERIDES_BINARY_FILE = le fichier {0} n''est pas un fichier d''éphémérides du JPL

# file {0} is not a Marshall Solar Activity Future Estimation (MSAFE) file
NOT_A_MARSHALL_SOLAR_ACTIVITY_FUTURE_ESTIMATION_FILE = le fichier {0} n''est pas un fichier d'Estimation d''Activité Solaire Future Marshall (MSAFE)

# no JPL ephemerides binary files found
NO_JPL_EPHEMERIDES_BINARY_FILES_FOUND = aucun fichier d''éphémérides du JPL n''a été trouvé

# out of range date for {0} ephemerides: {1}
OUT_OF_RANGE_BODY_EPHEMERIDES_DATE = date hors du domaine de validité des éphémérides « {0} » : {1}

# out of range date for ephemerides: {0}, [{1}, {2}]
OUT_OF_RANGE_EPHEMERIDES_DATE = date hors du domaine de validité des éphémérides : {0}, [{1}, {2}]

# unexpected two elevation values: {0} and {1}, for one azimuth: {2}
UNEXPECTED_TWO_ELEVATION_VALUES_FOR_ONE_AZIMUTH = données inattendues, deux valeurs de site : {0} et {1}, pour un azimut : {2}

# unsupported parameter name {0}, supported names: {1}
UNSUPPORTED_PARAMETER_NAME = paramètre {0} inconnu, paramètres connus : {1}

# unknown additional state "{0}"
UNKNOWN_ADDITIONAL_STATE = état additionel "{0}" inconnu

# unknown month "{0}"
UNKNOWN_MONTH = mois inconnu "{0}"

# Jacobian matrix for type {0} is singular with current orbit
SINGULAR_JACOBIAN_FOR_ORBIT_TYPE = la matrice jacobienne associée au type {0} est singulière pour l''orbite courante

# state Jacobian has not been initialized yet
STATE_JACOBIAN_NOT_INITIALIZED = la jacobienne de l''état n''a pas encore été initialisée

# state  is a {0}x{1} matrix, it should be either a 6x6 or a 7x7 matrix
STATE_JACOBIAN_NEITHER_6X6_NOR_7X7 = la jacobienne de l''état est une matrice {0}x{1}, alors qu''elle devrait être soit une matrice 6x6 soit une matrice 7x7

# state  has {0} rows but parameters  has {1} rows
STATE_AND_PARAMETERS_JACOBIANS_ROWS_MISMATCH = la jacobienne de l''état a {0} lignes alors que la jacobienne des paramètres en a {1}

# finite differences steps for force models derivatives not initialized
STEPS_NOT_INITIALIZED_FOR_FINITE_DIFFERENCES = pas non initialisés pour les calculs de dérivées du modèle de force par différences finies

# initial  matrix has {0} columns, but {1} parameters have been selected
INITIAL_MATRIX_AND_PARAMETERS_NUMBER_MISMATCH = la matrice initiale a {0} colonnes alors que {1} paramètres ont été sélectionnés

# orbit should be either elliptic with a > 0 and e < 1 or hyperbolic with a < 0 and e > 1, a = {0}, e = {1}
ORBIT_A_E_MISMATCH_WITH_CONIC_TYPE = l''orbite devrait être soit elliptique avec a > 0 et e < 1 ou hyperbolique avec a < 0 et e > 1, a = {0}, e = {1}

# true anomaly {0} out of hyperbolic range (e = {1}, {2} < v < {3})
ORBIT_ANOMALY_OUT_OF_HYPERBOLIC_RANGE = l''anomalie vraie {0} est hors domaine pour l''orbite hyperbolique (e = {1}, {2} < v < {3})

# hyperbolic orbits cannot be handled as {0} instances
HYPERBOLIC_ORBIT_NOT_HANDLED_AS = les orbites hyperboliques ne peuvent pas être des instances de {0}

# invalid preamble field in CCSDS date: {0}
CCSDS_DATE_INVALID_PREAMBLE_FIELD = préambule invalide dans une date CCSDS : {0}

# invalid time field length in CCSDS date: {0}, expected {1}
CCSDS_DATE_INVALID_LENGTH_TIME_FIELD = longueur invalide pour le champ date dans une date CCSDS : {0} au lieu de la valeur {1} attendue

# missing agency epoch in CCSDS date
CCSDS_DATE_MISSING_AGENCY_EPOCH = époque de référence spécifique agence manquante dans une date CCSDS

# unexpected keyword in CCSDS line number {0} of file {1}:\n{2}
CCSDS_UNEXPECTED_KEYWORD = mot-clef inattendu à la ligne {0} du fichier CCSDS {1} :\n{2}

# the central body gravitational coefficient cannot be retrieved from the ODM
CCSDS_UNKNOWN_GM = le coefficient d''atraction gravifique ne peut être récupéré dans l''ODM

# there is no spacecraft mass associated with this ODM file
CCSDS_UNKNOWN_SPACECRAFT_MASS = il n''y a pas de masse pour le véhicule spatial dans ce fichier ODM

# no IERS conventions have been set before parsing
CCSDS_UNKNOWN_CONVENTIONS = les conventions IERS n''ont pas été initialisées avant la lecture

# frame {0} is not valid in this ODM file context
CCSDS_INVALID_FRAME = le repère {0} est invalide dans ce contexte de fichier ODM

# inconsistent time systems in the ephemeris blocks: {0} ≠ {1}
CCSDS_OEM_INCONSISTENT_TIME_SYSTEMS = systèmes temporels incohérents dans des blocs d''éphémérides : {0} ≠ {1}

# name "{0}" is already used for an additional state
ADDITIONAL_STATE_NAME_ALREADY_IN_USE = le nom "{0}" est déjà utilisé pour un état additionnel

# reset state not allowed
NON_RESETABLE_STATE = réinitialisation de l''état non autorisée

# unsupported sp3 file version {0}
SP3_UNSUPPORTED_VERSION = version de fichier sp3 {0} non prise en compte

# unsupported time system {0}
SP3_UNSUPPORTED_TIMESYSTEM = version de système temporel {0} non prise en compte

# unexpected end of file in sp3 file (after line {0})
SP3_UNEXPECTED_END_OF_FILE = fin inattendue d''un fichier sp3 (après la ligne {0})

# non-existent geomagnetic model {0} for year {1}
NON_EXISTENT_GEOMAGNETIC_MODEL = fichier de modèle géomagnétique {0} absent pour l''année {1}

# geomagnetic model {0} with epoch {1} does not support time transformation, no secular variation coefficients defined
UNSUPPORTED_TIME_TRANSFORM = le modèle géomagnétique {0} à l''époque {1} ne prend pas en compte les transformations temporelles, aucune variation séculaire des coefficients n''est définie

# time transformation of geomagnetic model {0} with epoch {1} is outside its validity range: {2} != [{3}, {4}]
OUT_OF_RANGE_TIME_TRANSFORM = la transformation temporelle du modèle géomagnétique {0} à l''époque {1} est hors du domaine de validité : {2} != [{3}, {4}]

# Cannot compute Newcomb operators for sigma > rho ({0} > {1})
DSST_NEWCOMB_OPERATORS_COMPUTATION = impossible de calculer les opérateurs de Newcomb avec sigma ({0}) > rho ({1}) 

# Cannot compute the Vmns coefficient with m > n ({0} > {1})
DSST_VMNS_COEFFICIENT_ERROR_MS = impossible de calculer les coefficients Vmns avec m ({0}) > n ({1}) 

# inconsistent shadow computation: entry = {0} whereas exit = {1}
DSST_SPR_SHADOW_INCONSISTENT = calcul d''ombre incohérent : entrée = {0} et sortie = {1}

# The current orbit has an eccentricity ({0} > 0.5). DSST needs an unimplemented time dependent numerical method to compute the averaged rates
DSST_ECC_NO_NUMERICAL_AVERAGING_METHOD = l''orbite courante a une excentricité {0} > 0.5 qui nécessite une méthode de moyennation non mise en œuvre

# unsupported sp3 file version {0}
SP3_UNSUPPORTED_VERSION = version de format sp3 {0} non prise en compte

# unsupported time system {0}
SP3_UNSUPPORTED_TIMESYSTEM = version de système temporel {0} non prise en compte

# unexpected end of file in sp3 file (after line {0})
SP3_UNEXPECTED_END_OF_FILE = fin inattendue d''un fichier sp3 (après la ligne {0})

# not enough data for interpolation (sample size = {0})
NOT_ENOUGH_DATA_FOR_INTERPOLATION = données insuffisnates pour réaliser une interpolation (taille de l''échantillon : {0})

# too small number of cached neighbors: {0} (must be at least {1})
NOT_ENOUGH_CACHED_NEIGHBORS =  nombre de voisins en cache trop petit : {0} (il faut au moins {1} voisins)

# no cached entries
NO_CACHED_ENTRIES = aucune entrée en cache

# generated entries not sorted: {0} > {1}
NON_CHRONOLOGICALLY_SORTED_ENTRIES = les entrées générées ne sont pas dans l''ordre chronologique : {0} > {1}

# no data generated around date: {0}
NO_DATA_GENERATED = aucune donnée générée aux alentours de la date : {0}

# unable to generate new data before {0}
UNABLE_TO_GENERATE_NEW_DATA_BEFORE = impossible de générer des donnée avant le {0}

# unable to generate new data after {0}
UNABLE_TO_GENERATE_NEW_DATA_AFTER = impossible de générer des donnée après le {0}

# unable to compute hyperbolic eccentric anomaly from the mean anomaly after {0} iterations
UNABLE_TO_COMPUTE_HYPERBOLIC_ECCENTRIC_ANOMALY = impossible de calculer l''anomalie excentrique hyperbolique à partir de l''anomalie moyenne après {0} itérations

<<<<<<< HEAD
# unable to compute mean orbit from osculating orbit after {0} iterations
UNABLE_TO_COMPUTE_DSST_MEAN_PARAMETERS = impossible de calculer l''orbite moyenne à partir de l''orbite osculatrice après {0} itérations
=======
# derivation order {0} is out of range
OUT_OF_RANGE_DERIVATION_ORDER = <MISSING TRANSLATION>
>>>>>>> b61ab3ba
<|MERGE_RESOLUTION|>--- conflicted
+++ resolved
@@ -373,10 +373,8 @@
 # unable to compute hyperbolic eccentric anomaly from the mean anomaly after {0} iterations
 UNABLE_TO_COMPUTE_HYPERBOLIC_ECCENTRIC_ANOMALY = impossible de calculer l''anomalie excentrique hyperbolique à partir de l''anomalie moyenne après {0} itérations
 
-<<<<<<< HEAD
 # unable to compute mean orbit from osculating orbit after {0} iterations
 UNABLE_TO_COMPUTE_DSST_MEAN_PARAMETERS = impossible de calculer l''orbite moyenne à partir de l''orbite osculatrice après {0} itérations
-=======
+
 # derivation order {0} is out of range
-OUT_OF_RANGE_DERIVATION_ORDER = <MISSING TRANSLATION>
->>>>>>> b61ab3ba
+OUT_OF_RANGE_DERIVATION_ORDER = <MISSING TRANSLATION>