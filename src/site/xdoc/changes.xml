--- conflicted
+++ resolved
@@ -21,7 +21,6 @@
   </properties>
   <body>
     <release version="TBD" date="TBD" description="TBD">
-<<<<<<< HEAD
       <action dev="pascal" type="fix" issue="495">
         The MarshallSolarActivityFutureEstimation class implements
         the NRLMSISE00InputParameters interface.
@@ -34,7 +33,7 @@
       </action>
       <action dev="evan" type="update" issue="501">
         Deprecate GFunction in favor of ToDoubleFunction.
-=======
+      </action>
       <action dev="luc" type="add" issue="494">
         Added a measurements generation feature for use with orbit determination.
         Fixes issue #494
@@ -51,7 +50,6 @@
       </action>
       <action dev="luc" type="add">
         Added constants defined by IAU 2015 resolution B3 for Sun, Earth and Jupiter.
->>>>>>> d9fcecbc
       </action>
       <action dev="luc" type="add" issue="500">
         Added retrieval of full time span (start time, end time and data) containing
