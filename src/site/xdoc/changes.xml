<?xml version="1.0" encoding="UTF-8" ?>
<!-- Copyright 2002-2014 CS Systèmes d'Information
  Licensed to CS Systèmes d'Information (CS) under one or more
  contributor license agreements.  See the NOTICE file distributed with
  this work for additional information regarding copyright ownership.
  CS licenses this file to You under the Apache License, Version 2.0
  (the "License"); you may not use this file except in compliance with
  the License.  You may obtain a copy of the License at

    http://www.apache.org/licenses/LICENSE-2.0

  Unless required by applicable law or agreed to in writing, software
  distributed under the License is distributed on an "AS IS" BASIS,
  WITHOUT WARRANTIES OR CONDITIONS OF ANY KIND, either express or implied.
  See the License for the specific language governing permissions and
  limitations under the License.
-->
<document>
  <properties>
    <title>Orekit Changes</title>
  </properties>
  <body>
    <release version="7.0" date="TBD"
             description="TBD">
<<<<<<< HEAD
      <action dev="luc" type="add">
          Added projection of moving point (i.e. position and derivatives too) to
          ground surface.
=======
      <action dev="tn" type="fix">
      Fixed various issues in geomagnetic fields models:
      GeoMagneticField.getDecimalYear() returned a slightly wrong result: e.g. for 1/1/2005
      returned 2005.0020 instead of 2005.0, GeoMagneticFieldFactory.getModel() returned
      wrong interpolation near models validity endpoints, GeoMagneticField.transformModel(double)
      method did not check year validity. Added more unit tests and adapted existing tests for
      IGRF/WMM with sample values / results as they have changed slightly.
      Fixes issue #178.
      </action>
      <action dev="luc" type="fix" due-to="Patrice Mathieu">
        Fixed closest TLE search. When filtering first from satellite ID and
        then extracting closest date, the returned satellite was sometime wrong.
      </action>
      <action dev="luc" type="add" due-to="Hank Grabowski">
        Allow attitude overriding during impulsive maneuvers.
        Fixes issue #176.  
>>>>>>> 96123f60
      </action>
      <action dev="evan" type="add">
          Added general relativity force model.
      </action>
      <action dev="luc" type="add" due-to="Ioanna Stypsanelli">
        added Greek localization for error messages.
      </action>
      <action dev="evan" type="fix">
          Fixed incorrect partial derivatives for force models that depend on satellite velocity.
          Fixes #174.
      </action>
      <action dev="evan" type="fix">
          Fixed incorrect parameters set in NumericalPropagatorBuilder.
          Fixes #175.
      </action>
      <action dev="luc" type="update" >
        Significantly reduced size of various serialized objects.
      </action>
      <action dev="luc" type="update" >
        PVCoordinatesProvider now produces time-stamped position-velocities.
      </action>
      <action dev="luc" type="update" >
        Tabulated attitude provider can be built directly from time-stamped angular coordinates
        lists, in addition to attitudes lists.
      </action>
      <action dev="luc" type="add" >
        Added time-stamped versions of position-velocity and angular coordinates.
      </action>
      <action dev="luc" type="fix" due-to="Daniel Aguilar Taboada">
        Fixed wrong rotation interpolation for rotations near π.
        Fixes issue #173.
      </action>
      <action dev="luc" type="update" >
        Updated dependency to Apache Commons Math 3.3.
      </action>
      <action dev="luc" type="add" >
        Added a GeographicZoneDetector event detector for complex geographic zones traversal.
        Fixes issue #163.
      </action>
      <action dev="evan" type="fix">
        Add Ecliptic frame. Agrees with JPL ephemerides to within 0.5 arcsec.
        Issue #166.
      </action>
      <action dev="evan" type="fix">
        Fix cache exception when propagating backwards with an interpolated
        gravity force model.
        Fixes issue #169.
      </action>
      <action dev="luc" type="fix">
        Fixed parsing of dates very far in the future.
        Fixes issue #171.
      </action>
      <action dev="luc" type="fix">
        Trigger an exception when attempting to interpolate attitudes without rotation rate
        using only one data point.
      </action>
      <action dev="evan" type="fix">
        Fixed SpacecraftState date mismatch exception with some attitude providers.
      </action>
      <action dev="luc" type="fix" >
        Fixed wrong scaling in JPL ephemeris when retrieving coordinates in a frame
        that is not the defining frame of the celestial body.
        Fixes issue #165.
      </action>
      <action dev="luc" type="update" due-to="Lucian Barbulescu">
        Prepare generation of either mean or osculating orbits by DSST propagator.
        The short periodics terms are not computed yet, but there is ongoing work
        to add them.
      </action>
      <action dev="luc" type="update" due-to="Lucian Barbulescu">
        Avoid recomputing Chi and Chi^2 in Hansen coefficients for tesseral.
      </action>
      <action dev="luc" type="update" due-to="Nicolas Bernard">
        Added better handling of Hansen kernel computation through use of PolynomialFunction.
      </action>
      <action dev="luc" type="update" due-to="Petre Bazavan">
        Compute Hansen coefficients using linear transformation.
      </action>
      <action dev="luc" type="fix" >
        Fixed a non-bracketing exception in event detection, in some rare cases of noisy g function.
        Fixes issue #160.
      </action>
      <action dev="luc" type="fix" >
        Fixed a missing reset of resonant tesseral terms in DSST propagation.
        Fixes issue #159.
      </action>
      <action dev="luc" type="fix" >
        Improved default max check interval for NodeDetector, so it handles correctly
        highly eccentric orbits.
        Fixes issue #158.
      </action>
    </release>
    <release version="6.1" date="2013-12-13"
             description="Version 6.1 is a minor release of Orekit. It introduces several new
             features and bug fixes. The most important features introduced in version 6.1
             are solid tides force model, including pole tide at user choice, and following
             either IERS 1996, IERS 2003 or IERS 2010 conventions ; ocean tides force model,
             including pole tide at user choice, loading a user provided model ; simultaneous
             support for IERS 1996, 2003 and 2010 for frames definition, which is very
             important to support legacy systems and to convert coordinates between older and
             newer reference systems ; greatly improved accuracy of celestial/terrestrial
             frames transforms (we are now at sub-micro arcsecond level for IERS 2003/2010,
             both with equinox based and Non-Rotating Origin, at a sub-milli arcseconds for
             IERS 1996, both with equinox based and Non-Rotating Origin) ; classical
             equinox-based paradigm and new non-rotating origin paradigm for inertial and
             terrestrial frames are now supported with all IERS conventions ; automatic
             conversion of IERS Earth Orientation Paramters from equinoxial to non-rotating
             paradigm ; support for CCSDS Orbit Data Message ; improved API for events,
             allowing separation of event detection and event handling (the older API is still
             available for compatibility) ; merged all the elevation related events, allowing
             to use both refraction model and antenna mask at the same time if desired ;
             new attitude mode based on interpolation on a table. Numerous bugs were also fixed.
             Version 6.1 depends on version 3.2 of Apache commons math.">
      <action dev="luc" type="fix" >
        Reduced number of calls to the g function in event detectors.
        Fixes issue #108.
      </action>
      <action dev="luc" type="fix" >
        Fixed a spurious backward propagation.
        Fixes issue #107.
      </action>
      <action dev="luc" type="fix" >
        Improved error detection for numerical and DSST propagation for cases
        where user attempts to compute integrator tolerances with an orbit for
        which Jacobian is singular (for example equatorial orbit while using
        Keplerian representation).
        Fixes issue #157.
      </action>
      <action dev="luc" type="add" >
        Added a method to get the number or calls to getNeighbors in the generic time stamped cache,
        to allow performing measurements while tuning the cache.
      </action>
      <action dev="luc" type="add" >
        Added high degree ocean load deformation coefficients computed by Pascal
        Gégout (CNRS / UMR5563 - GET).
      </action>
      <action dev="luc" type="add" >
        Time scales are now serializable.
      </action>
      <action dev="luc" type="add" due-to="Nicolas Bernard">
        Improved DSST tesseral computation efficiency by caching Jacobi polynomials.
      </action>
      <action dev="luc" type="fix" due-to="Daniel Aguilar Taboada">
        Fixed yaw steering attitude law, which didn't project spacecraft velocity correctly.
        Fixes issue #156.
      </action>
      <action dev="luc" type="add" >
        Added a way to set the maximum number of iterations for events detection.
        Fixes issue #155.
      </action>
      <action dev="luc" type="add">
        Added an attitude provider from tabulated attitudes.
        Fixes issue #154.
      </action>
      <action dev="luc" type="add" due-to="Hank Grabowski">
        Improved test coverage.
        Fixes issue #153.
      </action>
      <action dev="luc" type="add" due-to="Hank Grabowski">
        Merged all elevation detectors into one. The new detector supports all
        features from the previous (and now deprecated) ApparentElevationDetector
        and GroundMaskElevationDetector.
        Fixes issue #144.  
      </action>
      <action dev="luc" type="add" due-to="Hank Grabowski">
        Added a DetectorEventHandler interface aimed at handling only the
        event occurrence part in propagation. This allows to separate the
        event detection itself (which is declared by the EventDetector interface)
        from the action to perform once the event has been detected. This also
        allows to avoid subclassing of events, which was cumbersome. It also allows
        to share a single handler for several events.
        The previous behavior with eventOccurred declared at detector level and
        subclassing is still available but is deprecated and will be removed in
        the next major release.
      </action>
      <action dev="luc" type="fix" due-to="Christophe Le Bris">
        Fixed an indexing error in Harris-Priester model.
        Fixes issue #152.
      </action>
      <action dev="luc" type="add">
        Added a new force model for ocean tides in numerical propagation, including pole tides.
        Fixes issue #11.
      </action>
      <action dev="luc" type="fix" due-to="Lucian Barbulescu">
        Fixed conversion from position-velocity to Keplerian, when the orbit is
        perfectly equatorial.
        Fixes issue #151.
      </action>
      <action dev="luc" type="add">
        Added a new force model for solid tides in numerical propagation, including pole tides.
        Fixes issue #10.
      </action>
      <action dev="luc" type="add">
        Added a way to select IERS conventions for non-rotating origin
        based ITRF.
      </action>
      <action dev="luc" type="update">
        Greatly improved accuracy of celestial/terrestrial frames transforms.
        We are now at sub-micro arcsecond level for IERS 2003/2010, both with
        equinox based and Non-Rotating Origin, at a sub-milli arcseconds
        for IERS 1996, both with equinox based and Non-Rotating Origin.
      </action>
      <action dev="luc" type="fix">
        Fixed missing nutation correction in Equation Of Equinoxes.
        Fixes issue #150.
      </action>
      <action dev="luc" type="fix">
        Fixed rate for TCB time scale.
      </action>
      <action dev="luc" type="add">
        Added new definition of astronomical unit from IAU-2012 resolution B2.
      </action>
      <action dev="luc" type="fix">
        Fixed Date/Time split problem when date is a few femto-seconds before the end of the day.
        Fixes issue #149.
      </action>
      <action dev="luc" type="fix">
        Fixed overflow problem in TimeComponents.
        Fixes issue #148.
      </action>
      <action dev="luc" type="update">
        Separate parsing from using Poisson series.
      </action>
      <action dev="luc" type="add" due-to="Steven Ports">
        Added support for parsing CCSDS ODM files (OPM, OMM and OEM).
      </action>
      <action dev="luc" type="update">
        Flattened ITRF frames tree so all supported ITRF realizations (2005, 2000, 97, 93) share the same
        parent ITRF2008. Previously, the tree was 2008 &lt;- 2005 &lt;- 2000 &lt;- {93,97} and the reference dates
        for Helmert transforms were all different. We now use the parameters provided at epoch 2000.0 and
        with respect to ITRF2008 at http://itrf.ensg.ign.fr/doc_ITRF/Transfo-ITRF2008_ITRFs.txt.
      </action>
      <action dev="luc" type="fix">
        Fixed azimuth parameter in the TopocentricFrame.pointAtDistance method.
        Fixes issue #145.
      </action>
      <action dev="luc" type="fix"  due-to="Matt Edwards">
        Fixed location of JAVA_EPOCH. As we now take the linear models between UTC and TAI
        that were used between 1961 and 1972, we have to consider the offset that was in
        effect on 1970-01-01 and which was precisely 8.000082s. Fixes issue #142.
      </action>
      <action dev="luc" type="update" >
        Vastly improved performances for Poisson series computations. Poisson series are often
        evaluated several components together (x/y/s in new non-rotating paradigm, ∆ψ/∆ε in old
        equinox paradigm for example). As the components are built from a common model, they
        share many nutation terms. We now evaluate these shared terms only once, as we evaluate
        the components in parallel thanks to a preliminary "compilation" phase performed when
        the Poisson series are set up. This dramatically improves speed: on a test case based
        on x/y/s evaluations over a one year time span without any caching,  we noticed a
        more than two-fold speedup: mean computation time reduced from 6.75 seconds (standard
        deviation 0.49s) to 3.07 seconds (standard deviation 0.04s), so it was a 54.5% reduction
        in mean computation time. At the same time, accuracy was also improved thanks to the
        Møller-Knuth TwoSum algorithm without branching now used for summing all series terms.
      </action>
      <action dev="luc" type="fix" >
        When UT1 time scale is used, it is now possible to choose which Earth Orientation
        Parameters history to use (formerly, only EOP compatible with IAU-2000/2006 was
        used, even for systems relying only on older conventions).
      </action>
      <action dev="luc" type="add" >
        Added Greenwich Mean Sidereal Time and Greenwich Apparent Sidereal Time
        to all supported IERS conventions (i.e. IERS 1996, IERS 2003 and IERS 2010).
      </action>
      <action dev="luc" type="add" >
        Classical equinox-based paradigm and new non-rotating origin paradigm for
        inertial and terrestrial frames are now supported with all IERS conventions.
        This means it is now possible to use MOD/TOD/GTOD with the recent precession/nutation
        models from recent conventions, and it is also possible to use CIRF/TIRF/ITRF with
        the older precession nutation models from ancient conventions. Of course, all these
        conventions and frames can be used at the same time, which is very important to
        support legacy systems and to convert coordinates between older and newer reference
        systems.
      </action>
      <action dev="luc" type="add" >
        Added IERS 1996 in the list of supported IERS conventions.
      </action>
      <action dev="luc" type="add" >
        Added factory methods to compute arbitrary Julian Epochs (J1900.0, J2000.0 ...)
        and Besselian Epochs (B1900.0, B1950.0 ...) that are used as reference dates
        in some models and frames.
      </action>
      <action dev="luc" type="fix" >
        Fixed non-bracketing exception while converting Cartesian points very close to equator into geodetic
        coordinates. Fixes issue #141.
      </action>
      <action dev="evan" type="add" >
        Added getAngularVelocity() to PVCoordinates.
      </action>
      <action dev="luc" type="add" >
        Added back serialization for some ephemerides produced by integration-based propagators.
        The ephemerides produced by NumericalPropagator are always serializable, and the ones
        produced by DSSTPropagator may be serializable or not depending on the force models used.
      </action>
      <action dev="luc" type="fix" >
        Fixed missing events detection when two events occurred at exactly the same time using an analytical
        propagator (like generated ephemerides for example). Fixes issue #138.
      </action>
      <action dev="luc" type="fix" >
        Fixed data loading from zip/jar. A more streamlined architecture has been set up, and each zip entry
        now uses its own input stream. Closing the stream triggers the switch to the next entry, and duplicate
        close are handled gracefully. Fixes issue #139.
      </action>
      <action dev="luc" type="fix" >
        Improved event bracketing by backporting changes made in Apache Commons Math (may fix issues #110
        and #136, but we cannot be sure as neither issues were reproducible even before this change...).
      </action>
      <action dev="luc" type="fix" >
        Fixed GTOD and Veis frame that did apply UT1-UTC correction when they should not (fixes issue #131).
      </action>
      <action dev="luc" type="fix" >
        Completely rewrote conversion from Cartesian to geodetic coordinates to improve
        numerical stability for very far points (typically when computing coordinates
        of Sun). Fixes issue #137.
      </action>
    </release>
    <release version="6.0" date="2013-04-23"
             description="Version 6.0 is a major release of Orekit. It introduces several new
             features and bug fixes. Several incompatibilities with respect to previous
             versions 5.x have been introduced. Users are strongly advised to upgrade to this
             version. The major features introduced in version 6.0 are the inclusion of the DSST
             semi-analytical propagator, an improved propagator architecture where all propagators
             can use events and step handlers, much better and faster gravity field force model,
             Jacobians availability for all force models, converters between different propagation
             models (which can be used to convert between mean and osculating elements), thread
             safety for many parts (mainly frames, but still excluding propagators) while still
             preserving caching for performances even in multi-threaded environments, time-dependent
             gravity fields, support for IERS 2010 conventions, support for INPOP and all DExxx
             ephemerides, new frames, new time scales, support for user-defined states in spacecraft
             state, availability of additional states in events, interpolators for many components
             like position-velocity, spacecraft state and attitude allowing to compute high order
             derivatives if desired, filtering of events, orphan frames, magnetic fields models,
             SP3 files support, visibility circles, support for Marshall Solar Activity Future
             Estimation of solar activity. Numerous bugs were also fixed. Version 6.0 now depends
             on version 3.2 of Apache commons math.">
      <action dev="pascal" type="fix" >
        Fixed conversion of mean anomaly to hyperbolic eccentric anomaly (fixes issue #135).
      </action>
      <action dev="luc" type="add" >
        Extracted fundamental nutation arguments from CIRF frame. This allows both reuse of
        the arguments for other computations (typically tides), and also allows to use
        convention-dependent arguments (they are similar for IERS conventions 2003 and 2010,
        but have changed before and may change in the future).
      </action>
      <action dev="luc" type="fix" >
        Fixed event g function correction when starting exactly at 0 with a backward
        propagation (fixes issue #125).
      </action>
      <action dev="luc" type="update" >
        Error messages properties are now loaded directly in UTF-8.
      </action>
      <action dev="luc" type="add" >
        Added a way to know which tide system is used in gravity fields (zero-tide,
        tide-free or unknown).
      </action>
      <action dev="luc" type="add" >
        Added orphan frame, i.e. trees that are not yet connected to the main
        frame tree but attached later on. This allows building frame trees
        from leaf to root. This change fixes feature request #98.
      </action>
      <action dev="luc" type="add" >
        Added a way to filter only increasing or decreasing events. The filtering
        occurs a priori, i.e. the filtered out events do not trigger a search.
        Only the interesting events are searched for and contribute to computation
        time. This change fixes feature request #104.
      </action>
      <action dev="pascal" type="add" >
        Added a semianalytical propagator based on the Draper Semianalytic
        Satellite Theory. The DSST accounts for all significant perturbations
        (central body including tesseral harmonics, third-body, drag, solar
        radiation pressure) and is applicable to all orbit classes.
        To begin with, only mean elements propagation is available.
      </action>
      <action dev="evan" type="update" >
        Greatly improved performance of time-stamped caches for data that is
        read only once (like UTC leap seconds history or EOP).
      </action>
      <action dev="luc" type="add" >
        Additional states can now be used in events. Note that waiting for the
        fix for issue MATH-965 in Apache Commons Math to be been officially
        published, a workaround has been used in Orekit. This workaround
        implies that events that should be triggered based on additional equations
        for integration-based propagator will be less accurate on the first step
        (full accuracy is recovered once the first step is accepted).
        So in these corner cases, users are advised to start propagation at least
        one step before the first event (or to use a version of Apache Commons Math
        that includes the fix, which has been added to the development version as
        of r1465654). This change fixes feature request #134.
      </action>
      <action dev="luc" type="add" >
        AdditionalStateProviders can now be used for all propagators, not
        only analytical ones. Note that when both state providers and
        additional differential equations are used in an integration-based
        propagator, they must used different states names. A state can only
        be handled by one type at a time, either already integrated or
        integrated by the propagator (fixes feature request #133).
      </action>
      <action dev="luc" type="add" >
        Added a way to store user data into SpacecraftState. User data are
        simply double arrays associated to a name. They are handled properly
        by interpolation, event handlers, ephemerides and adapter propagators.
        Note that since SpacecraftState instances are immutable, adding states
        generates a new instance, using a fluent API principle (fixes feature request #132).
      </action>
      <action dev="luc" type="add" >
        Added a way to retrieve all additional states at once from a step interpolator.
      </action>
      <action dev="luc" type="fix" >
        Fixed wrong orientation for ICRF and all IAU pole and prime meridians
        (a few tens milli-arcseconds). This error mainly induced an error in
        celestial bodies directions, including the Sun which is used in many
        places in Orekit (fixes bug #130).
      </action>
      <action dev="luc" type="add" >
        Added support for IERS conventions 2010. Note that Orekit still also
        support conventions 2003 in addition to conventions 2010. However, as
        IERS does not provide anymore data to link TIRF 2003 with ITRF, ITRF
        based on 2003 convention is not available. ITRF can only be based on
        either 2010 conventions for CIO-based paradigm or on 1996 conventions
        for equinox-based paradigm. 
      </action>
      <action dev="luc" type="add" >
        Atmosphere models now provide their central body frame.
      </action>
      <action dev="luc" type="add" >
        Added versions of angular coordinates and position-velocity that use
        any field instead of double (classes FieldAngularCoordinates and
        FieldPVCoordinates). This allows to compute derivatives of these quantities
        with respect to any number of variables and to any order (using DerivativeStructure
        for the field elements), or to compute at arbitrary precision (using Dfp for
        the field elements). Regular transforms as produced by frames
        handle these objects properly and compute partial derivatives for them.
      </action>
      <action dev="luc" type="update" >
        Converted Cunningham and Droziner force models to use the API of the new
        partial derivatives framework, despite they STILL USE finite differences.
        These two force models are now considered obsolete, they have been
        largely superseded by the Holmes-Featherstone model, which can be used
        for much larger degrees (Cunnigham and Droziner use un-normalized
        equations and coefficients which underflow at about degree 90), which
        already provides analytical derivatives, and which is twice faster. It
        was therefore considered a waste of time to develop analytical derivatives
        for them. As a consequence, they use finite differences to compute their
        derivatives, which adds another huge slow down factor when derivatives are
        requested. So users are strongly recommended to avoid these models when
        partial derivatives are desired...
      </action>
      <action dev="luc" type="add" >
        Added analytical computation of partial derivatives for third-body
        attraction.
      </action>
      <action dev="luc" type="add" >
        Added analytical computation of partial derivatives for constant
        thrust maneuvers.
      </action>
      <action dev="luc" type="update" >
        Converted Newtonian force model to use the new partial derivatives
        framework.
      </action>
      <action dev="luc" type="update" >
        Converted Holmes-Featherstone force model to use the new partial derivatives
        framework.
      </action>
      <action dev="luc" type="add" >
        Added analytical computation of partial derivatives for surface forces
        (drag and radiation pressure) for all supported spacecraft body shapes.
      </action>
      <action dev="luc" type="update" >
        Streamlined the force models partial derivatives computation for numerical
        propagation. It is now far simpler to compute analytically the derivatives
        with respect to state and with respect to force models specific parameters,
        thanks to the new Apache Commons Math differentiation framework. 
      </action>
      <action dev="luc" type="add" >
        Added a new force model for central body gravity field, based on Holmes and Featherstone
        algorithms. This model is a great improvement over Cunningham and Droziner models. It
        allows much higher degrees (it uses normalized coefficients and carefully crafted
        recursions to avoid overflows and underflows). It computes analytically all partial
        derivatives and hence can be used to compute accurate state transition matrices. It is
        also much faster than the other models (for example a 10 days propagation of a low Earth
        orbit with a 1cm tolerance setting and a 69x69 gravity field was about 45% faster with
        Holmes and Featherstone than with Cunningham).
      </action>
      <action dev="luc" type="fix" >
        Improved gravity field un-normalization to allow higher degrees/order with Cunningham and
        Droziner models. Formerly, the coefficients computation underflowed for square fields
        degree = order = 85, and for non-square fields at degree = 130 for order = 40. Now square
        fields can go slightly higher (degree = order = 89) and non-square fields can go much
        higher (degree = 393 for order = 63 for example). Attempts to use un-normalization past
        the underflow limit now raises an exception.
      </action>
      <action dev="luc" type="update" >
        Updated Orekit to version 3.1.1 of Apache Commons Math.
      </action>
      <action dev="luc" type="add" >
        Added support for time-dependent gravity fields. All recent gravity
        fields include time-dependent coefficients (linear trends and pulsations
        at several different periods). They are now properly handled by Orekit.
        For comparison purposes, it is still possible to retrieve only the constant
        part of a field even if the file contains time-dependent coefficients too.
      </action>
      <action dev="luc" type="update" >
        Added a way to speed up parsing and reduce memory consumption when
        loading gravity fields. Now the user can specify the maximal degree
        and order before reading the file.
      </action>
      <action dev="luc" type="fix" >
        The EGM gravity field reader did not complain when files with missing
        coefficients were provided, even when asked to complain.
      </action>
      <action dev="luc" type="fix" >
        Fixed serialization of all predefined frames. This fix implied
        also fixing serialization of celestial bodies as the predefined
        ICRF frame relies on them. Note for both types of objects, only
        some meta-data are really serialized in such a way that at
        deserialization time we retrieve singletons. So the serialized
        data are small (less than 500 bytes) and exchanging many time
        these objects in a distributed application does not imply anymore
        lots of duplication.
      </action>
      <action dev="tn" type="fix" due-to="Yannick Tanguy">
        Throw an exception if the conversion of mean anomaly to hyperbolic
        eccentric anomaly does not converge in KeplerianOrbit (fixes bug #114).
      </action>
      <action dev="luc" type="fix" due-to="Evan Ward">
        Removed weak hash maps in frames (fixes bug #122).
      </action>
        <action dev="luc" type="fix" due-to="Bruno Revelin">
        Improved documentation of interpolation methods (fixes bug #123).
      </action>
      <action dev="tn" type="fix" due-to="Evan Ward">
        Make TIRF2000Provider class thread-safe (fixes bug #118).
      </action>
      <action dev="tn" type="fix" due-to="Christophe Le Bris">
        Correct spelling of the inner class QuadratureComputation (fixes bug #120).
      </action>
      <action dev="tn" type="fix" due-to="Evan Ward">
        Remove unnecessary synchronization in UT1Scale (fixes bug #119).
      </action>
      <action dev="tn" type="fix" due-to="Carlos Casas">
        Clear caches in CelestialBodyFactory when removing CelestialBodyLoaders
        (fixes bug #106).
      </action>
      <action dev="tn" type="fix" due-to="Yannick Tanguy">
        Fix loading of JPL ephemerides files with overlapping periods
        (fixes bug #113).
      </action>
      <action dev="tn" type="fix" due-to="Simon Billemont">
        Prevent initialization exception in UTCScale in case no user-defined
        offsets are provided. (fixes bug #111).
      </action>
      <action dev="luc" type="fix" due-to="Evan Ward">
        Improved performance by caching EME2000 frame in AbstractCelestialBody
        (fixes bug #116).
      </action>
      <action dev="tn" type="fix" due-to="Evan Ward">
        Make TidalCorrections class thread-safe by using the new TimeStampedCache. 
        (fixes bug #117).
      </action>
      <action dev="tn" type="fix" due-to="Evan Ward">
        Convert position entries contained in SP3 files to meters instead of km
        (fixes bug #112).
      </action>
      <action dev="luc" type="add" >
        Added support for version 2011 of ICGEM gravity field format. Orekit
        still ignore the time-dependent part of these fields, though.
      </action>
      <action dev="luc" type="update" >
        Greatly simplified CelestialBodyLoader interface, now it is not related
        to DataLoader anymore (which implies users can more easily provide
        analytical models instead of the JPL/IMCCE ephemerides if they want)
      </action>
      <action dev="luc" type="fix" >
        Use the new thread-safe caches and the new Hermite interpolation feature on
        Transform, Earth Orientation Parameters, JPL/IMCCE ephemerides, UTC-TAI
        history and Ephemeris to remove thread-safety issues in all classes using
        cache (fixes #3).
      </action>
      <action dev="luc" type="add" >
        Added Hermite interpolation features for position-velocity coordinates,
        angular coordinates, orbits, attitudes, spacecraft states and transforms.
        Hermite interpolation matches sample points value and optionally first derivative.
      </action>
      <action dev="luc" type="add" >
        Added an AngularCoordinates as an angular counterpart to PVCoordinates.
      </action>
      <action dev="luc" type="add" >
        Transform now implements both TimeStamped and TimeShiftable. Note that this change
        implied adding an AbsoluteDate parameter to all transform constructors, so this
        is a backward incompatible change.
      </action>
      <action dev="luc" type="fix" >
        Fixed wrong transform for 3D lines (fixes bug #101).
      </action>
      <action dev="luc" type="add" >
        Upgraded support of CCSDS Unsegmented Time Code (CUC) to version 4 of the
        standard published in November 2010 (fixes bug #91), this includes support for
        an extended preamble field and longer time codes.
      </action>
      <action dev="luc" type="add" due-to="Francesco Rocca">
        Added a way to build TLE propagators with attitude providers and mass (fixes bug #84).
      </action>
      <action dev="luc" type="fix" >
        Fixed numerical stability errors for high order gravity field in Cunningham model (fixes bug #97).
      </action>
      <action dev="luc" type="fix" due-to="Yannick Tanguy">
        Fixed an error in radiation pressure for BoxAndSolarArraySpacecraft (fixes bug #92).
      </action>
      <action dev="thomas" type="add">
        Added models for tropospheric delay and geomagnetic field.
      </action>
      <action dev="luc" type="update">
        The existing general mechanism for shifting objects in time has been
        formalized as a parameterized interface implemented by AbsoluteDate, Attitude,
        Orbit, PVCoordinates and SpacecraftState.
      </action>
      <action dev="luc" type="update">
        Time scales are not serializable anymore (this induced problems for the UTC scale
        and its caching feature).
      </action>
      <action dev="luc" type="fix">
        Fixed TLE propagation in deep space when inclination is exactly 0 (fixes bug #88).
      </action>
      <action dev="pascal" type="add" due-to="Francesco Rocca">
        Added a package for spacecraft states to propagators conversion extending an
        original contribution for TLE (Orbit Converter for Two-Lines Elements) to all
        propagators.
      </action>
      <action dev="luc" type="fix">
        Improved testing of error messages.
      </action>
      <action dev="luc" type="fix">
        Removed too stringent test on trajectory in TLE propagator (fixes bug #86).
      </action>      
      <action dev="thomas" type="fix">
      	Set the initial state for a TLEPropagator (fixes bug #85).
      </action>
      <action dev="luc" type="update">
        Improved testing of error messages.
      </action>
      <action dev="luc" type="update">
        Updated IAU poles for celestial bodies according to the 2009 report and the
        2011 erratum from the IAU/IAG Working Group on Cartographic Coordinates and
        Rotational Elements of the Planets and Satellites (WGCCRE).
      </action>
      <action dev="luc" type="update">
        Removed code deprecated before 5.0.
      </action>
      <action dev="thomas" type="add">
        Added support for more recent JPL DExxx and INPOP ephemerides files (fixes feature #23).
      </action>
      <action dev="luc" type="fix">
        Fixed formatting of very small values in TLE lines (fixes bug #77).
      </action>
      <action dev="thomas" type="fix">
        Fixed formatting of TLE epoch (fixes bug #74).
      </action>
      <action dev="thomas" type="fix">
        Fixed performance issues when using the singleton UTCScale instance from
        multiple threads. Use a prototype pattern instead (fixes bug #33).
      </action>
      <action dev="luc" type="add">
        Added J2 effect on small maneuvers model.
      </action>
      <action dev="luc" type="fix">
        Fixed attitudeProvider field masking in IntegratedEphemeris.
      </action>
      <action dev="luc" type="add">
        Added a tutorial to compute Earth phased, Sun synchronous orbits.
      </action>
      <action dev="luc" type="add">
        Added a fitter for osculating parameters, allowing conversion to mean parameters.
      </action>
      <action dev="luc" type="update">
        Made Greenwich mean and apparent sidereal time publicly visible in GTOD frame.
      </action>
      <action dev="luc" type="update">
        Made equation of equinoxes sidereal time publicly visible in TOD frame.
      </action>
      <action dev="thomas" type="update">
        Added more german translations for error messages.
      </action>
      <action dev="luc" type="fix">
        Allow ClasspathCrawler and ZipJarCrawler data providers to work in
        OSGi environments by providing an explicit class loader (fixes bug #54).
      </action>
      <action dev="luc" type="update">
        Improved the small maneuvers analytical model to compute orbit Jacobian
        with respect to maneuver parameters.
      </action>
      <action dev="luc" type="fix">
        Force impulse maneuver to preserve orbit type and orbit frame.
      </action>
      <action dev="thomas" type="add">
        Added sp3 file parser.
      </action>
      <action dev="luc" type="add">
        Added a method to compute frames transforms Jacobians in the Transform class.
      </action>
      <action dev="luc" type="fix">
        Fixed a problem with propagation over null or negative ranges.
      </action>
      <action dev="luc" type="add">
        Added a multiplexer for step handlers.
      </action>
      <action dev="luc" type="add">
        Added init methods to step handlers and event handlers.
      </action>
      <action dev="luc" type="add">
        Added an adapter propagator that can add small maneuvers to any propagator, including
        ephemeris based ones.
      </action>
      <action dev="luc" type="add">
        Added an analytical model for the effect at date t1 of a small maneuver performed at date t0.
      </action>
      <action dev="luc" type="fix">
        Fixed a missing reinitialization of start date when state was reset in numerical propagator.
      </action>
      <action dev="luc" type="update">
        Added detection of attempts to create hyperbolic orbits as circular or equinoctial
        instances.
      </action>
      <action dev="pascal" type="fix">
        Fixed potential numerical failure in lightning ratio computation.
      </action>
      <action dev="luc" type="update">
        Simplified construction of atmosphere models, the Earth fixed frame is already present
        in the body shape, there was no need to pass a separate argument for it.
      </action>
      <action dev="pascal" type="add">
        Added Harris-Priester atmosphere model.
      </action>
      <action dev="luc" type="update">
        Changed the return value of eventOccurred method from an int to an enumerate.
      </action>
      <action dev="pascal" type="fix">
        Fixed frame for TLEPropagator (fixes bug #31).
      </action>
      <action dev="luc" type="add">
        Added getters/setters for impulse maneuvers.
      </action>
      <action dev="luc" type="add">
        Added getters/setters for attitude provider in all orbit propagators.
      </action>
      <action dev="luc" type="add">
        Added a method to compute visibility circles in TopocentricFrame.
      </action>
      <action dev="luc" type="add">
        Added an equinox-based version of ITRF.
      </action>
      <action dev="luc" type="add">
        Added getters for thrust, Isp and flow rate in constant thrust maneuvers.
      </action>
      <action dev="luc" type="add">
        Allow use of any supported Local Orbital Frames as the reference frame
        for LofOffset attitude modes.
      </action>
      <action dev="luc" type="add">
        Added support for LVLH, VVLH and VNC local orbital frames.
      </action>
      <action dev="luc" type="fix">
        Fixed a performance bug implying that some frames reloaded all EOP history files
        each time a transform was computed (fixes bug #26).
      </action>
      <action dev="luc" type="add" >
        Added support for columns-based IERS Rapid Data and Prediction files (finals.daily, finals.data
        and finals.all), the XML version was already supported since a few months
      </action>
      <action dev="luc" type="fix" >
        Fixed numerical issue in eccentricity computation (fixes bug #25)
      </action>
      <action dev="luc" type="update" >
        Changed step handling of abstract propagators, now they use a single step
        equal to the duration of the propagation in all cases except when a fixed step
        is requested in master mode. Previously, they arbitrarily used on hundredth of
        the Keplerian period as the step size, hence performing many steps even if not
        strictly required
      </action>
      <action dev="luc" type="add" >
        Added propagation of Jacobians matrices in circular, Keplerian and equinoctial
        parameters, using either true, eccentric or mean position angles. Formerly,
        propagation of Jacobians matrices was possible only in Cartesian parameters
      </action>
      <action dev="luc" type="add" >
        Added a way to propagate additional state along with orbit in abstract
        propagators, as an analytical counterpart to the additional equations that
        can be integrated by numerical propagators
      </action>
      <action dev="luc" type="fix" >
        Fixed missing partial derivatives data in ephemerides produced by a numerical
        propagator despite it was set up to computed them (fixes bug #16)
      </action>
      <action dev="luc" type="fix" >
        Added a new much simpler way to log events occurrences all at once (or
        only a subset of the events if desired)
      </action>
      <action dev="pascal" type="add" >
        Added alternative default name for ICGEM files
      </action>
      <action dev="pascal" type="fix" >
        Fixed EventState reset on propagation direction change (fixes bug #19)
      </action>
      <action dev="luc" type="fix" >
        Fixed Jacobianizer so it can handle force models that do change the spacecraft mass,
        like ConstantThrustManeuver (fixes bug #18)
      </action>
      <action dev="luc" type="add" >
        Added Jacobians between orbital parameters and Cartesian parameters for all orbits
        types (including hyperbolic orbits), all angles types (mean, eccentric, true) and in
        both directions
      </action>
      <action dev="luc" type="update" >
        Replaced the integers parameters used in orbit constructors (MEAN_ANOMALY, ECCENTRIC_ANOMALY ...)
        by a new PositionAngle enumerate for better value safety. The old public constants and the
        corresponding constructors are still available but are deprecated
      </action>
      <action dev="luc" type="fix" >
        Fixed ephemeris generation in numerical propagation. After getEphemeris has been
        called,  later calls to the numerical propagator did reset the already computed
        and returned ephemeris (fixes bug #14)
      </action>
      <action dev="luc" type="add" due-to="Bruno Revelin">
        Added support for the Marshall Solar Activity Future Estimation files
      </action>
      <action dev="luc" type="fix">
        TLEPropagator now implements the Propagator interface, and hence can benefit from all
        events detection and mode handling features (fixes features request #4)
      </action>
      <action dev="luc" type="update">
        improved events detection robustness, by decoupling events handling from adaptive step
        sizes in numerical integrators and  (fix contributed to Apache Commons Math) and from
        classical propagation in analytical and tabulated propagators. This implies the events
        will NOT reduce integration step sizes anymore, thus also increasing speed and in corner
        cases reducing local precision at event occurrence, reducing max step size is often
        sufficient to compensate for this drawback
      </action>
      <action dev="v&#233;ronique" type="add" >
        all propagators, including analytical ones or tabulated ones can now be used for
        event detection. Of course for tabulated propagators, setting up an event that
        would try to reset the state triggers an error when the event occurs
      </action>
      <action dev="v&#233;ronique" type="add" >
        propagation can now be done between two dates, regardless of the date of the initial state
      </action>
      <action dev="v&#233;ronique" type="add" >
        attitude can be specified either using a date only thanks to a new AttitudeLaw interface
        or using a date, a position-velocity provider and a frame (which can be any frame) thanks
        to a new AttitudeProvider interface, wrappers have been added to convert between the two
        interfaces. A side effect of this change is that LofOffset constructor now needs a reference
        to an inertial reference frame, otherwise the attitude woud be wrong if a non-inertial frame
        were passed to getAttitude, due to velocity composition (the computed LOF would not really
        be a LOF)
      </action>
      <action dev="luc" type="update">
        the notion of quasi-inertial frames has been renamed as pseudo-inertial because
        quasi-inertial has a precise relativistic meaning that is not considered here. We
        only consider these frames to be suitable for Newtonian mechanics.
      </action>
      <action dev="luc" type="update">
        the equinox based frames have been renamed to more standard names (MOD, and GTOD
        instead of MEME, and PEF). The implementation of TEME was also wrong (it was
        really a TOD), so now there are both a TOD with a proper name and a TEME with a
        proper implementation.
      </action>
      <action dev="luc" type="update">
        celestial bodies now provide both an inertially oriented body centered
        frame and a body oriented body centered frame, the bodies managed by
        CelestialBodyFactory use the IAU poles and prime meridian definitions
        to build the two frames
      </action>
      <action dev="luc" type="add">
        added the ICRF frame at the solar system barycenter
      </action>
      <action dev="luc" type="add">
        added the ITRF93, ITRF97, ITRF2000 and ITRF2008 frames (previously, only
        the ITRF2005 frame was available)
      </action>
      <action dev="luc" type="add">
        added a getPoint method to TopocentricFrame
      </action>
      <action dev="luc" type="add">
        added the Galileo System Time Scales and the Galileo start epoch.
      </action>
      <action dev="luc" type="add">
        added the UT1, TCB and GMST time scales used in CCSDS Orbit Data Messages
      </action>
      <action dev="luc" type="fix">
        fixed an error when parsing a date occurring during a leap second introduction
      </action>
      <action dev="luc" type="fix">
        fixed a dut1 interpolation error for the day just before a leap second introduction
      </action>
      <action dev="luc" type="fix">
        fixed an error in JPL ephemerides: they are in TDB time scale
      </action>
      <action dev="luc" type="fix">
        fixed an error in date creation/parsing for UTC dates which occur during a
        leap second
      </action>
      <action dev="luc" type="fix">
        fixed UTC time scale between 1961-01-01 and 1971-12-31 ; in this time range
        the offset between UTC and TAI was piecewise linear
      </action>
      <action dev="luc" type="add">
        added an enumerate for specifying months in dates and for simplifying parsing
        of some data files
      </action>
      <action dev="luc" type="add">
        completed support for CCSDS Time Code Format (CCSDS 301.0-B-3) ; now in addition
        to ASCII Calendar Segmented Time Code which has been supported for a while,
        Orekit also supports CCSDS Unsegmented Time Code (CUC), CCSDS Day Segmented
        Time Code (CDS) and CCSDS Calendar Segmented Time Code (CCS)
      </action>
      <action dev="luc" type="add">
        added a freeze method to the Frame and Transform classes, in order to build fixed
        frames from moving ones, this is useful for example to build a launch frame
        at launcher inertial navigation system reset time, or to build an equinox-based
        frame at a specific epoch
      </action>
      <action dev="luc" type="fix">
        fixed an out of memory error when lots of temporary frames were created in loops
        and discarded
      </action>
      <action dev="luc" type="update">
        use the new FastMath class from commons-math instead of the standard java.util.Math
        class for increased accuracy and speed
      </action>
      <action dev="luc" type="add">
        added support for the new bulletinB data published by Paris-Meudon observatory
        for IAU-1980 precession-nutation model (IERS has ceased publishing bulletinB
        files for both IAU-1980 precession-nutation model and IAU-2000
        precession-nutation model as of early 2010).
      </action>
      <action dev="luc" type="add">
        added support for the new XML files containing both bulletinA and bulletinB data
        published by IERS (both the finals and daily files are supported).
      </action>
      <action dev="luc" type="update">
        Orekit now depends on at least version 3.0 of Apache commons-math
      </action>
      <action dev="luc" type="add">
        added a way to list what data have been loaded through DataProvidersManager
      </action>
      <action dev="luc" type="add">
        PropagationException can now be created directly from OrekitException, thus simplifying
        wrapping lower Orekit errors in step handlers
      </action>
      <action dev="luc" type="update">
        improved exception propagation from low level java runtime and Apache commons-math libraries
        preserving initial error stack trace
      </action>
      <action dev="luc" type="update">
        changed exception localization framework to simplify messages handling
      </action>
      <action dev="luc" type="fix">
        greatly improved AbsoluteDate accuracy by shifting epoch when needed and separating
        long/double computations to avoid too large offsets and numerical cancellations, it is
        now possible to still have an absolute date accurate to about 1.0e-13s after shifting
        it 10000 times by 0.1s steps
      </action>
      <action dev="luc" type="fix">
        fixed an error in TopocentricFrame.getPVCoordinates: the coordinates returned were not the
        coordinates of the topocentric frame origin with respect to the specified frame, but were the
        coordinates of the specified frame origin with respect to the topocentric frame.
      </action>
      <action dev="luc" type="fix">
        fixed an errors in data loading in tutorials when one of the path in the classpath
        contained a space
      </action>
      <action dev="luc" type="fix">
        improved CelestialBodyPointed attitude mode: the spin now correctly includes
        the coupling effect of the phasing reference
      </action>
      <action dev="luc" type="fix">
        fixed an error in SpinStabilized attitude mode: the spin was reversed
        with respect to the specification
      </action>
      <action dev="pascal" type="add">
        added a GroundMaskElevationDetector dealing with local physical mask for visibility
      </action>
      <action dev="pascal" type="add">
        added an ApparentElevationDetector taking refraction into account in a terrestrial
        environment
      </action>
      <action dev="pascal" type="update">
        enhanced DateDetector behaviour to allow adding new event dates on the fly
      </action>
      <action dev="pascal" type="fix" due-to="Derek Surka">
        fixed an error in FramesFactory when getting ITRF2005 and TIRF2000 frames:
        ignoreTidalEffects was handled wrong.
      </action>
      <action dev="luc" type="update" >
        removed serialization of some cached data in frames
      </action>
      <action dev="luc" type="fix" >
        fixed deserialization problems of frame singletons, they were not unique any more
      </action>
      <action dev="v&#233;ronique" type="add" >
        numerical propagation can now be done either using Cartesian parameters, circular
        parameters, equinoctial parameters, or Keplerian parameters (elliptical or hyperbolic)
        and using mean, eccentric or true position angles for the parameters where it is relevant.
        So there are now 10 possible configurations for state vector. This allows propagation
        of any kind of trajectories, including hyperbolic orbits used for interplanetary missions,
        or atmospheric re-entry trajectories
      </action>
      <action dev="v&#233;ronique" type="update" >
        completely revamped the partial derivatives matrices computation using the additional
        equations mechanism
      </action>
      <action dev="v&#233;ronique" type="add" >
        added a mechanism to integrate user-supplied additional equations alongside with
        orbital parameters during numerical propagation
      </action>
      <action dev="luc" type="update">
        use A. W. Odell and R. H. Gooding (1986) fast and robust solver for Kepler equation
      </action>
      <action dev="luc" type="add">
        keplerian and cartesian orbits now support hyperbolic orbits (i.e. eccentricity greater
        than 1, and in this case negative semi major axis by convention)
      </action>
      <action dev="luc" type="fix">
        fixed an error in LofOffset attitude mode: the computed attitude was reversed
        with respect to the specification
      </action>
      <action dev="luc" type="add">
        added an AttitudesSequence class which can handle several laws, only one of
        which being active at any time. The active law changes as switch events are
        triggered. This can be used for example to alternate between daylight attitude mode
        and eclipse attitude mode, or between normal observing mode and special modes
        for ground contact or maneuvers.
      </action>
      <action dev="pascal" type="fix" due-to="Bruno Revelin">
        fixed an error when crawling a classpath or a directory a zip file was found.
        This might lead to select an inappropriate data provider.
      </action>
    </release>
    <release version="5.0.3" date="2011-07-12"
             description="version 5.0.3 is a bug-fix release.">
      <action dev="luc" type="fix">
        Fixed a performance bug implying that some frames reloaded all EOP history files
        each time a transform was computed  (fixes bug #26).
      </action>
      <action dev="luc" type="fix">
        Fixed a parsing bug in IERS Rapid Data and Prediction files for dates between 2000 and 2009.
      </action>
    </release>
    <release version="5.0.2" date="2011-07-11"
             description="version 5.0.2 is an interim release of Orekit with support for IERS
                          Rapid Data and Prediction files.">
      <action dev="luc" type="update">
        Added support for IERS Rapid Data and Prediction files finals.all, finals.data and finals.daily,
        for both IAU-1980 and IAU-2000 and with both columns and XML formats.
      </action>
    </release>
    <release version="5.0.1" date="2011-04-15"
             description="version 5.0.1 is a minor release of Orekit without any functional changes.
             The differences with respect to 5.0 are only related to packaging and deployement to
             maven central. There are NO bug fixes and NO evolutions.">
      <action dev="luc" type="update">
        updated packaging to allow deployment to maven central.
      </action>
    </release>
    <release version="5.0" date="2010-05-06"
             description="version 5.0 is a major release of Orekit. It introduces several new
             features and bug fixes. Some slight incompatibilities with respect to previous
             versions have been introduced, but they should be easy to overcome to users. Users
             are strongly advised to upgrade to this version. The major points introduced in version
             5.0 are a very general PVCoordinatesProvider interface, a new shiftedBy method allowing
             many time-dependent instances (AbsoluteDate, Orbit, PVCoordinates, Attitude and SpacecraftState)
             to be slightly shifted in time using simple evolution models (keplerian for orbit, fixed
             angular rate for attitude, fixed translation for position/velocity), a redesign of the
             attitude interfaces and an experimental (read subject to change) numerical propagator
             able to compute jacobians of the state with respect to both initial state and force
             models parameters. Version 5.0 now depends on version 2.1 of Apache commons math.">
      <action dev="pascal" type="add">
        a new experimental numerical propagator has been added, in addition to computing
        the spacecraft state at target time, it also computes the partial derivatives of
        this state with respect to the initial state (one jacobian) and with respect to
        models parameters (another jacobian). The jacobians are integrated alongside with
        the state, using variational equations for better accuracy and numerical robustness.
        This will help further implementation of orbit determination or optimization
        algorithms. This code is still considered to be experimental as of 5.0 and the API
        could change in the future.
      </action>
      <action dev="luc" type="add">
        a new SpacecraftFrame class has been added, taking into account orbit and
        attitude thanks to an underlying propagator. This allows to see the spacecraft just
        as another known geometrical object automatically handled and connected to all
        other frames. For an instantaneous view, Transform instances can also be built
        directly by SpacecraftState instances.
      </action>
      <action dev="luc" type="add">
        frames can now be flagged as quasi-inertial or not; only quasi-inertial frames
        are suitable for defining orbits
      </action>
      <action dev="luc" type="add">
        the Topocentric frame now provides a way to retrieve the body shape on which the
        frame is defined
      </action>
      <action dev="pascal" type="update">
        changed the way Veis 1950 frame is constructed.
        Now, its parent is the PEF frame with no EOP corrections applied.
      </action>
      <action dev="luc" type="fix" due-to="John Pritchard">
        fixed a parameters inversion in Earth Orientation Parameters for IAU-1980 models.
        The error could introduce up to a few meters error in position during transformations
        between TEME and MEME
      </action>
      <action dev="luc" type="add" >
        factories have been introduced for handling all data formats. Their default configuration
        correspond to the legacy formats used in previous versions (IERS format for UTC-TAI, EOPC04
        and bulletins B for Earth Orientation Parameters, JPL format for celestial bodies ...).
        Users can now add support for their own formats if they want (for example if they prefer
        using bulletins A instead of EOPC04 and bulletins B, or if they have their own gravity
        field format ...). Consequences of these changes are that the SolarSystemBody and
        the PotentialReaderFactory classes have been deprecated (replaced by CelestialBodyFactory and
        GravityFieldFactory) and that TimeScalesFactory and FramesFactory have been extended. All these
        factories follow the same generic pattern.
      </action>
      <action dev="luc" type="fix" >
        improved thread safety (however, Orekit is still NOT completely thread-safe).
      </action>
      <action dev="luc" type="add" >
        the loaders for gravity fields now can optionally allow missing coefficients (they will be
        replaced by 0.0 except c[0][0] which will be replaced by 1.0).
      </action>
      <action dev="luc" type="fix" >
        the loader for gravity fields in the ICGEM format now support empty lines in the file
        (there is for example one blank line at the end of the file in the orekit-data zip archive).
      </action>
      <action dev="luc" type="add" >
        added support for the GRGS gravity field files formats.
      </action>
      <action dev="luc" type="add" >
        added a way to list the available satellite numbers in TLE files.
      </action>
      <action dev="luc" type="update" >
        improved TLE elements loading. Now TLE lines are loaded using the standard data loading
        mechanism (thus allowing loading from disk files, network, classpath ...), they can
        contain TLE for several objects in one file, and they may contain some non-TLE lines
        if desired.
      </action>
      <action dev="v&#233;ronique" type="add" >
        a new PVCoordinatesProvider interface has been created on top of several existing classes
        and interfaces (orbit propagator, celestial bodies, some moving frames ...). This is a
        major generalization that allows to use either satellites or celestial bodies in many
        algorithms (attitude pointing target, eclipses and field of view events ...)
      </action>
      <action dev="luc" type="fix" >
        improved numerical propagator efficiency when used from an outside loop: the initial
        state is automatically set to the last state at propagation end, thus allowing to
        restart from here without recomputing everything
      </action>
      <action dev="luc" type="add" >
        added a reset feature in all propagators, allowing to reuse an already configured
        propagator for several different orbits
      </action>
      <action dev="luc" type="fix" >
        fixed a mode handling error in NumericalPropagator: when a propagator was reused
        with a new mode setting, the previous step handlers were still used in addition to
        the new ones instead of replacing them
      </action>
      <action dev="luc" type="fix" >
        fixed an interpolation error for orbits crossing the -PI/+PI singularity between
        entries in the Ephemeris class
      </action>
      <action dev="luc" type="update" >
        KeplerianPropagator now preserve orbits types
      </action>
      <action dev="luc" type="add" >
        AbsoluteDate, Orbit, PVCoordinates, Attitude and SpacecraftState instances can now all
        be slightly shifted in time using simple evolution models (keplerian for orbit, fixed
        angular rate for attitude, fixed translation for position/velocity). This is not a
        replacement for proper propagation but is useful for known simple motions or small
        time shifts or when coarse accuracy is sufficient
      </action>
      <action dev="luc" type="fix" >
        changed AttitudeLaw.getState signature to use complete orbit. This is an incompatible
        change introduced to fix a major bug in spin computation for some attitude laws. The laws
        for which orientation depends on satellite velocity have a spin vector that depends on
        acceleration. This can be computed only if complete orbit is available. This change
        should be simple to handle from a users point of view, as the caller generally already
        has the orbit available and attitude laws implementations can retrieve all the former
        parameters (date, position/velocity, frame) directly from orbit.
      </action>
      <action dev="luc" type="fix" >
        fixed spin rate computation errors in almost all attitude modes
      </action>
      <action dev="luc" type="add" >
        added a new simple linear attitude mode: FixedRate
      </action>
      <action dev="luc" type="fix" >
        fixed an error in event detection: when two events were very close (for example a very
        short ground station visibility), the second one may be ignored despite the first one
        was detected.
      </action>
      <action dev="luc" type="fix" >
        fixed corner cases in event detection during orbit propagation, sometimes
        an already detected and handled event prevented the propagator to go further in time.
      </action>
      <action dev="luc" type="add" >
        added an EventShifter wrapper allowing to slightly shift raw events in time. This is useful
        for example to switch an attitude mode from solar pointing to something else a few minutes
        before eclipse entry and going back to solar pointing mode a few minutes after eclipse exit.
      </action>
      <action dev="pascal" type="add">
        added a new AlignmentDetector.
      </action>
      <action dev="pascal" type="add" >
        added a new EclipseDetector handling either umbra or penumbra entry and exit events.
      </action>
      <action dev="v&#233;ronique" type="add" >
        added new CircularFieldOfViewDetector and DihedralFieldOfViewDetector handling
        field of view entry and exit events for any type of target.
      </action>
      <action dev="luc" type="add" >
        added an experimental implementation of a BoxAndSolarArray spacecraft model considering a convex
        body (either parallelepipedic or defined by a set of facets) and a rotating solar array, for
        accurate modeling of surface forces with attitude. Beware that this class is still considered
        experimental, so use it with care!
      </action>
      <action dev="luc" type="update" >
        completely changed the RadiationSensitive and DragSensitive interfaces to be more comprehensive
        and handle properly lift and side force effects when used with non-symmetric spacecrafts/flux geometry
      </action>
      <action dev="luc" type="fix" due-to="Christelle Blandin">
        fixed denormalization of gravity field coefficients, the last coefficient
        was not initialized
      </action>
      <action dev="luc" type="add" >
        added a relative constructor and a getMomentum method to PVCoordinates
      </action>
      <action dev="luc" type="add">
        added a special implementation improving performances for the frequent case of identity transform
      </action>
      <action dev="luc" type="fix">
        fixed forgotten radians to degrees conversions for inclination and RAAN in CircularOrbit.toString()
      </action>
      <action dev="luc" type="add">
        added a Constants interface including a few useful physical constants.
      </action>
      <action dev="luc" type="add">
        added a way to build date components from week components (this can be used
        for scheduled operations with week-related periods)
      </action>
      <action dev="luc" type="add">
        added string parsing features for dates and times components supporting ISO-8601 formats
      </action>
      <action dev="luc" type="add">
        Orekit is now packaged as an OSGi bundle
      </action>
      <action dev="pascal" type="add">
        added some pieces of an UML model for the library (available in the source distribution)
      </action>
      <action dev="luc" type="update" >
        updated error message localization to be more consistent with Java exception. Now getMessage
        returns a non-localized message and only getLocalizedMessage returns a message localized for
        the platform default locale. A new getMessage(Locale) method has also been added to
        retrieve the message in any desired locale, not only the platform default one. The messages
        are also built and translated only when needed, so if an exception is triggered and
        never displayed, the message will never be built.
      </action>
    </release>
    <release version="4.1" date="2009-08-18"
             description="version 4.1 is an upgrade bringing some new features and fixing a
             few bugs. The equinox-based frames family with IAU1980 precession-nutation
             models that are still used by many legacy systems are now supported. This
             simplifies interoperability with legacy systems and helps migrating from this
             old frames family to the new CIO-based ones that is supported by orekit since its
             first versions. The data loading mechanism used to retrieve IERS data (Earth
             Orientation Parameters, UTC-TAI history) and JPL ephemerides is now also used
             to retrieve gravity potential files. This mechanism has also been vastly improved
             to support new use cases (loading from disk, from classpath, from network delegating
             loading to an external library ...). Another change is the addition of the TDB
             time scale. Some minor incompatibilities have been introduced but they are easy
             to solve for users, the explanations are provided in detailed changes report.">
      <action dev="aude" type="add" >
        added TDB time scale
      </action>
      <action dev="luc" type="update" >
        the RadiationSensitive and DragForce interfaces now have an
        additional SpacecraftState parameter in all their get methods.
        This allows to implement models that take into account solar
        arrays rotation. Note that this changes breaks compatibility
        for users that did add their own implementations, but it is
        simple to deal with (simply add one parameter in the signature
        and ignore it) so its was considered acceptable.
       </action>
      <action dev="luc" type="add" due-to="James Housden">
        added german localization for error messages
      </action>
      <action dev="luc" type="update">
        added a feature allowing all tests to clear the already built reference
        objects (frames, time scales, solar system bodies ...) between each tests,
        thus removing the need to launch tests in separate JVMS. This allows to
        launch all tests directly from eclipse, and this speeds up maven tests by
        a factor 4 at least
      </action>
      <action dev="luc" type="update">
        set up a custom ant build independent from the maven 2 build
      </action>
      <action dev="luc" type="update">
        changed all tests from Junit 3 to Junit 4
      </action>
      <action dev="thierry" type="fix">
        fixed accuracy of PEF frame
      </action>
      <action dev="luc" type="fix" due-to="Aude Privat">
        fixed configuration problems on Windows systems
      </action>
      <action dev="luc" type="fix" due-to="Sébastien Herbinière">
        fixed a reversed sign in solar radiation pressure
      </action>
      <action dev="pascal" type="update" >
        Orekit supports the two different naming patterns for bulletins B provided by IERS
        on http://www.iers.org/ and http://hpiers.obspm.fr/eop-pc/.
      </action>
      <action dev="luc" type="update" >
        the predefined times scales (TAI, UTC ...) are now built using a factory. The various
        XXXScale.getInstance() methods defined in each predefined time scales classes
        are still available, but have been deprecated and will be removed in the future,
        they are replaced by TimeScalesFactory.getXXX().
      </action>
      <action dev="pascal" type="update" >
        the Frame class was split into a FramesFactory class, dealing with the predefined
        reference frames, and a Frame class for the creation of new frames and the navigation
        through any frames tree. The Frame.getXXX() methods for the predefined reference
        frames are still available, but have been deprecated and will be removed in the future,
        they are replaced by FramesFactory.getXXX().
      </action>
      <action dev="pascal" type="add" >
        3 new predefined reference frames have been added in Orekit : MEME, TEME and PEF. They
        implement the classical paradigm of equinox-based transformations including the IAU-76
        precession model, the IAU-80 nutation model and the IAU-82 sidereal time model, with
        the capability to apply the nutation corrections provided by IERS through the EOP data
        files for better agreement with the IAU 2000 precession-nutation model.
      </action>
      <action dev="luc" type="update" >
        the ChronologicalComparator class is not a singleton anymore, this didn't really make sense
      </action>
      <action dev="luc" type="fix" >
        fixed a state reset error: orbital state changed by event detectors like
        ImpulseManeuver were overwritten by other event detectors
      </action>
      <action dev="luc" type="fix" >
        fixed stop date of abstract propagators (Keplerian and Eckstein-Heschler). They used to
        stop at the first event after target date when an event detector was set up, instead of
        stopping at the target date
      </action>
      <action dev="luc" type="fix" >
        the gravity coefficients for solar system bodies are now extracted from JPL files headers
      </action>
      <action dev="luc" type="update" >
        the eventOccurred method in EventDetector interface and its various implementations
        has an additional parameter specifying if the switching function increases or
        decreases at event time. This allows simpler events identification has many switching
        functions have two switches (start/end, raising/setting, entry/exit ...). Note that
        this changes breaks compatibility for users that did implement their own events, but
        it is simple to deal with (simply add one parameter in the signature and ignore it)
        so its was considered acceptable.
      </action>
      <action dev="luc" type="fix" due-to="Christophe Pipo">
        fixed an error occurring when DE406 JPL ephemerides were loaded before DE405 ones
      </action>
      <action dev="luc" type="fix" due-to="Sébastien Herbinière">
        fixed an error in EGM potential file loader
      </action>
      <action dev="luc" type="update">
        trigger exceptions when no data can be loaded
      </action>
      <action dev="luc" type="update">
        remove predefined leap seconds, they are not useful anymore since other
        parts of the library do need configuration data (solar system bodies) and
        since data configuration has been vastly improved
      </action>
      <action dev="luc" type="add" >
        added support for the ICGEM format for gravity fields
      </action>
      <action dev="luc" type="update" >
        load gravity potential data using the same mechanism already used for Earth
        Orientation Parameters, UTC-TAI history and JPL ephemerides files
      </action>
      <action dev="luc" type="add" due-to="quinput and Kai Ruhl">
        re-activated a way to load data from the classpath using a
        data provider plugin.
      </action>
      <action dev="luc" type="add">
        added a way to load data directly from network (either
        locally or through a proxy server) using a data provider plugin.
      </action>
      <action dev="luc" type="add">
        added a small plugin-like mechanism to delegate data loading to a
        user-provided mechanism, thus enabling smooth integration in existing
        systems.
      </action>
      <action dev="luc" type="update">
        updated to latest version of commons-math.
      </action>
      <action dev="luc" type="add" due-to="Silvia Ríos Bergantiños">
        added galician localization for error messages.
      </action>
      <action dev="luc" type="fix" due-to="Guylaine Prat">
        improved javadoc comments in orbit classes.
      </action>
      <action dev="pascal" type="add">
        tidal corrections are now available for ITRF and TIRF frames. Both frames are
        provided in two versions, the standard one with tidal corrections and a stripped
        down one without tidal corrections. A cache/interpolation mechanism is used to
        keep the computation cost of tidal correction to a minimum. With this mechanism,
        the penalty to use tidal correction is slightly above 20% in run time for a
        transformation between GCRF and ITRF. A raw implementation without this mechanism
        would lead to a 550% penalty, or even a 1100% penalty if TIRF and ITRF parts were
        computed independently.
      </action>
    </release>
    <release version="4.0" date="2008-10-13"
             description="major upgrade with new features (GCRF and ITRF2005 frames, DE 405
             and DE 406 ephemerides support, improved and greatly simplified date/time support,
             vastly improved data configuration with zip files support, new tutorials, improved
             performances, more tests and all identified bugs fixed, new translation files for
             italian, spanish and norse.">
      <action dev="pascal" type="fix">
        The ephemeris produced by numerical propagator now checks date validity in
        propagate method.
      </action>
      <action dev="luc" type="fix">
        The EME2000/J2000 frame was slightly mis-oriented (about 20 milli arcseconds).
        It really was the GCRF frame. This has been fixed and now both the GCRF and
        the EME2000/J2000 are available.
      </action>
      <action dev="luc" type="fix">
        Dates in UTC within leap seconds are now displayed correctly (i.e. a 61st
        second is added to the minute).
      </action>
      <action dev="luc" type="fix" due-to="quinput">
        Fixed an overflow error in AbsoluteDate that generated an exception when any
        attempts was made to print dates far away like AbsoluteDate.JULIAN_EPOCH or
        AbsoluteDate.MODIFIED_JULIAN_EPOCH.
      </action>
      <action dev="luc" type="fix">
        Changed test configuration to always use a new JVM for each test. This prevents
        some false positive to be generated.
      </action>
      <action dev="luc" type="update">
        The GeodeticPoint constructor arguments has been reordered to reflect more
        traditional usage, latitude coming before longitude.
      </action>
      <action dev="luc" type="update">
        The low accuracy Sun model based on Newcomb theory and the Moon model based
        on Brown theory have been withdrawn as they are superseded by the support of JPL
        DE 405 binary ephemerides files.
      </action>
      <action dev="luc" type="update">
        The ThirdBody abstract class has been removed and its specific method
        getMu has been moved up into CelestialBody interface and
        renamed getGM.
      </action>
      <action dev="luc" type="update">
        Improved external data configuration. The java property is now called
        orekit.data.path and is a colon or semicolon separated path containing
        directories or zip archives, themselves containing embedded directories
        or zip archives and data files. This allows easy roll-out of system-wide
        configuration data that individual users can override by prepending their
        own data trees in front of the path. This also allows simple configuration
        since many data files can be stored in easy to handle zip archives.
      </action>
      <action dev="luc" type="update">
        Renamed the iers package into data, as it is not IERS specific anymore. Some
        classes where also moved out of the package and into the frame and time
        package and their visibility reduced to package only. This improves decoupling
        and reduces clutter on users by limiting the number of visible classes.
      </action>
      <action dev="luc" type="update">
        The performance of IAU-2000 precession-nutation model computation has been
        tremendously improved, using a combined caching and interpolation approach. The
        simplified model (which was quite inaccurate in version 3.1) has therefore been
        removed as it was not needed anymore.
      </action>
      <action dev="luc" type="update">
        The ITRF 2005 frame is now supported instead of the older ITRF 2000 frame. The
        Earth Orientation Parameters data handling classes have been updated to match
        this change and read the new file format provided by IERS.
      </action>
      <action dev="luc" type="update">
        The J2000 frame has been renamed as EME2000 as this name seems to be more
        widely accepted and reduces confusion with the J2000.0 epoch. The
        Frame.getJ2000() method is still available, but has been deprecated
        and will be removed in the future.
      </action>
      <action dev="luc" type="update">
        Changed TimeScale from base abstract class to interface only.
      </action>
      <action dev="luc" type="update">
        Renamed some classes for better understanding: ChunkedDate is now DateComponents,
        ChunkedTime is now TimeComponents, ChunksPair is now DateTimeComponents. The
        getChunks method from AbsoluteDate as also been renamed into getComponents accordingly.
      </action>
      <action dev="pascal" type="add">
        Added new tutorials.
      </action>
      <action dev="luc" type="add">
        Added predefined local orbital frames: the (t, n, w) frame aligned with velocity
        and the (q, s, w) frame aligned with position.
      </action>
      <action dev="luc" type="add">
        Added a predefined detector for altitude crossing events.
      </action>
      <action dev="luc" type="add">
        Added methods to get zenith, nadir, north, south, east and west direction for
        any GeodeticPoint.
      </action>
      <action dev="luc" type="add" due-to="Silvia Ríos Bergantiños">
        Added spanish localization for error messages.
      </action>
      <action dev="luc" type="add" due-to="Espen Bj&#248;rntvedt">
        Added norse localization for error messages.
      </action>
      <action dev="luc" type="add" due-to="Francesco Coccoluto">
        Added italian localization for error messages.
      </action>
      <action dev="luc" type="add" due-to="Derek Surka">
        Added support for mean motion first and second derivatives fields in TLE.
      </action>
      <action dev="luc" type="add" >
        Added a way to rebuild the two lines of TLE instances.
      </action>
      <action dev="luc" type="add" due-to="Derek Surka">
        Added constructor from already parsed elements for TLE.
      </action>
      <action dev="luc" type="add">
        Added a method to retrieve a body-centered inertial frame to the
        CelestialBody interface. As a consequence, thirteen new frames are
        predefined: Sun, Moon, planets and barycenters provided by JPL binary
        ephemerides.
      </action>
      <action dev="luc" type="add">
        Support for the JPL DE 405 and DE 406 binary ephemerides files has been added
        and a factory class SolarSystemBody uses these files to provide implementations
        of the CelestialBody interface for Sun, Moon, the eight solar system
        planets,the Pluto dwarf planet as well as the solar system barycenter and Earth-Moon
        barycenter points.
      </action>
      <action dev="luc" type="add">
        The CelestialBody interface now provides velocity as well as position.
      </action>
      <action dev="luc" type="add">
        A getCalls() method has been added to the NumericalPropagator class to count the
        number of calls to the differential equations computation method. This helps
        tuning the underlying integrator settings in order to improve performances.
      </action>
      <action dev="luc" type="add">
        A lot more classes and interfaces are now serializable, to help users embed
        instance in their own serializable classes.
      </action>
      <action dev="luc" type="add">
        Added predefined leap seconds to allow proper turn-key use of the library
        even without an already configured environment. All known leap seconds at
        time of writing (2008) are predefined, from 1972-01-01 to 2009-01-01 (the
        last one has been announced in Bulletin C 36 on 2008-07-04 and is not yet
        present in the UTC-TAI.history published file)
      </action>
      <action dev="luc" type="add">
        Improved user-friendliness of the time-scales by changing methods parameters
        types to more easily understandable ones.
      </action>
      <action dev="luc" type="add">
        Improved user-friendliness of the AbsoluteDate class by adding several
        new constructors and methods for common cases. It is in particular now possible
        to use offsets within a time scale, for example to build a date given as a
        fractional number of days since a reference date in UTC, explicitly ignoring
        intermediate leap seconds.
      </action>
      <action dev="luc" type="add">
        Improved the class handling date/time components: added a constructor to allow building
        from an offset with respect to a reference epoch, implemented Comparable interface and
        added equals and hashCode methods.
      </action>
      <action dev="luc" type="add">
        Improved the class handling date components: added a constructor to allow building
        from any reference epoch, not only J2000.0 (thus simplifying use of modified julian day),
        added getMJD() method, added several constants JULIAN_EPOCH, MODIFIED_JULIAN_EPOCH,
        FIFTIES_EPOCH, GPS_EPOCH, J2000_EPOCH and JAVA_EPOCH.
      </action>
      <action dev="luc" type="add">
        Added a new time scale: GPSScale.
      </action>
      <action dev="luc" type="add">
        Added the changes page to the generated site.
      </action>
    </release>
    <release version="3.1" date="2008-07-16"
             description="This release is the first public release of Orekit."/>
  </body>
</document><|MERGE_RESOLUTION|>--- conflicted
+++ resolved
@@ -22,11 +22,10 @@
   <body>
     <release version="7.0" date="TBD"
              description="TBD">
-<<<<<<< HEAD
       <action dev="luc" type="add">
           Added projection of moving point (i.e. position and derivatives too) to
           ground surface.
-=======
+      </action>
       <action dev="tn" type="fix">
       Fixed various issues in geomagnetic fields models:
       GeoMagneticField.getDecimalYear() returned a slightly wrong result: e.g. for 1/1/2005
@@ -43,7 +42,6 @@
       <action dev="luc" type="add" due-to="Hank Grabowski">
         Allow attitude overriding during impulsive maneuvers.
         Fixes issue #176.  
->>>>>>> 96123f60
       </action>
       <action dev="evan" type="add">
           Added general relativity force model.
