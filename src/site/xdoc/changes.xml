--- conflicted
+++ resolved
@@ -21,13 +21,11 @@
   </properties>
   <body>
     <release version="TBD" date="TBD" description="TBD">
-<<<<<<< HEAD
       <action dev="bryan" type="add" issue="522">
         Added QZSS orbit propagator.
-=======
-       <action dev="bryan" type="add" issue="519">
+      </action>
+      <action dev="bryan" type="add" issue="519">
         Added analytical GLONASS orbit propagator.
->>>>>>> 38d2751a
       </action>
     </release>
     <release version="9.3" date="2019-01-25" description="Version 9.3 is a minor version of Orekit.
