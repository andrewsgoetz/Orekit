/* Copyright 2002-2017 CS Systèmes d'Information
 * Licensed to CS Systèmes d'Information (CS) under one or more
 * contributor license agreements.  See the NOTICE file distributed with
 * this work for additional information regarding copyright ownership.
 * CS licenses this file to You under the Apache License, Version 2.0
 * (the "License"); you may not use this file except in compliance with
 * the License.  You may obtain a copy of the License at
 *
 *   http://www.apache.org/licenses/LICENSE-2.0
 *
 * Unless required by applicable law or agreed to in writing, software
 * distributed under the License is distributed on an "AS IS" BASIS,
 * WITHOUT WARRANTIES OR CONDITIONS OF ANY KIND, either express or implied.
 * See the License for the specific language governing permissions and
 * limitations under the License.
 */
package org.orekit.errors;


import java.text.MessageFormat;
import java.util.Enumeration;
import java.util.Locale;
import java.util.ResourceBundle;

import org.junit.Assert;
import org.junit.Test;

public class OrekitMessagesTest {

    private final String[] LANGUAGES_LIST =  { "da", "de", "el", "en", "es", "fr", "gl", "it", "no", "ro" };

    @Test
    public void testMessageNumber() {
<<<<<<< HEAD
        Assert.assertEquals(155, OrekitMessages.values().length);
=======
        Assert.assertEquals(151, OrekitMessages.values().length);
>>>>>>> 98ed2527
    }

    @Test
    public void testAllKeysPresentInPropertiesFiles() {
        for (final String language : LANGUAGES_LIST) {
            ResourceBundle bundle =
                ResourceBundle.getBundle("assets/org/orekit/localization/OrekitMessages",
                                         new Locale(language), new OrekitMessages.UTF8Control());
            for (OrekitMessages message : OrekitMessages.values()) {
                final String messageKey = message.toString();
                boolean keyPresent = false;
                for (final Enumeration<String> keys = bundle.getKeys(); keys.hasMoreElements();) {
                    keyPresent |= messageKey.equals(keys.nextElement());
                }
                Assert.assertTrue("missing key \"" + message.name() + "\" for language " + language,
                                  keyPresent);
            }
            Assert.assertEquals(language, bundle.getLocale().getLanguage());
        }

    }

    @Test
    public void testAllPropertiesCorrespondToKeys() {
        for (final String language : LANGUAGES_LIST) {
            ResourceBundle bundle =
                ResourceBundle.getBundle("assets/org/orekit/localization/OrekitMessages",
                                         new Locale(language), new OrekitMessages.UTF8Control());
            for (final Enumeration<String> keys = bundle.getKeys(); keys.hasMoreElements();) {
                final String propertyKey = keys.nextElement();
                try {
                    Assert.assertNotNull(OrekitMessages.valueOf(propertyKey));
                } catch (IllegalArgumentException iae) {
                    Assert.fail("unknown key \"" + propertyKey + "\" in language " + language);
                }
            }
            Assert.assertEquals(language, bundle.getLocale().getLanguage());
        }

    }

    @Test
    public void testNoMissingFrenchTranslation() {
        for (OrekitMessages message : OrekitMessages.values()) {
            String translated = message.getLocalizedString(Locale.FRENCH);
            Assert.assertFalse(message.name(), translated.toLowerCase().contains("missing translation"));
        }
    }

    @Test
    public void testNoOpEnglishTranslation() {
        for (OrekitMessages message : OrekitMessages.values()) {
            String translated = message.getLocalizedString(Locale.ENGLISH);
            Assert.assertEquals(message.getSourceString(), translated);
        }
    }

    @Test
    public void testVariablePartsConsistency() {
        for (final String language : LANGUAGES_LIST) {
            Locale locale = new Locale(language);
            for (OrekitMessages message : OrekitMessages.values()) {
                MessageFormat source     = new MessageFormat(message.getSourceString());
                MessageFormat translated = new MessageFormat(message.getLocalizedString(locale));
                Assert.assertEquals(message.name() + " (" + language + ")",
                                    source.getFormatsByArgumentIndex().length,
                                    translated.getFormatsByArgumentIndex().length);
            }
        }
    }

}<|MERGE_RESOLUTION|>--- conflicted
+++ resolved
@@ -31,11 +31,7 @@
 
     @Test
     public void testMessageNumber() {
-<<<<<<< HEAD
-        Assert.assertEquals(155, OrekitMessages.values().length);
-=======
-        Assert.assertEquals(151, OrekitMessages.values().length);
->>>>>>> 98ed2527
+        Assert.assertEquals(157, OrekitMessages.values().length);
     }
 
     @Test
