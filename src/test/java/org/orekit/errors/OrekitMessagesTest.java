--- conflicted
+++ resolved
@@ -30,11 +30,7 @@
 
     @Test
     public void testMessageNumber() {
-<<<<<<< HEAD
-        Assert.assertEquals(222, OrekitMessages.values().length);
-=======
-        Assert.assertEquals(218, OrekitMessages.values().length);
->>>>>>> 46b0e5c5
+        Assert.assertEquals(223, OrekitMessages.values().length);
     }
 
     @Test
