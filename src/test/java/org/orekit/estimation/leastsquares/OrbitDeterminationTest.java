--- conflicted
+++ resolved
@@ -115,10 +115,7 @@
 import org.orekit.models.earth.EarthITU453AtmosphereRefraction;
 import org.orekit.models.earth.EstimatedTroposphericModel;
 import org.orekit.models.earth.GlobalMappingFunctionModel;
-<<<<<<< HEAD
 import org.orekit.models.earth.GlobalPressureTemperatureModel;
-=======
->>>>>>> 5600aca5
 import org.orekit.models.earth.IonosphericModel;
 import org.orekit.models.earth.KlobucharIonoCoefficientsLoader;
 import org.orekit.models.earth.KlobucharIonoModel;
@@ -236,10 +233,7 @@
 
         //test
         //definition of the accuracy for the test
-<<<<<<< HEAD
-
-=======
->>>>>>> 5600aca5
+
         final double distanceAccuracy = 11.5;
         final double velocityAccuracy = 4.0e-3;
 
@@ -262,17 +256,10 @@
         final long nbRange = 4009;
         final double[] RefStatRange = { -2.706, 2.566, 0.0, 0.738 };
         Assert.assertEquals(nbRange, odGNSS.getRangeStat().getN());
-<<<<<<< HEAD
         Assert.assertEquals(RefStatRange[0], odGNSS.getRangeStat().getMin(),               0.3);
         Assert.assertEquals(RefStatRange[1], odGNSS.getRangeStat().getMax(),               0.3);
         Assert.assertEquals(RefStatRange[2], odGNSS.getRangeStat().getMean(),              1.0e-3);
         Assert.assertEquals(RefStatRange[3], odGNSS.getRangeStat().getStandardDeviation(), 0.3);
-=======
-        Assert.assertEquals(RefStatRange[0], odGNSS.getRangeStat().getMin(),               0.1);
-        Assert.assertEquals(RefStatRange[1], odGNSS.getRangeStat().getMax(),               0.1);
-        Assert.assertEquals(RefStatRange[2], odGNSS.getRangeStat().getMean(),              1.0e-3);
-        Assert.assertEquals(RefStatRange[3], odGNSS.getRangeStat().getStandardDeviation(), 0.1);
->>>>>>> 5600aca5
 
     }
 
@@ -615,7 +602,6 @@
                 }
             });
         }
-
         Orbit estimated = estimator.estimate()[0].getInitialState().getOrbit();
 
         // compute some statistics
@@ -1091,18 +1077,11 @@
         final double[]  stationLatitudes                  = parser.getAngleArray(ParameterKey.GROUND_STATION_LATITUDE);
         final double[]  stationLongitudes                 = parser.getAngleArray(ParameterKey.GROUND_STATION_LONGITUDE);
         final double[]  stationAltitudes                  = parser.getDoubleArray(ParameterKey.GROUND_STATION_ALTITUDE);
-<<<<<<< HEAD
-=======
         final boolean[] stationPositionEstimated          = parser.getBooleanArray(ParameterKey.GROUND_STATION_POSITION_ESTIMATED);
->>>>>>> 5600aca5
         final double[]  stationClockOffsets               = parser.getDoubleArray(ParameterKey.GROUND_STATION_CLOCK_OFFSET);
         final double[]  stationClockOffsetsMin            = parser.getDoubleArray(ParameterKey.GROUND_STATION_CLOCK_OFFSET_MIN);
         final double[]  stationClockOffsetsMax            = parser.getDoubleArray(ParameterKey.GROUND_STATION_CLOCK_OFFSET_MAX);
         final boolean[] stationClockOffsetEstimated       = parser.getBooleanArray(ParameterKey.GROUND_STATION_CLOCK_OFFSET_ESTIMATED);
-<<<<<<< HEAD
-        final boolean[] stationPositionEstimated          = parser.getBooleanArray(ParameterKey.GROUND_STATION_POSITION_ESTIMATED);
-=======
->>>>>>> 5600aca5
         final double[]  stationRangeSigma                 = parser.getDoubleArray(ParameterKey.GROUND_STATION_RANGE_SIGMA);
         final double[]  stationRangeBias                  = parser.getDoubleArray(ParameterKey.GROUND_STATION_RANGE_BIAS);
         final double[]  stationRangeBiasMin               = parser.getDoubleArray(ParameterKey.GROUND_STATION_RANGE_BIAS_MIN);
@@ -1128,10 +1107,7 @@
         final boolean[] stationZenithDelayEstimated       = parser.getBooleanArray(ParameterKey.GROUND_STATION_TROPOSPHERIC_DELAY_ESTIMATED);
         final boolean[] stationGlobalMappingFunction      = parser.getBooleanArray(ParameterKey.GROUND_STATION_GLOBAL_MAPPING_FUNCTION);
         final boolean[] stationNiellMappingFunction       = parser.getBooleanArray(ParameterKey.GROUND_STATION_NIELL_MAPPING_FUNCTION);
-<<<<<<< HEAD
         final boolean[] stationWeatherEstimated           = parser.getBooleanArray(ParameterKey.GROUND_STATION_WEATHER_ESTIMATED);
-=======
->>>>>>> 5600aca5
         final boolean[] stationRangeTropospheric          = parser.getBooleanArray(ParameterKey.GROUND_STATION_RANGE_TROPOSPHERIC_CORRECTION);
         //final boolean[] stationIonosphericCorrection    = parser.getBooleanArray(ParameterKey.GROUND_STATION_IONOSPHERIC_CORRECTION);
 
@@ -1296,7 +1272,7 @@
             }
 
 
-            //Tropospheric correction 
+            //Tropospheric correction
             final RangeTroposphericDelayModifier rangeTroposphericCorrection;
             if (stationRangeTropospheric[i]) {
 
@@ -1310,7 +1286,6 @@
 
                 DiscreteTroposphericModel troposphericModel;
                 if (stationTroposphericModelEstimated[i] && mappingModel != null) {
-<<<<<<< HEAD
 
                     if(stationWeatherEstimated[i]) {
                         final GlobalPressureTemperatureModel weather = new GlobalPressureTemperatureModel(stationLatitudes[i],
@@ -1326,9 +1301,6 @@
                         troposphericModel = new EstimatedTroposphericModel(mappingModel, stationTroposphericZenithDelay[i]);   
                     }
 
-=======
-                    troposphericModel = new EstimatedTroposphericModel(mappingModel, stationTroposphericZenithDelay[i]);
->>>>>>> 5600aca5
                     ParameterDriver totalDelay = troposphericModel.getParametersDrivers().get(0);
                     totalDelay.setSelected(stationZenithDelayEstimated[i]);
                     totalDelay.setName(stationNames[i].substring(0, 5) + EstimatedTroposphericModel.TOTAL_ZENITH_DELAY);
@@ -1597,7 +1569,6 @@
                             if (satRangeBias != null) {
                                 range.addModifier(satRangeBias);
                             }
-                            
                             if (stationData.rangeTroposphericCorrection != null) {
                                 range.addModifier(stationData.rangeTroposphericCorrection);
                             }
@@ -2137,7 +2108,6 @@
         /** {@inheritDoc} */
         @Override
         double residual(final EstimatedMeasurement<Range> evaluation) {
-            //System.out.println(evaluation.getObservedMeasurement().getDate() + "" + (evaluation.getEstimatedValue()[0] - evaluation.getObservedMeasurement().getObservedValue()[0]));
             return evaluation.getEstimatedValue()[0] - evaluation.getObservedMeasurement().getObservedValue()[0];
         }
 
@@ -2507,10 +2477,7 @@
         GROUND_STATION_TROPOSPHERIC_DELAY_ESTIMATED,
         GROUND_STATION_GLOBAL_MAPPING_FUNCTION,
         GROUND_STATION_NIELL_MAPPING_FUNCTION,
-<<<<<<< HEAD
         GROUND_STATION_WEATHER_ESTIMATED,
-=======
->>>>>>> 5600aca5
         GROUND_STATION_RANGE_SIGMA,
         GROUND_STATION_RANGE_BIAS,
         GROUND_STATION_RANGE_BIAS_MIN,
