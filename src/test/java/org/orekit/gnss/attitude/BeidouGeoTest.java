--- conflicted
+++ resolved
@@ -33,63 +33,23 @@
     }
 
     @Test
-<<<<<<< HEAD
-    public void testLargeNegativeBeta() throws OrekitException {
+    public void testLargeNegativeBeta()  {
         doTestAxes("beta-large-negative-BEIDOU-2G.txt", 8.0e-16, 5.9e-16, 3.4e-16);
     }
 
     @Test
-    public void testSmallNegativeBeta() throws OrekitException {
+    public void testSmallNegativeBeta() {
         doTestAxes("beta-small-negative-BEIDOU-2G.txt", 9.3e-16, 7.6e-16, 4.0e-16);
     }
 
     @Test
-    public void testCrossingBeta() throws OrekitException {
+    public void testCrossingBeta() {
         doTestAxes("beta-crossing-BEIDOU-2G.txt", 9.0e-16, 7.4e-16, 4.6e-16);
     }
 
     @Test
-    public void testSmallPositiveBeta() throws OrekitException {
+    public void testSmallPositiveBeta() {
         doTestAxes("beta-small-positive-BEIDOU-2G.txt", 7.0e-16, 6.8e-16, 4.3e-16);
-=======
-    public void testLargeNegativeBeta() {
-        // the "large" error for the X axis (a few hundredth of a degree)
-        // are due to the reference fortran program assuming perfect circular orbits
-        // whereas Orekit takes the non-orthogonality of position and velocity into account
-        // this can be seen as the Y and Z axes are almost perfect, hence the reference X
-        // does not really correspond to an orthogonal frame
-        doTestAxes("beta-large-negative-BEIDOU-2G.txt", 7.1e-4, 5.4e-16, 3.4e-16);
-    }
-
-    @Test
-    public void testSmallNegativeBeta() {
-        // the "large" error for the X axis (a few hundredth of a degree)
-        // are due to the reference fortran program assuming perfect circular orbits
-        // whereas Orekit takes the non-orthogonality of position and velocity into account
-        // this can be seen as the Y and Z axes are almost perfect, hence the reference X
-        // does not really correspond to an orthogonal frame
-        doTestAxes("beta-small-negative-BEIDOU-2G.txt", 3.1e-4, 7.6e-16, 4.0e-16);
-    }
-
-    @Test
-    public void testCrossingBeta() {
-        // the "large" error for the X axis (a few hundredth of a degree)
-        // are due to the reference fortran program assuming perfect circular orbits
-        // whereas Orekit takes the non-orthogonality of position and velocity into account
-        // this can be seen as the Y and Z axes are almost perfect, hence the reference X
-        // does not really correspond to an orthogonal frame
-        doTestAxes("beta-crossing-BEIDOU-2G.txt", 5.3e-4, 7.4e-16, 4.6e-16);
-    }
-
-    @Test
-    public void testSmallPositiveBeta() {
-        // the "large" error for the X axis (a few hundredth of a degree)
-        // are due to the reference fortran program assuming perfect circular orbits
-        // whereas Orekit takes the non-orthogonality of position and velocity into account
-        // this can be seen as the Y and Z axes are almost perfect, hence the reference X
-        // does not really correspond to an orthogonal frame
-        doTestAxes("beta-small-positive-BEIDOU-2G.txt", 5.8e-4, 5.7e-16, 4.3e-16);
->>>>>>> ad5c7ecb
     }
 
 }