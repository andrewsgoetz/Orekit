--- conflicted
+++ resolved
@@ -228,9 +228,11 @@
             tle.getLine2();
             Assert.fail("an exception should have been thrown");
         } catch (OrekitException oe) {
-            Assert.assertEquals(OrekitMessages.TLE_INVALID_PARAMETER, oe.getSpecifier());
-            Assert.assertEquals(5555, ((Integer) oe.getParts()[0]).intValue());
-            Assert.assertEquals("eccentricity", oe.getParts()[1]);
+            Assert.assertEquals(OrekitMessages.TLE_INVALID_PARAMETER_RANGE, oe.getSpecifier());
+            Assert.assertEquals("eccentricity", oe.getParts()[0]);
+            Assert.assertEquals(1.0075476, oe.getParts()[1]);
+            Assert.assertEquals(0.0, oe.getParts()[2]);
+            Assert.assertEquals(1.0, oe.getParts()[3]);
         }
     }
 
@@ -489,7 +491,6 @@
         Assert.assertEquals(tle.getLine2(), "2 99999  97.3982 239.8686 0016311 175.5448 123.6195 15.14038717    18");
     }
 
-<<<<<<< HEAD
     @Test
     public void testMeanMotionRange() {
         final double[] wrongMeanMotions = new double[] { -42.0 };
@@ -585,8 +586,8 @@
         checkConversion(geoTLE);
     }
 
-    protected void checkConversion(final TLE tle)
-        {
+    /** Check the State to TLE conversion. */
+    protected void checkConversion(final TLE tle) {
 
         Propagator p = TLEPropagator.selectExtrapolator(tle);
         final TLE converted = TLE.stateToTLE(p.getInitialState(), tle);
@@ -612,8 +613,6 @@
 
     }
 
-=======
->>>>>>> ce17e000
     @Before
     public void setUp() {
         Utils.setDataRoot("regular-data");
